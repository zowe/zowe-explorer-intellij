--- conflicted
+++ resolved
@@ -77,38 +77,11 @@
           ${{ steps.release_notes.outputs.version_release_notes }}
           EOF
 
-<<<<<<< HEAD
-      - name: Create Pull Request
-        env:
-          GITHUB_TOKEN: ${{ secrets.GITHUB_TOKEN }}
-        run: |
-          VERSION="${{ steps.properties.outputs.pluginVersionSemVer }}"
-          BRANCH="release-changelog-update-$VERSION"
-
-          git config user.email "action@github.com"
-          git config user.name "GitHub Action"
-
-          git checkout -b $BRANCH
-          git commit -am ":moyai: ${VERSION}" -m "[skip ci]"
-          git push --set-upstream origin $BRANCH
-
-          gh pr create \
-            --title ":moyai: \`$VERSION\`" \
-            --body "Current pull request contains patched \`CHANGELOG.md\` file for the \`$VERSION\` version." \
-            --base "release/v$VERSION" \
-            --head $BRANCH
-=======
-      - name: Upload Release Built Artifact
-        continue-on-error: true
-        env:
-          GITHUB_TOKEN: ${{ secrets.GITHUB_TOKEN }}
-        run: gh release upload ${{ steps.properties.outputs.pluginVersionFull }} ./build/distributions/*
-
       # - name: Create Pull Request
       #   env:
       #     GITHUB_TOKEN: ${{ secrets.GITHUB_TOKEN }}
       #   run: |
-      #     VERSION="${{ steps.properties.outputs.pluginVersionFull }}"
+      #     VERSION="${{ steps.properties.outputs.pluginVersionSemVer }}"
       #     BRANCH="release-changelog-update-$VERSION"
 
       #     git config user.email "action@github.com"
@@ -123,7 +96,6 @@
       #       --body "Current pull request contains patched \`CHANGELOG.md\` file for the \`$VERSION\` version." \
       #       --base "release/v$VERSION" \
       #       --head $BRANCH
->>>>>>> 66803f6d
 
       - name: Close Milestone
         continue-on-error: true
