#
# This program and the accompanying materials are made available under the terms of the
# Eclipse Public License v2.0 which accompanies this distribution, and is available at
# https://www.eclipse.org/legal/epl-v20.html
#
# SPDX-License-Identifier: EPL-2.0
#
# Copyright IBA Group 2020
#

org.gradle.jvmargs=-Xss1M

# IntelliJ Platform Properties -> https://plugins.jetbrains.com/docs/intellij/tools-gradle-intellij-plugin.html#configuration-intellij-extension
platformVersion = 2023.1

# SemVer format -> https://semver.org
<<<<<<< HEAD
pluginVersion = 1.2.2-231
=======
pluginVersion = 1.2.1-231
>>>>>>> a355cf0f
pluginGroup = eu.ibagroup
pluginRepositoryUrl = https://github.com/for-mainframe/For-Mainframe

# Supported build number ranges and IntelliJ Platform versions -> https://plugins.jetbrains.com/docs/intellij/build-number-ranges.html
pluginSinceBuild = 231.8109
<<<<<<< HEAD
pluginUntilBuild = 241.*
=======
pluginUntilBuild = 242.*
>>>>>>> a355cf0f

# Gradle Releases -> https://github.com/gradle/gradle/releases
gradleVersion = 8.7<|MERGE_RESOLUTION|>--- conflicted
+++ resolved
@@ -14,21 +14,13 @@
 platformVersion = 2023.1
 
 # SemVer format -> https://semver.org
-<<<<<<< HEAD
 pluginVersion = 1.2.2-231
-=======
-pluginVersion = 1.2.1-231
->>>>>>> a355cf0f
 pluginGroup = eu.ibagroup
 pluginRepositoryUrl = https://github.com/for-mainframe/For-Mainframe
 
 # Supported build number ranges and IntelliJ Platform versions -> https://plugins.jetbrains.com/docs/intellij/build-number-ranges.html
 pluginSinceBuild = 231.8109
-<<<<<<< HEAD
-pluginUntilBuild = 241.*
-=======
 pluginUntilBuild = 242.*
->>>>>>> a355cf0f
 
 # Gradle Releases -> https://github.com/gradle/gradle/releases
 gradleVersion = 8.7