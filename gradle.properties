--- conflicted
+++ resolved
@@ -14,11 +14,7 @@
 platformVersion = 2022.3
 
 # SemVer format -> https://semver.org
-<<<<<<< HEAD
-pluginVersion = 1.2.3-223
-=======
-pluginVersion = 1.2.4-221
->>>>>>> 25966c3b
+pluginVersion = 1.2.4-223
 pluginGroup = eu.ibagroup
 pluginRepositoryUrl = https://github.com/for-mainframe/For-Mainframe
 
