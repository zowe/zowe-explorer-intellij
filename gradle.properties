#
# This program and the accompanying materials are made available under the terms of the
# Eclipse Public License v2.0 which accompanies this distribution, and is available at
# https://www.eclipse.org/legal/epl-v20.html
#
# SPDX-License-Identifier: EPL-2.0
#
# Copyright IBA Group 2020
#

org.gradle.jvmargs=-Xss1M

# IntelliJ Platform Properties -> https://plugins.jetbrains.com/docs/intellij/tools-gradle-intellij-plugin.html#configuration-intellij-extension
platformVersion = 2022.3

# SemVer format -> https://semver.org
<<<<<<< HEAD
pluginVersion = 1.2.3-223
=======
pluginVersion = 1.2.4-221
>>>>>>> f15aa6ff
pluginGroup = org.zowe
pluginRepositoryUrl = https://github.com/zowe/zowe-explorer-intellij

# Supported build number ranges and IntelliJ Platform versions -> https://plugins.jetbrains.com/docs/intellij/build-number-ranges.html
pluginSinceBuild = 223.7571
pluginUntilBuild = 223.*

# Gradle Releases -> https://github.com/gradle/gradle/releases
gradleVersion = 8.7<|MERGE_RESOLUTION|>--- conflicted
+++ resolved
@@ -14,11 +14,7 @@
 platformVersion = 2022.3
 
 # SemVer format -> https://semver.org
-<<<<<<< HEAD
-pluginVersion = 1.2.3-223
-=======
-pluginVersion = 1.2.4-221
->>>>>>> f15aa6ff
+pluginVersion = 1.2.4-223
 pluginGroup = org.zowe
 pluginRepositoryUrl = https://github.com/zowe/zowe-explorer-intellij
 
