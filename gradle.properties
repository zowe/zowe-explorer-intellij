--- conflicted
+++ resolved
@@ -11,11 +11,7 @@
 org.gradle.jvmargs = -Xss1M
 
 # SemVer format -> https://semver.org
-<<<<<<< HEAD
 pluginVersion = 2.0.0
-=======
-pluginVersion = 1.2.3-223
->>>>>>> fe889a9b
 pluginGroup = eu.ibagroup
 pluginRepositoryUrl = https://github.com/for-mainframe/For-Mainframe
 
