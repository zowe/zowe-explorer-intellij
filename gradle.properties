--- conflicted
+++ resolved
@@ -14,11 +14,7 @@
 platformVersion = 2023.1
 
 # SemVer format -> https://semver.org
-<<<<<<< HEAD
-pluginVersion = 1.2.0-231
-=======
-pluginVersion = 1.2.1-223
->>>>>>> bc965973
+pluginVersion = 1.2.1-231
 pluginGroup = org.zowe
 pluginRepositoryUrl = https://github.com/zowe/zowe-explorer-intellij
 
