--- conflicted
+++ resolved
@@ -1,6 +1,3 @@
-<<<<<<< HEAD
-rootProject.name = "zowe-explorer"
-=======
 /*
  * This program and the accompanying materials are made available under the terms of the
  * Eclipse Public License v2.0 which accompanies this distribution, and is available at
@@ -11,5 +8,4 @@
  * Copyright IBA Group 2020
  */
 
-rootProject.name = "for-mainframe"
->>>>>>> 196edbf5
+rootProject.name = "for-mainframe"