/*
 * This program and the accompanying materials are made available under the terms of the
 * Eclipse Public License v2.0 which accompanies this distribution, and is available at
 * https://www.eclipse.org/legal/epl-v20.html
 *
 * SPDX-License-Identifier: EPL-2.0
 *
 * Copyright IBA Group 2020
 */

import org.jetbrains.kotlin.gradle.tasks.KotlinCompile

plugins {
  id("org.jetbrains.intellij") version "1.13.0"
  kotlin("jvm") version "1.7.10"
  java
  jacoco
}

apply(plugin = "kotlin")
apply(plugin = "org.jetbrains.intellij")

group = "eu.ibagroup"
<<<<<<< HEAD
version = "1.0.2-223"
val remoteRobotVersion = "0.11.16"
=======
version = "1.0.2-221"
val remoteRobotVersion = "0.11.18"
>>>>>>> e8b4e100

repositories {
  mavenCentral()
  maven {
    url = uri("http://10.221.23.186:8082/repository/internal/")
    isAllowInsecureProtocol = true
    credentials {
      username = "admin"
      password = "password123"
    }
    maven("https://packages.jetbrains.team/maven/p/ij/intellij-dependencies")
    flatDir {
      dir("libs")
    }
    metadataSources {
      mavenPom()
      artifact()
      ignoreGradleMetadataRedirection()
    }
  }
}

java {
  sourceCompatibility = JavaVersion.VERSION_17
  targetCompatibility = JavaVersion.VERSION_17
}

dependencies {
  implementation(group = "com.squareup.retrofit2", name = "retrofit", version = "2.9.0")
  implementation("com.squareup.retrofit2:converter-gson:2.9.0")
  implementation("com.squareup.retrofit2:converter-scalars:2.9.0")
  implementation("com.squareup.okhttp3:okhttp:4.10.0")
  implementation("org.jetbrains.kotlin:kotlin-stdlib-jdk8:1.6.20")
  implementation("org.jetbrains.kotlin:kotlin-reflect:1.6.20")
  implementation("org.jetbrains.kotlinx:kotlinx-coroutines-core:1.6.4")
  implementation("org.jgrapht:jgrapht-core:1.5.1")
  implementation("eu.ibagroup:r2z:1.3.0")
  implementation("com.segment.analytics.java:analytics:+")
  implementation("com.ibm.mq:com.ibm.mq.allclient:9.3.0.0")
  testImplementation("io.mockk:mockk:1.13.2")
  testImplementation("org.junit.jupiter:junit-jupiter-api:5.9.0")
  testImplementation("io.kotest:kotest-assertions-core:5.5.2")
  testImplementation("io.kotest:kotest-runner-junit5:5.5.2")
  testImplementation("com.intellij.remoterobot:remote-robot:$remoteRobotVersion")
  testImplementation("com.intellij.remoterobot:remote-fixtures:$remoteRobotVersion")
  testRuntimeOnly("org.junit.jupiter:junit-jupiter-engine:5.9.0")
  testRuntimeOnly("org.junit.vintage:junit-vintage-engine:5.9.0")
}

intellij {
  version.set("2022.3")
}

tasks {
  withType<KotlinCompile> {
    kotlinOptions {
      jvmTarget = JavaVersion.VERSION_17.toString()
      languageVersion = org.jetbrains.kotlin.config.LanguageVersion.LATEST_STABLE.versionString
    }
  }

  patchPluginXml {
    sinceBuild.set("223.7571")
    untilBuild.set("223.*")
    changeNotes.set(
      """
      <b>WARNING: </b> version 1.0 introduces breaking change. You won't be able to use the plugin with IntelliJ version less than 2022.3
      <br>
      <br>
      <b>New features:</b>
      <ul>
        <li>Returned support for IntelliJ 2022.1</li>
        <li>Focus on dataset name field in allocation dialog</li>
      </ul>
      <br>
      <b>Fixed bugs:</b>
      <ul>
        <li>Memory leak bug</li>
        <li>GitHub issue #132: IDE internal error - NPE</li>
        <li>Access denied error when copy from remote to local file when local has folder with the same name</li>
        <li>Paste to dataset with LRECL does not move exceeding characters to a new line</li>
        <li>USS file with 0 permissions is not accessible and no error message displayed</li>
        <li>Refresh does not work for job filter with one job after purge</li>
        <li>Name conflict message if move uss-file from folder to mask and then back</li>
        <li>File cash conflict</li>
        <li>Cancel button does not work for TSO connection test during</li>
        <li>Unknown file type after delete member after move</li>
      </ul>"""
    )
  }

  test {
    useJUnitPlatform()
    testLogging {
      events("passed", "skipped", "failed")
    }

    configure<JacocoTaskExtension> {
      isIncludeNoLocationClasses = true
      excludes = listOf("jdk.internal.*")
    }

    finalizedBy("jacocoTestReport")
  }

  jacocoTestReport {
    classDirectories.setFrom(
      files(classDirectories.files.map {
        fileTree(it) {
          exclude("${buildDir}/instrumented/**")
        }
      })
    )
  }
}

/**
 * Adds uiTest source sets
 */
sourceSets {
  create("uiTest") {
    compileClasspath += sourceSets.main.get().output
    runtimeClasspath += sourceSets.main.get().output
    java.srcDirs("src/uiTest/java", "src/uiTest/kotlin")
    resources.srcDirs("src/uiTest/resources")
  }
}

/**
 * configures the UI Tests to inherit the testImplementation in dependencies
 */
val uiTestImplementation by configurations.getting {
  extendsFrom(configurations.testImplementation.get())
}

/**
 * configures the UI Tests to inherit the testRuntimeOnly in dependencies
 */
configurations["uiTestRuntimeOnly"].extendsFrom(configurations.testRuntimeOnly.get())

/**
 * runs UI tests
 */
val uiTest = task<Test>("uiTest") {
  description = "Runs the integration tests for UI."
  group = "verification"
  testClassesDirs = sourceSets["uiTest"].output.classesDirs
  classpath = sourceSets["uiTest"].runtimeClasspath
  useJUnitPlatform() {
    excludeTags("FirstTime")
  }
  testLogging {
    events("passed", "skipped", "failed")
  }
}

/**
 * Runs the first UI test, which agrees to the license agreement
 */
val firstTimeUiTest = task<Test>("firstTimeUiTest") {
  description = "Gets rid of license agreement, etc."
  group = "verification"
  testClassesDirs = sourceSets["uiTest"].output.classesDirs
  classpath = sourceSets["uiTest"].runtimeClasspath
  useJUnitPlatform() {
    includeTags("FirstTime")
  }
  testLogging {
    events("passed", "skipped", "failed")
  }
}

tasks.downloadRobotServerPlugin {
  version.set(remoteRobotVersion)
}

tasks.runIdeForUiTests {
  systemProperty("idea.trust.all.projects", "true")
  systemProperty("ide.show.tips.on.startup.default.value", "false")
}

tasks {
  withType<Copy> {
    duplicatesStrategy = DuplicatesStrategy.EXCLUDE
  }
}

tasks.test {
  systemProperty("idea.force.use.core.classloader", "true")
  systemProperty("idea.use.core.classloader.for.plugin.path", "true")
}<|MERGE_RESOLUTION|>--- conflicted
+++ resolved
@@ -21,13 +21,8 @@
 apply(plugin = "org.jetbrains.intellij")
 
 group = "eu.ibagroup"
-<<<<<<< HEAD
 version = "1.0.2-223"
-val remoteRobotVersion = "0.11.16"
-=======
-version = "1.0.2-221"
 val remoteRobotVersion = "0.11.18"
->>>>>>> e8b4e100
 
 repositories {
   mavenCentral()
