/*
 * This program and the accompanying materials are made available under the terms of the
 * Eclipse Public License v2.0 which accompanies this distribution, and is available at
 * https://www.eclipse.org/legal/epl-v20.html
 *
 * SPDX-License-Identifier: EPL-2.0
 *
 * Copyright IBA Group 2020
 */

import org.jetbrains.kotlin.gradle.tasks.KotlinCompile

plugins {
  id("org.jetbrains.intellij") version "1.6.0"
  kotlin("jvm") version "1.6.21"
  java
  jacoco
}

apply(plugin = "kotlin")
apply(plugin = "org.jetbrains.intellij")

<<<<<<< HEAD
group = "org.zowe"
version = "0.2.0"
=======
group = "eu.ibagroup"
version = "0.6.1"
>>>>>>> e36669fa

repositories {
  mavenCentral()
  flatDir {
    dirs("libs")
  }
}

java {
  sourceCompatibility = JavaVersion.VERSION_11
  targetCompatibility = JavaVersion.VERSION_11
}

dependencies {
  implementation(group = "com.squareup.retrofit2", name = "retrofit", version = "2.9.0")
  implementation("com.squareup.retrofit2:converter-gson:2.9.0")
  implementation("com.squareup.retrofit2:converter-scalars:2.9.0")
  implementation("org.jetbrains.kotlin:kotlin-stdlib-jdk8:1.6.20")
  implementation("org.jetbrains.kotlin:kotlin-reflect:1.6.20")
  implementation("org.jetbrains.kotlinx:kotlinx-coroutines-core:1.6.1")
  implementation("org.jgrapht:jgrapht-core:1.5.1")
  implementation("com.starxg:java-keytar:1.0.0")
  implementation("org.zowe:kotlinsdk:0.2.0")
  implementation("com.segment.analytics.java:analytics:+")
  testImplementation("io.mockk:mockk:1.10.2")
  testImplementation("org.mock-server:mockserver-netty:5.11.1")
  testImplementation("org.junit.jupiter:junit-jupiter-api:5.7.1")
  testRuntimeOnly("org.junit.jupiter:junit-jupiter-engine:5.7.1")
}

intellij {
  version.set("2022.1")
}

tasks {
  withType<KotlinCompile> {
    kotlinOptions {
      jvmTarget = JavaVersion.VERSION_11.toString()
      languageVersion = org.jetbrains.kotlin.config.LanguageVersion.LATEST_STABLE.versionString
    }
  }

  patchPluginXml {
    sinceBuild.set("203.5981")
    untilBuild.set("221.*")
    changeNotes.set(
      """
      <b>Fixed bugs:</b>
      <ul>
        <li>https://github.com/zowe/zowe-explorer-intellij/issues/48</li>
        <li>https://github.com/zowe/zowe-explorer-intellij/issues/43</li>
        <li>https://github.com/zowe/zowe-explorer-intellij/issues/21</li>
        <li>New member in PDS is not created if right click on PDS content (not on PDS's name)</li>
        <li>https://github.com/zowe/zowe-explorer-intellij/issues/13</li>
        <li>Cannot undo changes in file after saving it</li>
      </ul>"""
    )
  }
}<|MERGE_RESOLUTION|>--- conflicted
+++ resolved
@@ -20,13 +20,8 @@
 apply(plugin = "kotlin")
 apply(plugin = "org.jetbrains.intellij")
 
-<<<<<<< HEAD
 group = "org.zowe"
-version = "0.2.0"
-=======
-group = "eu.ibagroup"
-version = "0.6.1"
->>>>>>> e36669fa
+version = "0.2.1"
 
 repositories {
   mavenCentral()
