import org.jetbrains.kotlin.gradle.tasks.KotlinCompile

plugins {
  id("org.jetbrains.intellij") version "1.5.3"
  kotlin("jvm") version "1.6.21"
  java
  jacoco
}

apply(plugin = "kotlin")
apply(plugin = "org.jetbrains.intellij")

group = "eu.ibagroup"
version = "0.6.0"

repositories {
  mavenCentral()
  maven {
    url = uri("http://10.221.23.186:8082/repository/internal/")
    isAllowInsecureProtocol = true
    credentials {
      username = "admin"
      password = "password123"
    }
    metadataSources {
      mavenPom()
      artifact()
      ignoreGradleMetadataRedirection()
    }
  }
}

java {
  sourceCompatibility = JavaVersion.VERSION_11
  targetCompatibility = JavaVersion.VERSION_11
}

tasks.buildSearchableOptions {
  enabled = false
}

dependencies {
  implementation(group = "com.squareup.retrofit2", name = "retrofit", version = "2.9.0")
  implementation("com.squareup.retrofit2:converter-gson:2.9.0")
  implementation("com.squareup.retrofit2:converter-scalars:2.9.0")
  implementation("org.jetbrains.kotlin:kotlin-stdlib-jdk8:1.6.20")
  implementation("org.jetbrains.kotlin:kotlin-reflect:1.6.20")
  implementation("org.jetbrains.kotlinx:kotlinx-coroutines-core:1.6.1")
  implementation("org.jgrapht:jgrapht-core:1.5.1")
  implementation("eu.ibagroup:r2z:1.0.23")
  implementation("com.segment.analytics.java:analytics:+")
  testImplementation("io.mockk:mockk:1.10.2")
  testImplementation("org.mock-server:mockserver-netty:5.11.1")
  testImplementation("org.junit.jupiter:junit-jupiter-api:5.7.1")
  testRuntimeOnly("org.junit.jupiter:junit-jupiter-engine:5.7.1")
}

intellij {
<<<<<<< HEAD
  version = "2022.1"
}

tasks.getByName<PatchPluginXmlTask>("patchPluginXml") {
  sinceBuild("203.5981")
  untilBuild("221.*")
  changeNotes(
    """
      <b>Expanded changes list:</b><br/>
      <ul>
        <li>Manual sync option</li>
        <li>Delete dataset/file when it is being edited</li>
        <li>Job Console log view</li>
        <li>Copy from remote to local</li>
        <li>Job operations</li>
        <li>Separate icons for Datasets</li>
        <li>Autosync reworked</li>
        <li>User configs parsing in new format</li>
        <li>Force rename</li>
        <li>Settings tab</li>
      </ul>
      <b>Bugs fixed:</b>
      <ul>
        <li>Renaming the mask in the file explorer to existing one does not return any message</li>
        <li>The creation of masks with three or more asterisks is not blocked</li>
        <li>Error when the prefix length for JobFilter is more than 8 characters or Prefix contains unacceptable symbols</li>
        <li>NPE when notification was closed</li>
        <li>Change lower case to upper case during DS mask creation</li>
        <li>Wrong Directory allocation restrictions</li>
        <li>Error 404 during dataset creation</li>
        <li>Block Size is being overwritten on error</li>
        <li>Missing UI error message for z/Os mask with length more than 44 chars</li>
        <li>Adding job filter through context menu item in JES Explorer doesn't work correctly</li>
        <li>Creating z/Os mask with first digit in HLQ is not blocked</li>
        <li>Right click->New->WorkingSet on JES Explorer page opens dialog to create WorkingSet instead of JobsWorkingSet</li>
        <li>Delete option does not work for Working Sets in File Explorer.</li>
        <li>Hotfix. Fix plugin compatibility with old versions of Inellij platform.</li>
        <li>ScrollPanel in "Allocate Dataset" frame</li>
        <li>Renaming an uss folder/file and then renaming it back to its original name causes an error</li>
        <li>No message details when renaming dataset to existing name</li>
        <li>Error message for failed dataset allocation should be duplicated in Dataset Allocation window</li>
        <li>Impossible to close job's output</li>
        <li>IDE Fatal errors if delete the connection that has working set</li>
        <li>Use binary mode changes file contents</li>
        <li>Bad connection was deleted</li>
        <li>NullPointerException when tree opens by user with incorrect password.</li>
        <li>Username/Password are not validated during connection creation </li>
        <li>Impossible to close the file located locally on PC (the file was opened not from plugin)</li>
=======
  version.set("2022.1")
}

tasks {
  withType<KotlinCompile> {
    kotlinOptions {
      jvmTarget = JavaVersion.VERSION_11.toString()
      languageVersion = org.jetbrains.kotlin.config.LanguageVersion.LATEST_STABLE.versionString
    }
  }

  patchPluginXml {
    sinceBuild.set("203.5981")
    untilBuild.set("221.*")
    changeNotes.set(
      """
      <b>Bugs fixed:</b>
      <ul>
        <li>Support for newer versions of IntelliJ</li>
>>>>>>> b664f9b9
      </ul>"""
    )
  }

  test {
    useJUnitPlatform()
    testLogging {
      events("passed", "skipped", "failed")
    }
    finalizedBy(jacocoTestReport)
  }
}<|MERGE_RESOLUTION|>--- conflicted
+++ resolved
@@ -56,56 +56,6 @@
 }
 
 intellij {
-<<<<<<< HEAD
-  version = "2022.1"
-}
-
-tasks.getByName<PatchPluginXmlTask>("patchPluginXml") {
-  sinceBuild("203.5981")
-  untilBuild("221.*")
-  changeNotes(
-    """
-      <b>Expanded changes list:</b><br/>
-      <ul>
-        <li>Manual sync option</li>
-        <li>Delete dataset/file when it is being edited</li>
-        <li>Job Console log view</li>
-        <li>Copy from remote to local</li>
-        <li>Job operations</li>
-        <li>Separate icons for Datasets</li>
-        <li>Autosync reworked</li>
-        <li>User configs parsing in new format</li>
-        <li>Force rename</li>
-        <li>Settings tab</li>
-      </ul>
-      <b>Bugs fixed:</b>
-      <ul>
-        <li>Renaming the mask in the file explorer to existing one does not return any message</li>
-        <li>The creation of masks with three or more asterisks is not blocked</li>
-        <li>Error when the prefix length for JobFilter is more than 8 characters or Prefix contains unacceptable symbols</li>
-        <li>NPE when notification was closed</li>
-        <li>Change lower case to upper case during DS mask creation</li>
-        <li>Wrong Directory allocation restrictions</li>
-        <li>Error 404 during dataset creation</li>
-        <li>Block Size is being overwritten on error</li>
-        <li>Missing UI error message for z/Os mask with length more than 44 chars</li>
-        <li>Adding job filter through context menu item in JES Explorer doesn't work correctly</li>
-        <li>Creating z/Os mask with first digit in HLQ is not blocked</li>
-        <li>Right click->New->WorkingSet on JES Explorer page opens dialog to create WorkingSet instead of JobsWorkingSet</li>
-        <li>Delete option does not work for Working Sets in File Explorer.</li>
-        <li>Hotfix. Fix plugin compatibility with old versions of Inellij platform.</li>
-        <li>ScrollPanel in "Allocate Dataset" frame</li>
-        <li>Renaming an uss folder/file and then renaming it back to its original name causes an error</li>
-        <li>No message details when renaming dataset to existing name</li>
-        <li>Error message for failed dataset allocation should be duplicated in Dataset Allocation window</li>
-        <li>Impossible to close job's output</li>
-        <li>IDE Fatal errors if delete the connection that has working set</li>
-        <li>Use binary mode changes file contents</li>
-        <li>Bad connection was deleted</li>
-        <li>NullPointerException when tree opens by user with incorrect password.</li>
-        <li>Username/Password are not validated during connection creation </li>
-        <li>Impossible to close the file located locally on PC (the file was opened not from plugin)</li>
-=======
   version.set("2022.1")
 }
 
@@ -125,7 +75,6 @@
       <b>Bugs fixed:</b>
       <ul>
         <li>Support for newer versions of IntelliJ</li>
->>>>>>> b664f9b9
       </ul>"""
     )
   }
