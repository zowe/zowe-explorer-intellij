--- conflicted
+++ resolved
@@ -116,15 +116,12 @@
         <li>z/OS version specified in connection information doesn't match the z/OS version returned from z/OSMF</li>
         <li>GitHub issue #16: Error creating zOSMF connection</li>
         <li>Zowe config connection test always failed</li>
-<<<<<<< HEAD
-=======
         <li>IDE error with ReadOnlyModificationException when set 'use binary mode' for read only uss-file</li>
         <li>GitHub issue #94: SYSPRINT I looked at first always opens in JES explorer for a job with multiple steps</li>
         <li>IDE error with CallException when try to open uss-file to which you have no access</li>
         <li>The content of sequential dataset/member is changed anyway even if you choose do not sync data with mainframe</li>
         <li>IDE error while retrieving job list in JES Explorer</li>
         <li>Extra item 'Rename' is active in the context menu if click on 'loading...'/'load more' in file explorer</li>
->>>>>>> afdfcb2a
       </ul>"""
     )
   }
