--- conflicted
+++ resolved
@@ -42,15 +42,9 @@
 apply(plugin = "org.jetbrains.intellij")
 apply(from = "gradle/sonar.gradle")
 
-<<<<<<< HEAD
-group = "eu.ibagroup"
-version = "1.1.2-223"
-val remoteRobotVersion = "0.11.21"
-=======
 group = properties("pluginGroup").get()
 version = properties("pluginVersion").get()
 val remoteRobotVersion = "0.11.22"
->>>>>>> 9a71f5ad
 val okHttp3Version = "4.12.0"
 val kotestVersion = "5.8.1"
 
@@ -102,9 +96,6 @@
 }
 
 intellij {
-<<<<<<< HEAD
-  version.set("2022.3")
-=======
   version.set(properties("platformVersion").get())
 }
 
@@ -127,7 +118,6 @@
       else -> "/compare/$previousVersion...$currentVersion"
     }
   }
->>>>>>> 9a71f5ad
 }
 
 tasks {
@@ -147,17 +137,12 @@
   }
 
   patchPluginXml {
-<<<<<<< HEAD
-    sinceBuild.set("223.7571")
-    untilBuild.set("223.*")
-=======
     version.set(properties("pluginVersion").get())
     sinceBuild.set(properties("pluginSinceBuild").get())
     untilBuild.set(properties("pluginUntilBuild").get())
 
     val changelog = project.changelog // local variable for configuration cache compatibility
     // Get the latest available change notes from the changelog file
->>>>>>> 9a71f5ad
     changeNotes.set(
       properties("pluginVersion")
         .map { pluginVersion ->
