--- conflicted
+++ resolved
@@ -20,18 +20,8 @@
 fun dateValue(pattern: String): String =
   LocalDate.now(ZoneId.of("Europe/Warsaw")).format(DateTimeFormatter.ofPattern(pattern))
 
-buildscript {
-  dependencies {
-    classpath("org.sonarsource.scanner.gradle:sonarqube-gradle-plugin:3.1.1")
-  }
-}
-
 plugins {
-<<<<<<< HEAD
-  id("org.sonarqube") version "3.3"
-=======
   id("org.sonarqube") version "5.0.0.4638"
->>>>>>> 15b68d8b
   id("org.jetbrains.intellij") version "1.17.2"
   id("org.jetbrains.changelog") version "2.2.0"
   kotlin("jvm") version "1.9.22"
@@ -46,13 +36,8 @@
 apply(plugin = "org.jetbrains.intellij")
 apply(from = "gradle/sonar.gradle")
 
-<<<<<<< HEAD
-group = "org.zowe"
-version = "1.2.0-221"
-=======
 group = properties("pluginGroup").get()
 version = properties("pluginVersion").get()
->>>>>>> 15b68d8b
 val remoteRobotVersion = "0.11.22"
 val okHttp3Version = "4.12.0"
 val kotestVersion = "5.8.1"
@@ -150,28 +135,6 @@
     val changelog = project.changelog // local variable for configuration cache compatibility
     // Get the latest available change notes from the changelog file
     changeNotes.set(
-<<<<<<< HEAD
-      """
-      <b>New features:</b>
-      <ul>
-        <li>None at the moment</li>
-      </ul>
-      <br>
-      <b>Fixed bugs:</b>
-      <ul>
-        <li>Sync action does not work after file download</li>
-        <li>"Skip This Files" doesn't work when uploading local file to PDS</li>
-        <li>"Use new name" doesn't work for copying partitioned dataset to USS folder</li>
-        <li>"Use new name" doesn't work for copying sequential dataset to partitioned dataset</li>
-        <li>"Use new name" doesn't work when uploading local file to PDS</li>
-        <li>Editing two members with the same name does not update the content for one of the members</li>
-        <li>Topics handling</li>
-        <li>Zowe config v2 handling</li>
-        <li>JES Explorer bug when ABEND job is being displayed</li>
-        <li>Conflicting VFS and content storage name</li>
-        <li>GitHub issue #167: Zowe explorer config is not converted</li>
-      </ul>"""
-=======
       properties("pluginVersion")
         .map { pluginVersion ->
           with(changelog) {
@@ -184,7 +147,6 @@
           }
         }
         .get()
->>>>>>> 15b68d8b
     )
   }
 
@@ -245,7 +207,7 @@
 
   publishPlugin {
     dependsOn("patchChangelog")
-    token.set(environment("INTELLIJ_SIGNING_PUBLISH_TOKEN").map { it })
+    token.set(environment("ZOWE_INTELLIJ_MARKET_TOKEN").map { it })
     // The pluginVersion is based on the SemVer (https://semver.org)
     // Read more: https://plugins.jetbrains.com/docs/intellij/deployment.html#specifying-a-release-channel
     channels.set(
