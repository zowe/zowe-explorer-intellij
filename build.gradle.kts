--- conflicted
+++ resolved
@@ -22,15 +22,9 @@
 apply(plugin = "org.jetbrains.intellij")
 
 group = "eu.ibagroup"
-<<<<<<< HEAD
 version = "1.1.2-223"
-val remoteRobotVersion = "0.11.19"
-val okHttp3Version = "4.10.0"
-=======
-version = "1.1.2-221"
 val remoteRobotVersion = "0.11.21"
 val okHttp3Version = "4.12.0"
->>>>>>> 7a141fc8
 val kotestVersion = "5.6.2"
 
 repositories {
