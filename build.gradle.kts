--- conflicted
+++ resolved
@@ -22,13 +22,8 @@
 apply(plugin = "org.jetbrains.intellij")
 
 group = "eu.ibagroup"
-<<<<<<< HEAD
-version = "1.1.1-223"
+version = "1.1.1-231"
 val remoteRobotVersion = "0.11.19"
-=======
-version = "1.1.0-231"
-val remoteRobotVersion = "0.11.18"
->>>>>>> 9a415730
 val okHttp3Version = "4.10.0"
 val kotestVersion = "5.6.2"
 
