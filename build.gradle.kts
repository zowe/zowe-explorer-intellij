/*
 * This program and the accompanying materials are made available under the terms of the
 * Eclipse Public License v2.0 which accompanies this distribution, and is available at
 * https://www.eclipse.org/legal/epl-v20.html
 *
 * SPDX-License-Identifier: EPL-2.0
 *
 * Copyright IBA Group 2020
 */

import kotlinx.kover.api.KoverTaskExtension
import org.jetbrains.kotlin.gradle.tasks.KotlinCompile

buildscript {
  dependencies {
    classpath("org.sonarsource.scanner.gradle:sonarqube-gradle-plugin:3.1.1")
  }
}

plugins {
  id("org.sonarqube") version "3.3"
  id("org.jetbrains.intellij") version "1.17.2"
  kotlin("jvm") version "1.9.22"
  java
  id("org.jetbrains.kotlinx.kover") version "0.6.1"
}

val sonarLinksCi: String by project

apply(plugin = "kotlin")
apply(plugin = "org.jetbrains.intellij")
apply(from = "gradle/sonar.gradle")

<<<<<<< HEAD
group = "org.zowe"
=======
group = "eu.ibagroup"
>>>>>>> 7e719743
version = "1.2.0-231"
val remoteRobotVersion = "0.11.22"
val okHttp3Version = "4.12.0"
val kotestVersion = "5.8.1"

repositories {
  mavenCentral()
  flatDir {
    dirs("libs")
  }
  maven {
    url = uri("https://zowe.jfrog.io/zowe/libs-release")
  }
  maven {
    url = uri("https://packages.jetbrains.team/maven/p/ij/intellij-dependencies")
    metadataSources {
      mavenPom()
      artifact()
      ignoreGradleMetadataRedirection()
    }
  }
}

java {
  sourceCompatibility = JavaVersion.VERSION_17
  targetCompatibility = JavaVersion.VERSION_17
}

dependencies {
  implementation(group = "com.squareup.retrofit2", name = "retrofit", version = "2.9.0")
  implementation("com.squareup.retrofit2:converter-gson:2.9.0")
  implementation("com.squareup.retrofit2:converter-scalars:2.9.0")
  implementation("com.squareup.okhttp3:okhttp:$okHttp3Version")
  implementation("org.jgrapht:jgrapht-core:1.5.2")
  implementation("com.starxg:java-keytar:1.0.0")
  implementation("org.zowe.sdk:zowe-kotlin-sdk:0.4.0")
  implementation("com.ibm.mq:com.ibm.mq.allclient:9.3.4.1")
  testImplementation("io.mockk:mockk:1.13.9")
  testImplementation("org.junit.jupiter:junit-jupiter-api:5.10.1")
  testImplementation("io.kotest:kotest-assertions-core:$kotestVersion")
  testImplementation("io.kotest:kotest-runner-junit5:$kotestVersion")
  testImplementation("com.intellij.remoterobot:remote-robot:$remoteRobotVersion")
  testImplementation("com.intellij.remoterobot:remote-fixtures:$remoteRobotVersion")
  testImplementation("com.squareup.okhttp3:mockwebserver:$okHttp3Version")
  testImplementation("com.squareup.okhttp3:okhttp-tls:$okHttp3Version")
  testRuntimeOnly("org.junit.jupiter:junit-jupiter-engine:5.10.1")
  testRuntimeOnly("org.junit.vintage:junit-vintage-engine:5.10.1")
}

intellij {
  version.set("2023.1")
}

tasks {
  withType<KotlinCompile> {
    kotlinOptions {
      jvmTarget = JavaVersion.VERSION_17.toString()
      languageVersion = org.jetbrains.kotlin.config.LanguageVersion.LATEST_STABLE.versionString
    }
  }

  withType<Copy> {
    duplicatesStrategy = DuplicatesStrategy.EXCLUDE
  }

  patchPluginXml {
    sinceBuild.set("231.8109")
<<<<<<< HEAD
    untilBuild.set("233.*")
=======
    untilBuild.set("241.*")
>>>>>>> 7e719743
    changeNotes.set(
      """
      <b>New features:</b>
      <ul>
        <li>GitHub issue #165: IntelliJ 2023.3 support</li>
      </ul>
      <br>
      <b>Fixed bugs:</b>
      <ul>
        <li>Sync action does not work after file download</li>
        <li>"Skip This Files" doesn't work when uploading local file to PDS</li>
        <li>"Use new name" doesn't work for copying partitioned dataset to USS folder</li>
        <li>"Use new name" doesn't work for copying sequential dataset to partitioned dataset</li>
        <li>"Use new name" doesn't work when uploading local file to PDS</li>
        <li>Editing two members with the same name does not update the content for one of the members</li>
        <li>Topics handling</li>
        <li>Zowe config v2 handling</li>
        <li>JES Explorer bug when ABEND job is being displayed</li>
        <li>Conflicting VFS and content storage name</li>
        <li>GitHub issue #167: Zowe explorer config is not converted</li>
      </ul>"""
    )
  }

  test {
    useJUnitPlatform()
    testLogging {
      events("passed", "skipped", "failed")
    }

//    ignoreFailures = true

    finalizedBy("koverHtmlReport")
    finalizedBy("koverXmlReport")
    systemProperty("idea.force.use.core.classloader", "true")
    systemProperty("idea.use.core.classloader.for.plugin.path", "true")
    systemProperty("java.awt.headless", "true")

    afterSuite(
      KotlinClosure2<TestDescriptor, TestResult, Unit>({ desc, result ->
        if (desc.parent == null) { // will match the outermost suite
          val output =
            "Results: ${result.resultType} (${result.testCount} tests, ${result.successfulTestCount} passed, " +
                "${result.failedTestCount} failed, ${result.skippedTestCount} skipped)"
          val fileName = "./build/reports/tests/${result.resultType}.txt"
          File(fileName).writeText(output)
        }
      })
    )
  }

  val createOpenApiSourceJar by registering(Jar::class) {
    // Java sources
    from(sourceSets.main.get().java) {
      include("**/org/zowe/explorer/**/*.java")
    }
    // Kotlin sources
    from(kotlin.sourceSets.main.get().kotlin) {
      include("**/org/zowe/explorer/**/*.kt")
    }
    destinationDirectory.set(layout.buildDirectory.dir("libs"))
    archiveClassifier.set("src")
  }

  buildPlugin {
    dependsOn(createOpenApiSourceJar)
    from(createOpenApiSourceJar) { into("lib/src") }
  }

  downloadRobotServerPlugin {
    version.set(remoteRobotVersion)
  }

  runIdeForUiTests {
    systemProperty("idea.trust.all.projects", "true")
    systemProperty("ide.show.tips.on.startup.default.value", "false")
  }
}

/**
 * Adds uiTest source sets
 */
sourceSets {
  create("uiTest") {
    compileClasspath += sourceSets.main.get().output
    runtimeClasspath += sourceSets.main.get().output
    java.srcDirs("src/uiTest/java", "src/uiTest/kotlin")
    resources.srcDirs("src/uiTest/resources")
  }
}

/**
 * configures the UI Tests to inherit the testImplementation in dependencies
 */
val uiTestImplementation by configurations.getting {
  extendsFrom(configurations.testImplementation.get())
}

/**
 * configures the UI Tests to inherit the testRuntimeOnly in dependencies
 */
configurations["uiTestRuntimeOnly"].extendsFrom(configurations.testRuntimeOnly.get())

/**
 * runs UI tests
 */
val uiTest = task<Test>("uiTest") {
  description = "Runs the integration tests for UI."
  group = "verification"
  testClassesDirs = sourceSets["uiTest"].output.classesDirs
  classpath = sourceSets["uiTest"].runtimeClasspath
  useJUnitPlatform() {
    excludeTags("FirstTime")
    excludeTags("SmokeTest")
  }
  testLogging {
    events("passed", "skipped", "failed")
  }
  extensions.configure(KoverTaskExtension::class) {
    // Set to true to disable instrumentation of this task,
    // Kover reports will not depend on the results of its execution
    isDisabled.set(true)
  }
}

/**
 * Runs the first UI test, which agrees to the license agreement
 */
val firstTimeUiTest = task<Test>("firstTimeUiTest") {
  description = "Gets rid of license agreement, etc."
  group = "verification"
  testClassesDirs = sourceSets["uiTest"].output.classesDirs
  classpath = sourceSets["uiTest"].runtimeClasspath
  useJUnitPlatform() {
    includeTags("FirstTime")
  }
  testLogging {
    events("passed", "skipped", "failed")
  }
  extensions.configure(KoverTaskExtension::class) {
    // set to true to disable instrumentation of this task,
    // Kover reports will not depend on the results of its execution
    isDisabled.set(true)
  }
}

/**
 * Runs the smoke ui test
 */
val SmokeUiTest = task<Test>("smokeUiTest") {
  description = "Gets rid of license agreement, etc."
  group = "verification"
  testClassesDirs = sourceSets["uiTest"].output.classesDirs
  classpath = sourceSets["uiTest"].runtimeClasspath
  useJUnitPlatform() {
    includeTags("SmokeTest")
  }
  testLogging {
    events("passed", "skipped", "failed")
  }
  extensions.configure(KoverTaskExtension::class) {
    // set to true to disable instrumentation of this task,
    // Kover reports will not depend on the results of its execution
    isDisabled.set(true)
  }
}<|MERGE_RESOLUTION|>--- conflicted
+++ resolved
@@ -31,11 +31,7 @@
 apply(plugin = "org.jetbrains.intellij")
 apply(from = "gradle/sonar.gradle")
 
-<<<<<<< HEAD
 group = "org.zowe"
-=======
-group = "eu.ibagroup"
->>>>>>> 7e719743
 version = "1.2.0-231"
 val remoteRobotVersion = "0.11.22"
 val okHttp3Version = "4.12.0"
@@ -103,11 +99,7 @@
 
   patchPluginXml {
     sinceBuild.set("231.8109")
-<<<<<<< HEAD
-    untilBuild.set("233.*")
-=======
     untilBuild.set("241.*")
->>>>>>> 7e719743
     changeNotes.set(
       """
       <b>New features:</b>
