/*
 * This program and the accompanying materials are made available under the terms of the
 * Eclipse Public License v2.0 which accompanies this distribution, and is available at
 * https://www.eclipse.org/legal/epl-v20.html
 *
 * SPDX-License-Identifier: EPL-2.0
 *
 * Copyright IBA Group 2020
 */

import kotlinx.kover.api.KoverTaskExtension
import org.jetbrains.kotlin.gradle.tasks.KotlinCompile

plugins {
  id("org.jetbrains.intellij") version "1.14.2"
  kotlin("jvm") version "1.8.10"
  java
  id("org.jetbrains.kotlinx.kover") version "0.6.1"
}

apply(plugin = "kotlin")
apply(plugin = "org.jetbrains.intellij")

group = "eu.ibagroup"
<<<<<<< HEAD
version = "1.1.2-231"
=======
version = "1.1.3-223"
>>>>>>> df40e791
val remoteRobotVersion = "0.11.21"
val okHttp3Version = "4.12.0"
val kotestVersion = "5.6.2"

repositories {
  mavenCentral()
  maven {
    url = uri("https://zowe.jfrog.io/zowe/libs-release")
  }
  maven {
    url = uri("https://packages.jetbrains.team/maven/p/ij/intellij-dependencies")
    flatDir {
      dir("libs")
    }
    metadataSources {
      mavenPom()
      artifact()
      ignoreGradleMetadataRedirection()
    }
  }
}

java {
  sourceCompatibility = JavaVersion.VERSION_17
  targetCompatibility = JavaVersion.VERSION_17
}

dependencies {
  implementation(group = "com.squareup.retrofit2", name = "retrofit", version = "2.9.0")
  implementation("com.squareup.retrofit2:converter-gson:2.9.0")
  implementation("com.squareup.retrofit2:converter-scalars:2.9.0")
  implementation("com.squareup.okhttp3:okhttp:$okHttp3Version")
  implementation("org.jetbrains.kotlin:kotlin-stdlib-jdk8:1.6.20")
  implementation("org.jetbrains.kotlin:kotlin-reflect:1.6.20")
  implementation("org.jetbrains.kotlinx:kotlinx-coroutines-core:1.6.4")
  implementation("org.jgrapht:jgrapht-core:1.5.1")
  implementation("org.zowe.sdk:zowe-kotlin-sdk:0.4.0")
  implementation("com.segment.analytics.java:analytics:3.3.1")
  implementation("com.ibm.mq:com.ibm.mq.allclient:9.3.4.1")
  testImplementation("io.mockk:mockk:1.13.5")
  testImplementation("org.junit.jupiter:junit-jupiter-api:5.9.2")
  testImplementation("io.kotest:kotest-assertions-core:$kotestVersion")
  testImplementation("io.kotest:kotest-runner-junit5:$kotestVersion")
  testImplementation("com.intellij.remoterobot:remote-robot:$remoteRobotVersion")
  testImplementation("com.intellij.remoterobot:remote-fixtures:$remoteRobotVersion")
  testImplementation("com.squareup.okhttp3:mockwebserver:$okHttp3Version")
  testImplementation("com.squareup.okhttp3:okhttp-tls:$okHttp3Version")
  testRuntimeOnly("org.junit.jupiter:junit-jupiter-engine:5.9.2")
  testRuntimeOnly("org.junit.vintage:junit-vintage-engine:5.9.2")
}

intellij {
  version.set("2023.1")
}

tasks {
  withType<KotlinCompile> {
    kotlinOptions {
      jvmTarget = JavaVersion.VERSION_17.toString()
      languageVersion = org.jetbrains.kotlin.config.LanguageVersion.LATEST_STABLE.versionString
    }
  }

  patchPluginXml {
    sinceBuild.set("231.8109")
    untilBuild.set("233.*")
    changeNotes.set(
      """
      <b>New features:</b>
      <ul>
        <li>GitHub issue #165: IntelliJ 2023.3 support</li>
      </ul>
      <br>
      <b>Fixed bugs:</b>
      <ul>
        <li>Sync action does not work after file download</li>
        <li>"Skip This Files" doesn't work when uploading local file to PDS</li>
        <li>"Use new name" doesn't work for copying partitioned dataset to USS folder</li>
        <li>"Use new name" doesn't work for copying sequential dataset to partitioned dataset</li>
        <li>"Use new name" doesn't work when uploading local file to PDS</li>
        <li>Editing two members with the same name does not update the content for one of the members</li>
        <li>Topics handling</li>
        <li>Zowe config v2 handling</li>
        <li>JES Explorer bug when ABEND job is being displayed</li>
        <li>GitHub issue #167: Zowe explorer config is not converted</li>
      </ul>"""
    )
  }

  test {
    useJUnitPlatform()
    testLogging {
      events("passed", "skipped", "failed")
    }

//    ignoreFailures = true

    finalizedBy("koverHtmlReport")
    systemProperty("idea.force.use.core.classloader", "true")
    systemProperty("idea.use.core.classloader.for.plugin.path", "true")
    systemProperty("java.awt.headless", "true")

    afterSuite(
      KotlinClosure2<TestDescriptor, TestResult, Unit>({ desc, result ->
        if (desc.parent == null) { // will match the outermost suite
          val output =
            "Results: ${result.resultType} (${result.testCount} tests, ${result.successfulTestCount} passed, " +
                "${result.failedTestCount} failed, ${result.skippedTestCount} skipped)"
          val fileName = "./build/reports/tests/${result.resultType}.txt"
          File(fileName).writeText(output)
        }
      })
    )
  }

  val createOpenApiSourceJar by registering(Jar::class) {
    // Java sources
    from(sourceSets.main.get().java) {
      include("**/eu/ibagroup/formainframe/**/*.java")
    }
    // Kotlin sources
    from(kotlin.sourceSets.main.get().kotlin) {
      include("**/eu/ibagroup/formainframe/**/*.kt")
    }
    destinationDirectory.set(layout.buildDirectory.dir("libs"))
    archiveClassifier.set("src")
  }

  buildPlugin {
    dependsOn(createOpenApiSourceJar)
    from(createOpenApiSourceJar) { into("lib/src") }
  }
}

/**
 * Adds uiTest source sets
 */
sourceSets {
  create("uiTest") {
    compileClasspath += sourceSets.main.get().output
    runtimeClasspath += sourceSets.main.get().output
    java.srcDirs("src/uiTest/java", "src/uiTest/kotlin")
    resources.srcDirs("src/uiTest/resources")
  }
}

/**
 * configures the UI Tests to inherit the testImplementation in dependencies
 */
val uiTestImplementation by configurations.getting {
  extendsFrom(configurations.testImplementation.get())
}

/**
 * configures the UI Tests to inherit the testRuntimeOnly in dependencies
 */
configurations["uiTestRuntimeOnly"].extendsFrom(configurations.testRuntimeOnly.get())

/**
 * runs UI tests
 */
val uiTest = task<Test>("uiTest") {
  description = "Runs the integration tests for UI."
  group = "verification"
  testClassesDirs = sourceSets["uiTest"].output.classesDirs
  classpath = sourceSets["uiTest"].runtimeClasspath
  useJUnitPlatform() {
    excludeTags("FirstTime")
    excludeTags("SmokeTest")
  }
  testLogging {
    events("passed", "skipped", "failed")
  }
  extensions.configure(KoverTaskExtension::class) {
    // set to true to disable instrumentation of this task,
    // Kover reports will not depend on the results of its execution
    isDisabled.set(true)
  }
}

/**
 * Runs the first UI test, which agrees to the license agreement
 */
val firstTimeUiTest = task<Test>("firstTimeUiTest") {
  description = "Gets rid of license agreement, etc."
  group = "verification"
  testClassesDirs = sourceSets["uiTest"].output.classesDirs
  classpath = sourceSets["uiTest"].runtimeClasspath
  useJUnitPlatform() {
    includeTags("FirstTime")
  }
  testLogging {
    events("passed", "skipped", "failed")
  }
  extensions.configure(KoverTaskExtension::class) {
    // set to true to disable instrumentation of this task,
    // Kover reports will not depend on the results of its execution
    isDisabled.set(true)
  }
}

/**
 * Runs the smoke ui test
 */
val SmokeUiTest = task<Test>("smokeUiTest") {
  description = "Gets rid of license agreement, etc."
  group = "verification"
  testClassesDirs = sourceSets["uiTest"].output.classesDirs
  classpath = sourceSets["uiTest"].runtimeClasspath
  useJUnitPlatform() {
    includeTags("SmokeTest")
  }
  testLogging {
    events("passed", "skipped", "failed")
  }
  extensions.configure(KoverTaskExtension::class) {
    // set to true to disable instrumentation of this task,
    // Kover reports will not depend on the results of its execution
    isDisabled.set(true)
  }
}

tasks {
  withType<Copy> {
    duplicatesStrategy = DuplicatesStrategy.EXCLUDE
  }
}

tasks.downloadRobotServerPlugin {
  version.set(remoteRobotVersion)
}

tasks.runIdeForUiTests {
  systemProperty("idea.trust.all.projects", "true")
  systemProperty("ide.show.tips.on.startup.default.value", "false")
}<|MERGE_RESOLUTION|>--- conflicted
+++ resolved
@@ -22,11 +22,7 @@
 apply(plugin = "org.jetbrains.intellij")
 
 group = "eu.ibagroup"
-<<<<<<< HEAD
-version = "1.1.2-231"
-=======
-version = "1.1.3-223"
->>>>>>> df40e791
+version = "1.1.3-231"
 val remoteRobotVersion = "0.11.21"
 val okHttp3Version = "4.12.0"
 val kotestVersion = "5.6.2"
