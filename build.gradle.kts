/*
 * This program and the accompanying materials are made available under the terms of the
 * Eclipse Public License v2.0 which accompanies this distribution, and is available at
 * https://www.eclipse.org/legal/epl-v20.html
 *
 * SPDX-License-Identifier: EPL-2.0
 *
 * Copyright IBA Group 2020
 */

import org.jetbrains.kotlin.gradle.tasks.KotlinCompile

plugins {
  id("org.jetbrains.intellij") version "1.7.0"
  kotlin("jvm") version "1.6.21"
  java
  jacoco
}

apply(plugin = "kotlin")
apply(plugin = "org.jetbrains.intellij")

<<<<<<< HEAD
group = "org.zowe"
version = "0.2.2"

repositories {
  mavenCentral()
  flatDir {
    dirs("libs")
=======
group = "eu.ibagroup"
version = "0.7.0"
val remoteRobotVersion = "0.11.14"

repositories {
  mavenCentral()
  maven {
    url = uri("http://10.221.23.186:8082/repository/internal/")
    isAllowInsecureProtocol = true
    credentials {
      username = "admin"
      password = "password123"
    }
    maven("https://packages.jetbrains.team/maven/p/ij/intellij-dependencies")
    flatDir {
      dir("libs")
    }
    metadataSources {
      mavenPom()
      artifact()
      ignoreGradleMetadataRedirection()
    }
>>>>>>> 78ab43fb
  }
}

java {
  sourceCompatibility = JavaVersion.VERSION_11
  targetCompatibility = JavaVersion.VERSION_11
}

dependencies {
  implementation(group = "com.squareup.retrofit2", name = "retrofit", version = "2.9.0")
  implementation("com.squareup.retrofit2:converter-gson:2.9.0")
  implementation("com.squareup.retrofit2:converter-scalars:2.9.0")
  implementation("org.jetbrains.kotlin:kotlin-stdlib-jdk8:1.6.20")
  implementation("org.jetbrains.kotlin:kotlin-reflect:1.6.20")
  implementation("org.jetbrains.kotlinx:kotlinx-coroutines-core:1.6.2")
  implementation("org.jgrapht:jgrapht-core:1.5.1")
<<<<<<< HEAD
  implementation("com.starxg:java-keytar:1.0.0")
  implementation("org.zowe:kotlinsdk:0.2.1")
=======
  implementation("eu.ibagroup:r2z:1.2.0-rc.1")
>>>>>>> 78ab43fb
  implementation("com.segment.analytics.java:analytics:+")
  testImplementation("io.mockk:mockk:1.12.4")
  testImplementation("org.mock-server:mockserver-netty:5.13.2")
  testImplementation("org.junit.jupiter:junit-jupiter-api:5.8.2")
  testImplementation("io.kotest:kotest-assertions-core:5.3.1")
  testImplementation("io.kotest:kotest-runner-junit5:5.3.1")
  testImplementation("com.intellij.remoterobot:remote-robot:$remoteRobotVersion")
  testImplementation("com.intellij.remoterobot:remote-fixtures:$remoteRobotVersion")
  testRuntimeOnly("org.junit.jupiter:junit-jupiter-engine:5.8.2")
  testRuntimeOnly("org.junit.vintage:junit-vintage-engine:5.8.2")
}

intellij {
  version.set("2022.2")
}

tasks {
  withType<KotlinCompile> {
    kotlinOptions {
      jvmTarget = JavaVersion.VERSION_11.toString()
      languageVersion = org.jetbrains.kotlin.config.LanguageVersion.LATEST_STABLE.versionString
    }
  }

  patchPluginXml {
    sinceBuild.set("203.5981")
    untilBuild.set("222.*")
    changeNotes.set(
      """
      <b>New features:</b>
      <ul>
        <li>Configurable batch size to load filter smoothly</li>
        <li>Job Purge operation</li>
        <li>Job Edit operation</li>
        <li>Copy local to remote</li>
        <li>Copy remote to remote</li>
        <li>GitHub issue #10: Edit Working sets directly from Tool Window</li>
        <li>GitHub issue #70: Add date and time to JES Explorer</li>
        <li>GitHub issue #41: Transfer USS files from any encoding, not just from EBCDIC</li>
      </ul>
      <b>Minor changes:</b>
      <ul>
        <li>JES filter improvement</li>
        <li>Copy remote to local: clarify warning</li>
        <li>GitHub issue #67: Allocate like for datasets with BLK will be with warning</li>
        <li>Move the file attribute conversion to a separate thread</li>
        <li>Source code documentation added</li>
      </ul>
      <b>Fixed bugs:</b>
      <ul>
<<<<<<< HEAD
        <li>https://github.com/zowe/zowe-explorer-intellij/issues/8</li>
        <li>https://github.com/zowe/zowe-explorer-intellij/issues/78</li>
        <li>https://github.com/zowe/zowe-explorer-intellij/issues/80</li>
=======
        <li>File cache conflict if open JCL to edit it in JES explorer second time</li>
        <li>GitHub issue #86: Incorrect error message if mask length > 44</li>
        <li>GitHub issue #87: Masks type autodetection does not work in Add/Edit Working Set dialogs</li>
        <li>Problem with automatic refresh after creating new members/deleting members from dataset</li>
        <li>GitHub issue #89: Impossible to rename USS directory whose name contains &</li>
        <li>Confusing dialog title 'Rename Directory' when renaming USS mask from context menu</li>
        <li>GitHub issue #81: There is no difference between upper and lower cases when create USS masks from context menu</li>
        <li>GitHub issue #88: Lower case is not changed to upper case during Job Filter creation</li>
        <li>GitHub issue #44: 'Sync data' button does not work properly when multiple changes in USS file</li>
        <li>GitHub issue #30: Create new member in dataset that does not have enough space creates empty member despite of warning</li>
        <li>GitHub issue #54: Accumulation of errors in WS that breaks WS</li>
        <li>USS file cannot be deleted in</li>
        <li>z/OS version specified in connection information doesn't match the z/OS version returned from z/OSMF</li>
        <li>GitHub issue #16: Error creating zOSMF connection</li>
>>>>>>> 78ab43fb
      </ul>"""
    )
  }

  test {
    useJUnitPlatform()
    testLogging {
      events("passed", "skipped", "failed")
    }

    configure<JacocoTaskExtension> {
      isIncludeNoLocationClasses = true
      excludes = listOf("jdk.internal.*")
    }

    finalizedBy("jacocoTestReport")
  }

  jacocoTestReport {
    classDirectories.setFrom(
      files(classDirectories.files.map {
        fileTree(it) {
          exclude("${buildDir}/instrumented/**")
        }
      })
    )
  }
}

/**
 * Adds uiTest source sets
 */
sourceSets {
  create("uiTest") {
    compileClasspath += sourceSets.main.get().output
    runtimeClasspath += sourceSets.main.get().output
    java.srcDirs("src/uiTest/java", "src/uiTest/kotlin")
    resources.srcDirs("src/uiTest/resources")
  }
}

/**
 * configures the UI Tests to inherit the testImplementation in dependencies
 */
val uiTestImplementation by configurations.getting {
  extendsFrom(configurations.testImplementation.get())
}

/**
 * configures the UI Tests to inherit the testRuntimeOnly in dependencies
 */
configurations["uiTestRuntimeOnly"].extendsFrom(configurations.testRuntimeOnly.get())

/**
 * runs UI tests
 */
val uiTest = task<Test>("uiTest") {
  description = "Runs the integration tests for UI."
  group = "verification"
  testClassesDirs = sourceSets["uiTest"].output.classesDirs
  classpath = sourceSets["uiTest"].runtimeClasspath
  useJUnitPlatform() {
    excludeTags("FirstTime")
  }
  testLogging {
    events("passed", "skipped", "failed")
  }
}

/**
 * Runs the first UI test, which agrees to the license agreement
 */
val firstTimeUiTest = task<Test>("firstTimeUiTest") {
  description = "Gets rid of license agreement, etc."
  group = "verification"
  testClassesDirs = sourceSets["uiTest"].output.classesDirs
  classpath = sourceSets["uiTest"].runtimeClasspath
  useJUnitPlatform() {
    includeTags("FirstTime")
  }
  testLogging {
    events("passed", "skipped", "failed")
  }
}

tasks.downloadRobotServerPlugin {
  version.set(remoteRobotVersion)
}

tasks.runIdeForUiTests {
  systemProperty("idea.trust.all.projects", "true")
  systemProperty("ide.show.tips.on.startup.default.value", "false")
}

tasks {
  withType<Copy> {
    duplicatesStrategy = DuplicatesStrategy.EXCLUDE
  }
}<|MERGE_RESOLUTION|>--- conflicted
+++ resolved
@@ -20,38 +20,22 @@
 apply(plugin = "kotlin")
 apply(plugin = "org.jetbrains.intellij")
 
-<<<<<<< HEAD
 group = "org.zowe"
-version = "0.2.2"
+version = "0.3.0"
+val remoteRobotVersion = "0.11.14"
 
 repositories {
   mavenCentral()
   flatDir {
     dirs("libs")
-=======
-group = "eu.ibagroup"
-version = "0.7.0"
-val remoteRobotVersion = "0.11.14"
-
-repositories {
-  mavenCentral()
+  }
   maven {
-    url = uri("http://10.221.23.186:8082/repository/internal/")
-    isAllowInsecureProtocol = true
-    credentials {
-      username = "admin"
-      password = "password123"
-    }
     maven("https://packages.jetbrains.team/maven/p/ij/intellij-dependencies")
-    flatDir {
-      dir("libs")
-    }
     metadataSources {
       mavenPom()
       artifact()
       ignoreGradleMetadataRedirection()
     }
->>>>>>> 78ab43fb
   }
 }
 
@@ -68,13 +52,8 @@
   implementation("org.jetbrains.kotlin:kotlin-reflect:1.6.20")
   implementation("org.jetbrains.kotlinx:kotlinx-coroutines-core:1.6.2")
   implementation("org.jgrapht:jgrapht-core:1.5.1")
-<<<<<<< HEAD
   implementation("com.starxg:java-keytar:1.0.0")
-  implementation("org.zowe:kotlinsdk:0.2.1")
-=======
-  implementation("eu.ibagroup:r2z:1.2.0-rc.1")
->>>>>>> 78ab43fb
-  implementation("com.segment.analytics.java:analytics:+")
+  implementation("org.zowe:kotlinsdk:0.3.0")
   testImplementation("io.mockk:mockk:1.12.4")
   testImplementation("org.mock-server:mockserver-netty:5.13.2")
   testImplementation("org.junit.jupiter:junit-jupiter-api:5.8.2")
@@ -124,11 +103,6 @@
       </ul>
       <b>Fixed bugs:</b>
       <ul>
-<<<<<<< HEAD
-        <li>https://github.com/zowe/zowe-explorer-intellij/issues/8</li>
-        <li>https://github.com/zowe/zowe-explorer-intellij/issues/78</li>
-        <li>https://github.com/zowe/zowe-explorer-intellij/issues/80</li>
-=======
         <li>File cache conflict if open JCL to edit it in JES explorer second time</li>
         <li>GitHub issue #86: Incorrect error message if mask length > 44</li>
         <li>GitHub issue #87: Masks type autodetection does not work in Add/Edit Working Set dialogs</li>
@@ -143,7 +117,7 @@
         <li>USS file cannot be deleted in</li>
         <li>z/OS version specified in connection information doesn't match the z/OS version returned from z/OSMF</li>
         <li>GitHub issue #16: Error creating zOSMF connection</li>
->>>>>>> 78ab43fb
+        <li>Zowe config connection test always failed</li>
       </ul>"""
     )
   }
