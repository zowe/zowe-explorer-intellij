--- conflicted
+++ resolved
@@ -22,11 +22,7 @@
 apply(plugin = "org.jetbrains.intellij")
 
 group = "eu.ibagroup"
-<<<<<<< HEAD
-version = "1.2.0-231"
-=======
-version = "1.2.1-223"
->>>>>>> 5d70b78e
+version = "1.2.1-231"
 val remoteRobotVersion = "0.11.21"
 val okHttp3Version = "4.12.0"
 val kotestVersion = "5.6.2"
