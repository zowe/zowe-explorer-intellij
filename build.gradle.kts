--- conflicted
+++ resolved
@@ -17,12 +17,8 @@
 }
 
 plugins {
-<<<<<<< HEAD
   id("org.sonarqube") version "3.3"
-  id("org.jetbrains.intellij") version "1.12.0"
-=======
   id("org.jetbrains.intellij") version "1.13.0"
->>>>>>> a55e93e8
   kotlin("jvm") version "1.7.10"
   java
   jacoco
@@ -34,11 +30,7 @@
 apply(plugin = "org.jetbrains.intellij")
 apply(from = "gradle/sonar.gradle")
 
-<<<<<<< HEAD
 group = "org.zowe"
-=======
-group = "eu.ibagroup"
->>>>>>> a55e93e8
 version = "1.0.1"
 val remoteRobotVersion = "0.11.16"
 
