--- conflicted
+++ resolved
@@ -23,23 +23,6 @@
 fun dateValue(pattern: String): String =
   LocalDate.now(ZoneId.of("Europe/Warsaw")).format(DateTimeFormatter.ofPattern(pattern))
 
-<<<<<<< HEAD
-plugins {
-  id("org.sonarqube") version "5.0.0.4638"
-  id("org.jetbrains.intellij") version "1.17.4"
-  id("org.jetbrains.changelog") version "2.2.1"
-  kotlin("jvm") version "1.9.22"
-  java
-  id("org.jetbrains.kotlinx.kover") version "0.8.3"
-  id("org.owasp.dependencycheck") version "10.0.4"
-}
-
-val sonarLinksCi: String by project
-
-apply(plugin = "kotlin")
-apply(plugin = "org.jetbrains.intellij")
-apply(from = "gradle/sonar.gradle")
-=======
 // https://github.com/kotest/kotest-intellij-plugin/blob/master/build.gradle.kts
 data class PluginDescriptor(
   val jvmTargetVersion: JavaVersion, // the Java version to use during the plugin build
@@ -75,7 +58,6 @@
 )
 val productName = System.getenv("PRODUCT_NAME") ?: "IC-231"
 val descriptor = plugins.first { it.sourceFolder == productName }
->>>>>>> e1b3337c
 
 group = properties("pluginGroup").get()
 version = properties("pluginVersion").get()
@@ -91,6 +73,7 @@
 val javaKeytarVersion = "1.0.0"
 
 plugins {
+  id("org.sonarqube") version "5.0.0.4638"
   id("org.jetbrains.intellij.platform") version "2.1.0"
   id("org.jetbrains.changelog") version "2.2.1"
   kotlin("jvm") version "1.9.22"
@@ -106,16 +89,6 @@
   }
   maven {
     url = uri("https://zowe.jfrog.io/zowe/libs-release")
-<<<<<<< HEAD
-  }
-  maven {
-    url = uri("https://packages.jetbrains.team/maven/p/ij/intellij-dependencies")
-    metadataSources {
-      mavenPom()
-      artifact()
-      ignoreGradleMetadataRedirection()
-    }
-=======
     flatDir {
       dir("libs")
     }
@@ -123,7 +96,6 @@
   intellijPlatform {
     defaultRepositories()
     jetbrainsRuntime()
->>>>>>> e1b3337c
   }
 }
 
@@ -164,11 +136,8 @@
   testImplementation("com.intellij.remoterobot:remote-fixtures:$remoteRobotVersion")
   testImplementation("com.squareup.okhttp3:mockwebserver:$okHttp3Version")
   testImplementation("com.squareup.okhttp3:okhttp-tls:$okHttp3Version")
-<<<<<<< HEAD
   testImplementation("com.squareup.okhttp3:logging-interceptor:$okHttp3Version")
-=======
   testImplementation("com.intellij.remoterobot:ide-launcher:$remoteRobotVersion")
->>>>>>> e1b3337c
   testRuntimeOnly("org.junit.jupiter:junit-jupiter-engine:$junitVersion")
   testRuntimeOnly("org.junit.vintage:junit-vintage-engine:$junitVersion")
 }
@@ -213,12 +182,8 @@
         classes(providers.provider { "org.zowe.explorer.*" })
       }
       excludes {
-<<<<<<< HEAD
+        classes(providers.provider { "org.zowe.explorer.vfs.MFVFileCreateEvent" })
         classes(providers.provider { "org.zowe.explorer.vfs.MFVFilePropertyChangeEvent" })
-=======
-        classes(providers.provider { "eu.ibagroup.formainframe.vfs.MFVFileCreateEvent" })
-        classes(providers.provider { "eu.ibagroup.formainframe.vfs.MFVFilePropertyChangeEvent" })
->>>>>>> e1b3337c
       }
     }
   }
