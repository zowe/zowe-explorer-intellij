/*
 * This program and the accompanying materials are made available under the terms of the
 * Eclipse Public License v2.0 which accompanies this distribution, and is available at
 * https://www.eclipse.org/legal/epl-v20.html
 *
 * SPDX-License-Identifier: EPL-2.0
 *
 * Copyright IBA Group 2020
 */
import org.jetbrains.kotlin.gradle.tasks.KotlinCompile

plugins {
  id("org.jetbrains.intellij") version "1.5.3"
  kotlin("jvm") version "1.6.21"
  java
}

apply(plugin = "kotlin")
apply(plugin = "org.jetbrains.intellij")

<<<<<<< HEAD
group = "org.zowe"
version = "0.1.2"
=======
group = "eu.ibagroup"
version = "0.5.2"
>>>>>>> 77595242

repositories {
  mavenCentral()
  flatDir {
    dirs("libs")
  }
}

java {
  sourceCompatibility = JavaVersion.VERSION_11
  targetCompatibility = JavaVersion.VERSION_11
}

dependencies {
  implementation(group = "com.squareup.retrofit2", name = "retrofit", version = "2.9.0")
  implementation("com.squareup.retrofit2:converter-gson:2.9.0")
  implementation("com.squareup.retrofit2:converter-scalars:2.9.0")
  implementation("org.jetbrains.kotlin:kotlin-stdlib-jdk8:1.6.20")
  implementation("org.jetbrains.kotlin:kotlin-reflect:1.6.20")
  implementation("org.jetbrains.kotlinx:kotlinx-coroutines-core:1.6.1")
  implementation("org.jgrapht:jgrapht-core:1.5.1")
  implementation("com.starxg:java-keytar:1.0.0")
  implementation("org.zowe:kotlindsk:0.1.0")
  implementation("com.segment.analytics.java:analytics:+")
  testImplementation("junit", "junit", "4.12")
}

intellij {
  version.set("2022.1")
}

tasks {
  withType<KotlinCompile> {
    kotlinOptions {
      jvmTarget = JavaVersion.VERSION_11.toString()
      languageVersion = org.jetbrains.kotlin.config.LanguageVersion.LATEST_STABLE.versionString
    }
  }

  patchPluginXml {
    sinceBuild.set("203.5981")
    untilBuild.set("221.*")
    changeNotes.set(
      """
      <b>Bugs fixed:</b>
      <ul>
<<<<<<< HEAD
        <li>Support for newer versions of IntelliJ </li>
=======
        <li>https://github.com/zowe/zowe-explorer-intellij/issues/38</li>
>>>>>>> 77595242
      </ul>"""
    )
  }
}<|MERGE_RESOLUTION|>--- conflicted
+++ resolved
@@ -18,13 +18,8 @@
 apply(plugin = "kotlin")
 apply(plugin = "org.jetbrains.intellij")
 
-<<<<<<< HEAD
 group = "org.zowe"
 version = "0.1.2"
-=======
-group = "eu.ibagroup"
-version = "0.5.2"
->>>>>>> 77595242
 
 repositories {
   mavenCentral()
@@ -71,11 +66,7 @@
       """
       <b>Bugs fixed:</b>
       <ul>
-<<<<<<< HEAD
-        <li>Support for newer versions of IntelliJ </li>
-=======
         <li>https://github.com/zowe/zowe-explorer-intellij/issues/38</li>
->>>>>>> 77595242
       </ul>"""
     )
   }
