/*
 * This program and the accompanying materials are made available under the terms of the
 * Eclipse Public License v2.0 which accompanies this distribution, and is available at
 * https://www.eclipse.org/legal/epl-v20.html
 *
 * SPDX-License-Identifier: EPL-2.0
 *
 * Copyright IBA Group 2020
 */
<<<<<<< HEAD
=======

>>>>>>> 196edbf5
import org.jetbrains.kotlin.gradle.tasks.KotlinCompile

plugins {
  id("org.jetbrains.intellij") version "1.6.0"
  kotlin("jvm") version "1.6.21"
  java
  jacoco
}

apply(plugin = "kotlin")
apply(plugin = "org.jetbrains.intellij")

group = "org.zowe"
version = "0.2.0"

repositories {
  mavenCentral()
  flatDir {
    dirs("libs")
  }
}

java {
  sourceCompatibility = JavaVersion.VERSION_11
  targetCompatibility = JavaVersion.VERSION_11
}

dependencies {
  implementation(group = "com.squareup.retrofit2", name = "retrofit", version = "2.9.0")
  implementation("com.squareup.retrofit2:converter-gson:2.9.0")
  implementation("com.squareup.retrofit2:converter-scalars:2.9.0")
  implementation("org.jetbrains.kotlin:kotlin-stdlib-jdk8:1.6.20")
  implementation("org.jetbrains.kotlin:kotlin-reflect:1.6.20")
  implementation("org.jetbrains.kotlinx:kotlinx-coroutines-core:1.6.1")
  implementation("org.jgrapht:jgrapht-core:1.5.1")
  implementation("com.starxg:java-keytar:1.0.0")
  implementation("org.zowe:kotlinsdk:0.2.0")
  implementation("com.segment.analytics.java:analytics:+")
  testImplementation("io.mockk:mockk:1.10.2")
  testImplementation("org.mock-server:mockserver-netty:5.11.1")
  testImplementation("org.junit.jupiter:junit-jupiter-api:5.7.1")
  testRuntimeOnly("org.junit.jupiter:junit-jupiter-engine:5.7.1")
}

intellij {
  version.set("2022.1")
}

tasks {
  withType<KotlinCompile> {
    kotlinOptions {
      jvmTarget = JavaVersion.VERSION_11.toString()
      languageVersion = org.jetbrains.kotlin.config.LanguageVersion.LATEST_STABLE.versionString
    }
  }

  patchPluginXml {
    sinceBuild.set("203.5981")
    untilBuild.set("221.*")
    changeNotes.set(
      """
      <b>New features:</b>
      <ul>
        <li>Added ability to copy from remote host to a local machine</li>
        <li>Added Job Console log view. Actions on Jobs are being developed</li>
        <li>Some major fixes and minor features. See in detailed report</li>
      </ul>
      <b>Detailed changes list:</b>
      <ul>
        <li>Copy from remote to local</li>
        <li>Change lower case to upper case during DS mask creation</li>
        <li>Implemented Control panel in Job Console log view to operate with job</li>
        <li>Job Release operation runner</li>
        <li>Job Hold operation runner</li>
        <li>Job Cancel operation runner</li>
        <li>Autosync rework</li>
        <li>ScrollPanel in "Allocate Dataset" frame</li>
        <li>Separate icons for Datasets and USS folders</li>
        <li>Force rename option</li>
        <li>Implemented ability to add Job Filter in 'New' popup menu clicking on JobWorkingSet</li>
        <li>z/OSMF 2.5 support</li>
        <li>log4j is removed</li>
        <li>Username/Password validatiion during connection creation</li>
      </ul>
      <b>Bugs fixed:</b>
      <ul>
        <li>The creation of masks with three or more asterisks is not blocked</li>
        <li>NPE when notification was closed</li>
        <li>Error when the prefix length for JobFilter is more than 8 characters or Prefix contains unacceptable symbols</li>
        <li>Wrong Directory allocation restrictions</li>
        <li>Error 404 on try to create a dataset</li>
        <li>Block size is being removed on error</li>
        <li>Missing UI error message for z/OS mask with length more than 44 chars</li>
        <li>Adding job filter through context menu item in JES Explorer doesn't work correctly</li>
        <li>Creating z/OS mask with first digit in HLQ is not blocked</li>
        <li>Right click->New->WorkingSet on JES Explorer page opens dialog to create WorkingSet instead of JobsWorkingSet</li>
        <li>Creating mask with length=44 chars should be available</li>
        <li>The error message contains java exception when uncheck "Accept self-signed SSL certiаficates" in the connection</li>
        <li>Delete option does not work for Working Sets in File Explorer</li>
        <li>Renaming an uss folder/file and then renaming it back to its original name causes an error</li>
        <li>No message details when renaming dataset to existing name</li>
        <li>Error message for failed dataset allocation should be duplicated in Dataset Allocation window</li>
        <li>Impossible to close job's output</li>
        <li>IDE Fatal errors if delete the connection that has working set</li>
        <li>Use binary mode changes file contents</li>
        <li>NullPointerException when tree opens by user with incorrect password</li>
        <li>Impossible to close the file located locally on PC (the file was opened not from plugin)</li>
        <li>Fixed file content corruption after chaging file mode</li>
        <li>InfoOperation requires state instead of connection settings</li>
        <li>"Error" message if connection is deleted</li>
        <li>The job is marked as finished in job console if close tab for any another job</li>
        <li>Hold/release only works for first selected jobid</li>
        <li>Validation of directory blocks when creating dataset</li>
        <li>File cache conflict message if create new member in PDS and open it right after creation</li>
        <li>Validate jobId when creating job filter</li>
        <li>CredentialsNotFoundForConnection exception in plugin</li>
        <li>Creating Job Filters in configuration table with prefix/owner/job id length >8 is not blocked</li>
        <li>'Test passed' message in the jobs console</li>
        <li>Allocate like does not save some parameters</li>
        <li>GitHub issue #42</li>
      </ul>"""
    )
  }
}<|MERGE_RESOLUTION|>--- conflicted
+++ resolved
@@ -7,10 +7,7 @@
  *
  * Copyright IBA Group 2020
  */
-<<<<<<< HEAD
-=======
 
->>>>>>> 196edbf5
 import org.jetbrains.kotlin.gradle.tasks.KotlinCompile
 
 plugins {
