--- conflicted
+++ resolved
@@ -17,14 +17,9 @@
 }
 
 plugins {
-<<<<<<< HEAD
+  id("org.sonarqube") version "3.3"
   id("org.jetbrains.intellij") version "1.12.0"
   kotlin("jvm") version "1.7.10"
-=======
-  id("org.sonarqube") version "3.3"
-  id("org.jetbrains.intellij") version "1.9.0"
-  kotlin("jvm") version "1.6.21"
->>>>>>> 64a4dde1
   java
   jacoco
 }
@@ -39,10 +34,6 @@
 
 repositories {
   mavenCentral()
-<<<<<<< HEAD
-  flatDir {
-    dirs("libs")
-=======
   maven {
     url = uri("https://packages.jetbrains.team/maven/p/ij/intellij-dependencies")
     metadataSources {
@@ -50,7 +41,6 @@
       artifact()
       ignoreGradleMetadataRedirection()
     }
->>>>>>> 64a4dde1
   }
 }
 
@@ -68,7 +58,7 @@
   implementation("org.jetbrains.kotlin:kotlin-reflect:1.6.20")
   implementation("org.jetbrains.kotlinx:kotlinx-coroutines-core:1.6.4")
   implementation("org.jgrapht:jgrapht-core:1.5.1")
-  implementation("eu.ibagroup:r2z:1.3.0-rc.10")
+  implementation("eu.ibagroup:r2z:1.3.0")
   implementation("com.segment.analytics.java:analytics:+")
   implementation("com.ibm.mq:com.ibm.mq.allclient:9.3.0.0")
   testImplementation("io.mockk:mockk:1.13.2")
