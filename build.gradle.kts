--- conflicted
+++ resolved
@@ -31,11 +31,7 @@
 apply(from = "gradle/sonar.gradle")
 
 group = "org.zowe"
-<<<<<<< HEAD
-version = "1.0.2-232-eap"
-=======
-version = "1.0.3-231"
->>>>>>> f8d8323c
+version = "1.0.3-232-eap"
 val remoteRobotVersion = "0.11.18"
 
 repositories {
