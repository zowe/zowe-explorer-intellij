/*
 * This program and the accompanying materials are made available under the terms of the
 * Eclipse Public License v2.0 which accompanies this distribution, and is available at
 * https://www.eclipse.org/legal/epl-v20.html
 *
 * SPDX-License-Identifier: EPL-2.0
 *
 * Copyright IBA Group 2020
 */

import kotlinx.kover.api.KoverTaskExtension
import org.jetbrains.kotlin.gradle.tasks.KotlinCompile

buildscript {
  dependencies {
    classpath("org.sonarsource.scanner.gradle:sonarqube-gradle-plugin:3.1.1")
  }
}

plugins {
  id("org.sonarqube") version "3.3"
  id("org.jetbrains.intellij") version "1.14.2"
  kotlin("jvm") version "1.8.10"
  java
  id("org.jetbrains.kotlinx.kover") version "0.6.1"
}

val sonarLinksCi: String by project

apply(plugin = "kotlin")
apply(plugin = "org.jetbrains.intellij")
apply(from = "gradle/sonar.gradle")

group = "org.zowe"
<<<<<<< HEAD
version = "1.1.0-231"
val remoteRobotVersion = "0.11.18"
=======
version = "1.1.1-223"
val remoteRobotVersion = "0.11.19"
>>>>>>> 168c39f9
val okHttp3Version = "4.10.0"
val kotestVersion = "5.6.2"

repositories {
  mavenCentral()
  flatDir {
    dirs("libs")
  }
  maven {
    url = uri("https://zowe.jfrog.io/zowe/libs-release")
  }
  maven {
    url = uri("https://packages.jetbrains.team/maven/p/ij/intellij-dependencies")
    metadataSources {
      mavenPom()
      artifact()
      ignoreGradleMetadataRedirection()
    }
  }
}

java {
  sourceCompatibility = JavaVersion.VERSION_17
  targetCompatibility = JavaVersion.VERSION_17
}

dependencies {
  implementation(group = "com.squareup.retrofit2", name = "retrofit", version = "2.9.0")
  implementation("com.squareup.retrofit2:converter-gson:2.9.0")
  implementation("com.squareup.retrofit2:converter-scalars:2.9.0")
  implementation("com.squareup.okhttp3:okhttp:$okHttp3Version")
  implementation("org.jetbrains.kotlin:kotlin-stdlib-jdk8:1.6.20")
  implementation("org.jetbrains.kotlin:kotlin-reflect:1.6.20")
  implementation("org.jetbrains.kotlinx:kotlinx-coroutines-core:1.6.4")
  implementation("org.jgrapht:jgrapht-core:1.5.1")
  implementation("com.starxg:java-keytar:1.0.0")
  implementation("org.zowe.sdk:zowe-kotlin-sdk:0.4.0")
  implementation("com.ibm.mq:com.ibm.mq.allclient:9.3.3.0")
  testImplementation("io.mockk:mockk:1.13.5")
  testImplementation("org.junit.jupiter:junit-jupiter-api:5.9.2")
  testImplementation("io.kotest:kotest-assertions-core:$kotestVersion")
  testImplementation("io.kotest:kotest-runner-junit5:$kotestVersion")
  testImplementation("com.intellij.remoterobot:remote-robot:$remoteRobotVersion")
  testImplementation("com.intellij.remoterobot:remote-fixtures:$remoteRobotVersion")
  testImplementation("com.squareup.okhttp3:mockwebserver:$okHttp3Version")
  testImplementation("com.squareup.okhttp3:okhttp-tls:$okHttp3Version")
  testRuntimeOnly("org.junit.jupiter:junit-jupiter-engine:5.9.2")
  testRuntimeOnly("org.junit.vintage:junit-vintage-engine:5.9.2")
}

intellij {
  version.set("2023.1")
}

tasks {
  withType<KotlinCompile> {
    kotlinOptions {
      jvmTarget = JavaVersion.VERSION_17.toString()
      languageVersion = org.jetbrains.kotlin.config.LanguageVersion.LATEST_STABLE.versionString
    }
  }

  patchPluginXml {
    sinceBuild.set("231.8109")
    untilBuild.set("232.*")
    changeNotes.set(
      """
      <b>New features:</b>
      <ul>
        <li>GitHub issue #14: UX: Edit WS mask</li>
        <li>GitHub issue #23: Double click on a working set or connection</li>
        <li>GitHub issue #49: Plugin logging</li>
        <li>GitHub issue #52: Presets for creating datasets</li>
        <li>GitHub issue #111: "Rename" in dialog window should be "Edit" for DS and USS masks</li>
        <li>GitHub issue #112: Migrate all UI tests from real data usage to mock server</li>
        <li>GitHub issue #113: Change user password feature</li>
        <li>GitHub issue #122: "whoami" on connection creation</li>
        <li>GitHub issue #123: Implement "No items found" for USS and DS masks</li>
        <li>GitHub issue #124: Clarify DS organization</li>
        <li>GitHub issue #125: 80 LRECL by default</li>
        <li>GitHub issue #126: Copy + rename</li>
        <li>GitHub issue #130: JDK search index broken in IntelliJ after dataset is open</li>
        <li>GitHub issue #136: CLEARTEXT communication not enabled for client</li>
        <li>GitHub issue #140: Exception in Zowe Explorer (1.0.2-221) for Android Studio(Android Studio Flamingo | 2022.2.1 Patch 2)</li>
        <li>GitHub issue #144: Incorrect encoding should not be changed directly, until a user is decided to change it when we suggest</li>
        <li>GitHub issue #145: Migrated dataset properties should not be visible if they are not available</li>
        <li>GitHub issue #146: Hints for creating working sets after connection is created</li>
        <li>GitHub issue #147: "Duplicate" for member</li>
        <li>GitHub issue #148: Warning about incompatible encodings</li>
        <li>Separate info and tso requests during connection test</li>
        <li>Rework configs in the plug-in to accept new configurables</li>
        <li>Rework file sync with MF</li>
        <li>Presets: improvement</li>
        <li>VFS_CHANGES to MF_VFS_CHANGES</li>
        <li>Change XML and JSON comparison on different plugin versions</li>
        <li>Substitute R2Z with Zowe Kotlin SDK</li>
        <li>Enhance configuration for CICS connections</li>
        <li>Unit tests</li>
      </ul>
      <br>
      <b>Fixed bugs:</b>
      <ul>
        <<li>GitHub issue #138: Job is identified as successful while it ends with RC=12</li>
        <li>Tooltip on JES Working set shows 'Working set'</li>
        <li>"debounce" test is failed sometimes</li>
        <li>Allocate like strange behavior</li>
        <li>Change permissions: incorrect permissions shown after change failure</li>
        <li>Empty pds is not deleted after its move to pds</li>
        <li>It shows that the job is still running after successfull purge</li>
        <li>Errors for several actions in JES Explorer</li>
        <li>Error if move empty PS to PDS</li>
        <li>Password is changed only for one connection</li>
        <li>Userid for new ws/jws is not changed in FileExplorer/JesExplorer after changes in corresponding connection</li>
        <li>FileNotFoundException on configs search (The system cannot find the file specified)</li>
        <li>Content of uss-file is changed to UTF-8 while copying it from remote to local</li>
        <li>Copy/paste and DnD of PS dataset from one host to uss-folder on another host does not work</li>
        <li>validateForGreaterValue should show correct message</li>
        <li>JCL highlight does not work on mainframe files</li>
        <li>IDE error when rename member/dataset to existing one/to the same</li>
        <li>ClassCastException: class java.util.ArrayList cannot be cast to class com.intellij.openapi.vfs.VirtualFile</li>
      </ul>"""
    )
  }

  test {
    useJUnitPlatform()
    testLogging {
      events("passed", "skipped", "failed")
    }

//    ignoreFailures = true

    finalizedBy("koverHtmlReport")
    finalizedBy("koverXmlReport")
    systemProperty("idea.force.use.core.classloader", "true")
    systemProperty("idea.use.core.classloader.for.plugin.path", "true")
    systemProperty("java.awt.headless", "true")

    afterSuite(
      KotlinClosure2<TestDescriptor, TestResult, Unit>({ desc, result ->
        if (desc.parent == null) { // will match the outermost suite
          val output =
            "Results: ${result.resultType} (${result.testCount} tests, ${result.successfulTestCount} passed, " +
                "${result.failedTestCount} failed, ${result.skippedTestCount} skipped)"
          val fileName = "./build/reports/tests/${result.resultType}.txt"
          File(fileName).writeText(output)
        }
      })
    )
  }

  val createOpenApiSourceJar by registering(Jar::class) {
    // Java sources
    from(sourceSets.main.get().java) {
      include("**/org/zowe/explorer/**/*.java")
    }
    // Kotlin sources
    from(kotlin.sourceSets.main.get().kotlin) {
      include("**/org/zowe/explorer/**/*.kt")
    }
    destinationDirectory.set(layout.buildDirectory.dir("libs"))
    archiveClassifier.set("src")
  }

  buildPlugin {
    dependsOn(createOpenApiSourceJar)
    from(createOpenApiSourceJar) { into("lib/src") }
  }
}

/**
 * Adds uiTest source sets
 */
sourceSets {
  create("uiTest") {
    compileClasspath += sourceSets.main.get().output
    runtimeClasspath += sourceSets.main.get().output
    java.srcDirs("src/uiTest/java", "src/uiTest/kotlin")
    resources.srcDirs("src/uiTest/resources")
  }
}

/**
 * configures the UI Tests to inherit the testImplementation in dependencies
 */
val uiTestImplementation by configurations.getting {
  extendsFrom(configurations.testImplementation.get())
}

/**
 * configures the UI Tests to inherit the testRuntimeOnly in dependencies
 */
configurations["uiTestRuntimeOnly"].extendsFrom(configurations.testRuntimeOnly.get())

/**
 * runs UI tests
 */
val uiTest = task<Test>("uiTest") {
  description = "Runs the integration tests for UI."
  group = "verification"
  testClassesDirs = sourceSets["uiTest"].output.classesDirs
  classpath = sourceSets["uiTest"].runtimeClasspath
  useJUnitPlatform() {
    excludeTags("FirstTime")
    excludeTags("SmokeTest")
  }
  testLogging {
    events("passed", "skipped", "failed")
  }
  extensions.configure(KoverTaskExtension::class) {
    // Set to true to disable instrumentation of this task,
    // Kover reports will not depend on the results of its execution
    isDisabled.set(true)
  }
}

/**
 * Runs the first UI test, which agrees to the license agreement
 */
val firstTimeUiTest = task<Test>("firstTimeUiTest") {
  description = "Gets rid of license agreement, etc."
  group = "verification"
  testClassesDirs = sourceSets["uiTest"].output.classesDirs
  classpath = sourceSets["uiTest"].runtimeClasspath
  useJUnitPlatform() {
    includeTags("FirstTime")
  }
  testLogging {
    events("passed", "skipped", "failed")
  }
  extensions.configure(KoverTaskExtension::class) {
    // set to true to disable instrumentation of this task,
    // Kover reports will not depend on the results of its execution
    isDisabled.set(true)
  }
}

/**
 * Runs the smoke ui test
 */
val SmokeUiTest = task<Test>("smokeUiTest") {
  description = "Gets rid of license agreement, etc."
  group = "verification"
  testClassesDirs = sourceSets["uiTest"].output.classesDirs
  classpath = sourceSets["uiTest"].runtimeClasspath
  useJUnitPlatform() {
    includeTags("SmokeTest")
  }
  testLogging {
    events("passed", "skipped", "failed")
  }
  extensions.configure(KoverTaskExtension::class) {
    // set to true to disable instrumentation of this task,
    // Kover reports will not depend on the results of its execution
    isDisabled.set(true)
  }
}

tasks {
  withType<Copy> {
    duplicatesStrategy = DuplicatesStrategy.EXCLUDE
  }
}

tasks.downloadRobotServerPlugin {
  version.set(remoteRobotVersion)
}

tasks.runIdeForUiTests {
  systemProperty("idea.trust.all.projects", "true")
  systemProperty("ide.show.tips.on.startup.default.value", "false")
}<|MERGE_RESOLUTION|>--- conflicted
+++ resolved
@@ -32,13 +32,8 @@
 apply(from = "gradle/sonar.gradle")
 
 group = "org.zowe"
-<<<<<<< HEAD
-version = "1.1.0-231"
-val remoteRobotVersion = "0.11.18"
-=======
-version = "1.1.1-223"
+version = "1.1.1-231"
 val remoteRobotVersion = "0.11.19"
->>>>>>> 168c39f9
 val okHttp3Version = "4.10.0"
 val kotestVersion = "5.6.2"
 
