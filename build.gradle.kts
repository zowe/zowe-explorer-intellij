--- conflicted
+++ resolved
@@ -30,13 +30,8 @@
 apply(plugin = "org.jetbrains.intellij")
 apply(from = "gradle/sonar.gradle")
 
-<<<<<<< HEAD
 group = "org.zowe"
-version = "1.0.0"
-=======
-group = "eu.ibagroup"
 version = "1.0.1"
->>>>>>> 91f80fbe
 val remoteRobotVersion = "0.11.16"
 
 repositories {
