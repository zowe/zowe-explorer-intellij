--- conflicted
+++ resolved
@@ -32,13 +32,8 @@
 apply(from = "gradle/sonar.gradle")
 
 group = "org.zowe"
-<<<<<<< HEAD
-version = "1.1.2-223"
-val remoteRobotVersion = "0.11.21"
-=======
-version = "1.2.0-221"
+version = "1.2.0-223"
 val remoteRobotVersion = "0.11.22"
->>>>>>> 0aaabcfc
 val okHttp3Version = "4.12.0"
 val kotestVersion = "5.8.1"
 
