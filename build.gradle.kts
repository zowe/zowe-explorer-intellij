--- conflicted
+++ resolved
@@ -52,13 +52,8 @@
   implementation("org.jetbrains.kotlin:kotlin-reflect:1.6.20")
   implementation("org.jetbrains.kotlinx:kotlinx-coroutines-core:1.6.2")
   implementation("org.jgrapht:jgrapht-core:1.5.1")
-<<<<<<< HEAD
   implementation("com.starxg:java-keytar:1.0.0")
   implementation("org.zowe:kotlinsdk:0.3.0")
-=======
-  implementation("eu.ibagroup:r2z:1.2.2")
-  implementation("com.segment.analytics.java:analytics:+")
->>>>>>> cc88305d
   testImplementation("io.mockk:mockk:1.12.4")
   testImplementation("org.mock-server:mockserver-netty:5.13.2")
   testImplementation("org.junit.jupiter:junit-jupiter-api:5.8.2")
@@ -87,7 +82,7 @@
     untilBuild.set("222.*")
     changeNotes.set(
       """
-      <b>WARNING: </b> version 0.7 introduces breaking change. You won't be able to use the plugin with IntelliJ version < 2022.1
+      <b>WARNING: </b> version 0.3 introduces breaking change. You won't be able to use the plugin with IntelliJ version < 2022.1
       <b>New features:</b>
       <ul>
         <li>Configurable batch size to load filter smoothly</li>
