/*
 * Copyright (c) 2020-2024 IBA Group.
 *
 * This program and the accompanying materials are made available under the terms of the
 * Eclipse Public License v2.0 which accompanies this distribution, and is available at
 * https://www.eclipse.org/legal/epl-v20.html
 *
 * SPDX-License-Identifier: EPL-2.0
 *
 * Contributors:
 *   IBA Group
 *   Zowe Community
 */

import org.jetbrains.changelog.Changelog
import org.jetbrains.intellij.tasks.ClasspathIndexCleanupTask
import org.jetbrains.kotlin.gradle.tasks.KotlinCompile
import java.time.LocalDate
import java.time.ZoneId
import java.time.format.DateTimeFormatter

fun properties(key: String) = providers.gradleProperty(key)
fun environment(key: String) = providers.environmentVariable(key)
fun dateValue(pattern: String): String =
  LocalDate.now(ZoneId.of("Europe/Warsaw")).format(DateTimeFormatter.ofPattern(pattern))

plugins {
<<<<<<< HEAD
  id("org.sonarqube") version "5.0.0.4638"
  id("org.jetbrains.intellij") version "1.17.2"
  id("org.jetbrains.changelog") version "2.2.0"
=======
  id("org.jetbrains.intellij") version "1.17.4"
  id("org.jetbrains.changelog") version "2.2.1"
>>>>>>> 28fadc85
  kotlin("jvm") version "1.9.22"
  java
  id("org.jetbrains.kotlinx.kover") version "0.8.3"
  id("org.owasp.dependencycheck") version "10.0.4"
}

val sonarLinksCi: String by project

apply(plugin = "kotlin")
apply(plugin = "org.jetbrains.intellij")
apply(from = "gradle/sonar.gradle")

group = properties("pluginGroup").get()
version = properties("pluginVersion").get()
val remoteRobotVersion = "0.11.23"
val okHttp3Version = "4.12.0"
<<<<<<< HEAD
val kotestVersion = "5.8.1"
val retrofit2Vertion = "2.11.0"
val junitVersion = "5.10.2"
val mockkVersion = "1.13.10"
val ibmMqVersion = "9.3.5.0"
val jGraphTVersion = "1.5.2"
val zoweKotlinSdkVersion = "0.5.0-rc.11"
val javaKeytarVersion = "1.0.0"
=======
val kotestVersion = "5.9.1"
val retrofit2Vertion = "2.11.0"
val junitVersion = "5.10.3"
val mockkVersion = "1.13.12"
val ibmMqVersion = "9.4.0.0"
val jGraphTVersion = "1.5.2"
val zoweKotlinSdkVersion = "0.5.0"
val javaAnalyticsVersion = "3.5.1"
>>>>>>> 28fadc85

repositories {
  mavenCentral()
  flatDir {
    dirs("libs")
  }
  maven {
    url = uri("https://zowe.jfrog.io/zowe/libs-release")
  }
  maven {
    url = uri("https://packages.jetbrains.team/maven/p/ij/intellij-dependencies")
    metadataSources {
      mavenPom()
      artifact()
      ignoreGradleMetadataRedirection()
    }
  }
}

java {
  sourceCompatibility = JavaVersion.VERSION_17
  targetCompatibility = JavaVersion.VERSION_17
}

dependencies {
  implementation(group = "com.squareup.retrofit2", name = "retrofit", version = retrofit2Vertion)
  implementation("com.squareup.retrofit2:converter-gson:$retrofit2Vertion")
  implementation("com.squareup.retrofit2:converter-scalars:$retrofit2Vertion")
  implementation("com.squareup.okhttp3:okhttp:$okHttp3Version")
  implementation("org.jgrapht:jgrapht-core:$jGraphTVersion")
<<<<<<< HEAD
  implementation("com.starxg:java-keytar:$javaKeytarVersion")
  implementation("org.zowe.sdk:zowe-kotlin-sdk:$zoweKotlinSdkVersion")
=======
  implementation("org.zowe.sdk:zowe-kotlin-sdk:$zoweKotlinSdkVersion")
  implementation("com.segment.analytics.java:analytics:$javaAnalyticsVersion")
>>>>>>> 28fadc85
  implementation("com.ibm.mq:com.ibm.mq.allclient:$ibmMqVersion")
  implementation("org.junit.jupiter:junit-jupiter-params:$junitVersion")
  testImplementation("org.junit.jupiter:junit-jupiter-api:$junitVersion")
  testImplementation("io.mockk:mockk:$mockkVersion")
  testImplementation("io.kotest:kotest-assertions-core:$kotestVersion")
  testImplementation("io.kotest:kotest-runner-junit5:$kotestVersion")
  testImplementation("com.intellij.remoterobot:remote-robot:$remoteRobotVersion")
  testImplementation("com.intellij.remoterobot:remote-fixtures:$remoteRobotVersion")
  testImplementation("com.squareup.okhttp3:mockwebserver:$okHttp3Version")
  testImplementation("com.squareup.okhttp3:okhttp-tls:$okHttp3Version")
  testRuntimeOnly("org.junit.jupiter:junit-jupiter-engine:$junitVersion")
  testRuntimeOnly("org.junit.vintage:junit-vintage-engine:$junitVersion")
  testImplementation("com.intellij.remoterobot:ide-launcher:$remoteRobotVersion")
<<<<<<< HEAD

=======
>>>>>>> 28fadc85
}

data class PluginDescriptor(
  val since: String, // earliest version string this is compatible with
  val until: String, // latest version string this is compatible with, can be wildcard like 202.*
  // https://github.com/JetBrains/gradle-intellij-plugin#intellij-platform-properties
  val sdkVersion: String, // the version string passed to the intellij sdk gradle plugin
  val sourceFolder: String, // used as the source root for specifics of this build
  val deps: List<String> // dependent plugins of this plugin
)

val plugins = listOf(
  PluginDescriptor(
    since = properties("pluginSinceBuild").get(),
    until = "232.*",
    sdkVersion = "IC-2023.1",
    sourceFolder = "IC-231",
    deps = listOf("java", "org.jetbrains.plugins.gradle", "org.jetbrains.kotlin")
  ),
  PluginDescriptor(
    since = "233.11799",
    until = properties("pluginUntilBuild").get(),
    sdkVersion = "IC-2023.3",
    sourceFolder = "IC-233",
    deps = listOf("java", "org.jetbrains.plugins.gradle", "org.jetbrains.kotlin")
  )
)
val productName = System.getenv("PRODUCT_NAME") ?: "IC-231"
val descriptor = plugins.first { it.sourceFolder == productName }

intellij {
  version.set(descriptor.sdkVersion)
  plugins.addAll(*descriptor.deps.toTypedArray())
  // !Development only!
  // downloadSources.set(true)
  // In Settings | Advanced Settings enable option Download sources in section Build Tools. Gradle.
  // Then invoke Reload All Gradle Projects action from the Gradle tool window.
}

// Configure Gradle Changelog Plugin - read more: https://github.com/JetBrains/gradle-changelog-plugin
changelog {
  version.set(properties("pluginVersion").get())
  header.set(provider { "${version.get()} (${dateValue("yyyy-MM-dd")})" }.get())
  groups.set(listOf("Breaking changes", "Features", "Bugfixes", "Deprecations", "Security"))
  keepUnreleasedSection.set(false)
  itemPrefix.set("*")
  repositoryUrl.set(properties("pluginRepositoryUrl").get())
  sectionUrlBuilder.set { repositoryUrl, currentVersion, previousVersion, isUnreleased: Boolean ->
    repositoryUrl + when {
      isUnreleased -> when (previousVersion) {
        null -> "/commits"
        else -> "/compare/$previousVersion...HEAD"
      }

      previousVersion == null -> "/commits/$currentVersion"
      else -> "/compare/$previousVersion...$currentVersion"
    }
  }
}

kover {
<<<<<<< HEAD
  filters {
    path
    classes {
      excludes += listOf("org.zowe.explorer.vfs.MFVFilePropertyChangeEvent")
    }
  }
=======
  currentProject {
    instrumentation {
      /* exclude Gradle test tasks */
      disabledForTestTasks.addAll("uiTest", "firstTimeUiTest", "smokeUiTest")
    }
  }
  reports {
    filters {
      excludes {
        classes(providers.provider { "org.zowe.explorer.vfs.MFVFilePropertyChangeEvent" })
      }
    }
  }
}

dependencyCheck {
  suppressionFiles = listOf("$projectDir/owasp-dependency-check-suppression.xml")
>>>>>>> 28fadc85
}

tasks {
  wrapper {
    gradleVersion = properties("gradleVersion").get()
  }

  withType<KotlinCompile> {
    kotlinOptions {
      jvmTarget = JavaVersion.VERSION_17.toString()
      languageVersion = org.jetbrains.kotlin.config.LanguageVersion.LATEST_STABLE.versionString
    }
  }

  withType<Copy> {
    duplicatesStrategy = DuplicatesStrategy.EXCLUDE
  }

  patchPluginXml {
    version.set("${properties("pluginVersion").get()}-${descriptor.since.substringBefore(".")}")
    sinceBuild.set(descriptor.since)
    untilBuild.set(descriptor.until)

    val changelog = project.changelog // local variable for configuration cache compatibility
    // Get the latest available change notes from the changelog file
    changeNotes.set(
      properties("pluginVersion")
        .map { pluginVersion ->
          with(changelog) {
            renderItem(
              (getOrNull(pluginVersion) ?: getUnreleased())
                .withHeader(false)
                .withEmptySections(false),
              Changelog.OutputType.HTML,
            )
          }
        }
        .get()
    )
  }

<<<<<<< HEAD
  withType<Test> {
    withType<ClasspathIndexCleanupTask> {
      dependsOn(compileTestKotlin)
    }
  }

=======
  withType<ClasspathIndexCleanupTask> {
    onlyIf {
      gradle.startParameter.taskNames.contains("test")
    }
    dependsOn(compileTestKotlin)
  }

//
//  withType<ClasspathIndexCleanupTask> {
//    onlyIf {
//      gradle.startParameter.taskNames.contains("uiTest")
//    }
//    dependsOn("compileUiTestKotlin")
//  }

>>>>>>> 28fadc85
  test {
    useJUnitPlatform()

    jvmArgs("--add-opens", "java.desktop/java.awt=ALL-UNNAMED")
    jvmArgs("--add-opens", "java.desktop/sun.awt=ALL-UNNAMED")
    jvmArgs("--add-opens", "java.desktop/java.awt.event=ALL-UNNAMED")
    jvmArgs("--add-opens", "java.base/java.lang=ALL-UNNAMED")
    jvmArgs("--add-exports", "java.base/jdk.internal.vm=ALL-UNNAMED")
    jvmArgs("--add-opens", "java.base/java.nio.file=ALL-UNNAMED")

    testLogging {
      events("passed", "skipped", "failed")
    }

    //  ignoreFailures = true

    finalizedBy("koverHtmlReport")
    finalizedBy("koverXmlReport")
    systemProperty("idea.force.use.core.classloader", "true")
    systemProperty("idea.use.core.classloader.for.plugin.path", "true")
    systemProperty("java.awt.headless", "true")

    afterSuite(
      KotlinClosure2<TestDescriptor, TestResult, Unit>({ desc, result ->
        if (desc.parent == null) { // will match the outermost suite
          val output =
            "Results: ${result.resultType} (${result.testCount} tests, ${result.successfulTestCount} passed, " +
              "${result.failedTestCount} failed, ${result.skippedTestCount} skipped)"
          val fileName = "./build/reports/tests/${result.resultType}.txt"
          File(fileName).writeText(output)
        }
      })
    )
  }

  koverHtmlReport {
    finalizedBy("koverXmlReport")
  }

  val createOpenApiSourceJar by registering(Jar::class) {
    // Java sources
    from(sourceSets.main.get().java) {
      include("**/org/zowe/explorer/**/*.java")
    }
    // Kotlin sources
    from(kotlin.sourceSets.main.get().kotlin) {
      include("**/org/zowe/explorer/**/*.kt")
    }
    destinationDirectory.set(layout.buildDirectory.dir("libs"))
    archiveClassifier.set("src")
  }

  buildPlugin {
    dependsOn(createOpenApiSourceJar)
    archiveClassifier.set(descriptor.sdkVersion)
    from(createOpenApiSourceJar) { into("lib/src") }
  }

  signPlugin {
    certificateChain.set(environment("INTELLIJ_SIGNING_CERTIFICATE_CHAIN").map { it })
    privateKey.set(environment("INTELLIJ_SIGNING_PRIVATE_KEY").map { it })
    password.set(environment("INTELLIJ_SIGNING_PRIVATE_KEY_PASSWORD").map { it })
  }

  publishPlugin {
    token.set(environment("ZOWE_INTELLIJ_MARKET_TOKEN").map { it })
    // The pluginVersion is based on the SemVer (https://semver.org)
    // Read more: https://plugins.jetbrains.com/docs/intellij/deployment.html#specifying-a-release-channel
    channels.set(
      properties("pluginVersion")
        .map {
          listOf(
            it.substringAfter('-', "")
              .ifEmpty { "stable" }
          )
        }
        .map { it }
    )
  }

  downloadRobotServerPlugin {
    version.set(remoteRobotVersion)
  }

  runIdeForUiTests {
    systemProperty("idea.trust.all.projects", "true")
    systemProperty("ide.show.tips.on.startup.default.value", "false")
  }
}

/**
 * Adds uiTest source sets
 */
sourceSets {
  main {
    java {
      srcDir("src/${descriptor.sourceFolder}/kotlin")
    }
    resources {
      srcDir("src/${descriptor.sourceFolder}/resources")
    }
  }
  create("uiTest") {
    compileClasspath += sourceSets.main.get().output
    runtimeClasspath += sourceSets.main.get().output
    java.srcDirs("src/uiTest/java", "src/uiTest/kotlin")
    resources.srcDirs("src/uiTest/resources")
  }
}

/**
 * configures the UI Tests to inherit the testImplementation in dependencies
 */
val uiTestImplementation by configurations.getting {
  extendsFrom(configurations.testImplementation.get())
}

/**
 * configures the UI Tests to inherit the testRuntimeOnly in dependencies
 */
configurations["uiTestRuntimeOnly"].extendsFrom(configurations.testRuntimeOnly.get())

/**
 * runs UI tests
 */
val uiTest = task<Test>("uiTest") {
  description = "Runs the integration tests for UI."
  group = "verification"
  systemProperty("ideLaunchFolder", System.getProperty("ideLaunchFolder"))
  systemProperty("forMainframePath", System.getProperty("forMainframePath"))
  systemProperty("remoteRobotUrl", System.getProperty("remoteRobotUrl"))
  systemProperty("ideaVersionForTest", System.getProperty("ideaVersionForTest"))
  systemProperty("ideaBuildVersionForTest", System.getProperty("ideaBuildVersionForTest"))
  systemProperty("robotServerForTest", System.getProperty("robotServerForTest"))
  testClassesDirs = sourceSets["uiTest"].output.classesDirs
  classpath = sourceSets["uiTest"].runtimeClasspath
  useJUnitPlatform {
    excludeTags("FirstTime")
    excludeTags("SmokeTest")
  }
  testLogging {
    events("passed", "skipped", "failed")
  }
<<<<<<< HEAD
  extensions.configure(KoverTaskExtension::class) {
    // Set to true to disable instrumentation of this task,
    // Kover reports will not depend on the results of its execution
    isDisabled.set(true)
  }
=======
>>>>>>> 28fadc85
}

/**
 * Runs the first UI test, which agrees to the license agreement
 */
val firstTimeUiTest = task<Test>("firstTimeUiTest") {
  description = "Gets rid of license agreement, etc."
  group = "verification"
  testClassesDirs = sourceSets["uiTest"].output.classesDirs
  classpath = sourceSets["uiTest"].runtimeClasspath
  useJUnitPlatform {
    includeTags("FirstTime")
  }
  testLogging {
    events("passed", "skipped", "failed")
  }
}

/**
 * Runs the smoke ui test
 */
val smokeUiTest = task<Test>("smokeUiTest") {
  description = "Gets rid of license agreement, etc."
  group = "verification"
  testClassesDirs = sourceSets["uiTest"].output.classesDirs
  classpath = sourceSets["uiTest"].runtimeClasspath
  useJUnitPlatform {
    includeTags("SmokeTest")
  }
  testLogging {
    events("passed", "skipped", "failed")
  }
}<|MERGE_RESOLUTION|>--- conflicted
+++ resolved
@@ -25,14 +25,9 @@
   LocalDate.now(ZoneId.of("Europe/Warsaw")).format(DateTimeFormatter.ofPattern(pattern))
 
 plugins {
-<<<<<<< HEAD
   id("org.sonarqube") version "5.0.0.4638"
-  id("org.jetbrains.intellij") version "1.17.2"
-  id("org.jetbrains.changelog") version "2.2.0"
-=======
   id("org.jetbrains.intellij") version "1.17.4"
   id("org.jetbrains.changelog") version "2.2.1"
->>>>>>> 28fadc85
   kotlin("jvm") version "1.9.22"
   java
   id("org.jetbrains.kotlinx.kover") version "0.8.3"
@@ -49,16 +44,6 @@
 version = properties("pluginVersion").get()
 val remoteRobotVersion = "0.11.23"
 val okHttp3Version = "4.12.0"
-<<<<<<< HEAD
-val kotestVersion = "5.8.1"
-val retrofit2Vertion = "2.11.0"
-val junitVersion = "5.10.2"
-val mockkVersion = "1.13.10"
-val ibmMqVersion = "9.3.5.0"
-val jGraphTVersion = "1.5.2"
-val zoweKotlinSdkVersion = "0.5.0-rc.11"
-val javaKeytarVersion = "1.0.0"
-=======
 val kotestVersion = "5.9.1"
 val retrofit2Vertion = "2.11.0"
 val junitVersion = "5.10.3"
@@ -66,8 +51,7 @@
 val ibmMqVersion = "9.4.0.0"
 val jGraphTVersion = "1.5.2"
 val zoweKotlinSdkVersion = "0.5.0"
-val javaAnalyticsVersion = "3.5.1"
->>>>>>> 28fadc85
+val javaKeytarVersion = "1.0.0"
 
 repositories {
   mavenCentral()
@@ -98,13 +82,8 @@
   implementation("com.squareup.retrofit2:converter-scalars:$retrofit2Vertion")
   implementation("com.squareup.okhttp3:okhttp:$okHttp3Version")
   implementation("org.jgrapht:jgrapht-core:$jGraphTVersion")
-<<<<<<< HEAD
   implementation("com.starxg:java-keytar:$javaKeytarVersion")
   implementation("org.zowe.sdk:zowe-kotlin-sdk:$zoweKotlinSdkVersion")
-=======
-  implementation("org.zowe.sdk:zowe-kotlin-sdk:$zoweKotlinSdkVersion")
-  implementation("com.segment.analytics.java:analytics:$javaAnalyticsVersion")
->>>>>>> 28fadc85
   implementation("com.ibm.mq:com.ibm.mq.allclient:$ibmMqVersion")
   implementation("org.junit.jupiter:junit-jupiter-params:$junitVersion")
   testImplementation("org.junit.jupiter:junit-jupiter-api:$junitVersion")
@@ -118,10 +97,6 @@
   testRuntimeOnly("org.junit.jupiter:junit-jupiter-engine:$junitVersion")
   testRuntimeOnly("org.junit.vintage:junit-vintage-engine:$junitVersion")
   testImplementation("com.intellij.remoterobot:ide-launcher:$remoteRobotVersion")
-<<<<<<< HEAD
-
-=======
->>>>>>> 28fadc85
 }
 
 data class PluginDescriptor(
@@ -183,14 +158,6 @@
 }
 
 kover {
-<<<<<<< HEAD
-  filters {
-    path
-    classes {
-      excludes += listOf("org.zowe.explorer.vfs.MFVFilePropertyChangeEvent")
-    }
-  }
-=======
   currentProject {
     instrumentation {
       /* exclude Gradle test tasks */
@@ -208,7 +175,6 @@
 
 dependencyCheck {
   suppressionFiles = listOf("$projectDir/owasp-dependency-check-suppression.xml")
->>>>>>> 28fadc85
 }
 
 tasks {
@@ -250,14 +216,6 @@
     )
   }
 
-<<<<<<< HEAD
-  withType<Test> {
-    withType<ClasspathIndexCleanupTask> {
-      dependsOn(compileTestKotlin)
-    }
-  }
-
-=======
   withType<ClasspathIndexCleanupTask> {
     onlyIf {
       gradle.startParameter.taskNames.contains("test")
@@ -273,7 +231,6 @@
 //    dependsOn("compileUiTestKotlin")
 //  }
 
->>>>>>> 28fadc85
   test {
     useJUnitPlatform()
 
@@ -417,14 +374,6 @@
   testLogging {
     events("passed", "skipped", "failed")
   }
-<<<<<<< HEAD
-  extensions.configure(KoverTaskExtension::class) {
-    // Set to true to disable instrumentation of this task,
-    // Kover reports will not depend on the results of its execution
-    isDisabled.set(true)
-  }
-=======
->>>>>>> 28fadc85
 }
 
 /**
