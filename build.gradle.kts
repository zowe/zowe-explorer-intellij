--- conflicted
+++ resolved
@@ -36,13 +36,8 @@
 apply(plugin = "org.jetbrains.intellij")
 apply(from = "gradle/sonar.gradle")
 
-<<<<<<< HEAD
-group = "org.zowe"
-version = "1.2.0-223"
-=======
 group = properties("pluginGroup").get()
 version = properties("pluginVersion").get()
->>>>>>> d1451038
 val remoteRobotVersion = "0.11.22"
 val okHttp3Version = "4.12.0"
 val kotestVersion = "5.8.1"
@@ -92,9 +87,6 @@
 }
 
 intellij {
-<<<<<<< HEAD
-  version.set("2022.3")
-=======
   version.set(properties("platformVersion").get())
 }
 
@@ -117,7 +109,6 @@
       else -> "/compare/$previousVersion...$currentVersion"
     }
   }
->>>>>>> d1451038
 }
 
 tasks {
@@ -137,17 +128,12 @@
   }
 
   patchPluginXml {
-<<<<<<< HEAD
-    sinceBuild.set("223.7571")
-    untilBuild.set("223.*")
-=======
     version.set(properties("pluginVersion").get())
     sinceBuild.set(properties("pluginSinceBuild").get())
     untilBuild.set(properties("pluginUntilBuild").get())
 
     val changelog = project.changelog // local variable for configuration cache compatibility
     // Get the latest available change notes from the changelog file
->>>>>>> d1451038
     changeNotes.set(
       properties("pluginVersion")
         .map { pluginVersion ->
