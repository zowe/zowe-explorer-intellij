--- conflicted
+++ resolved
@@ -11,11 +11,7 @@
 apply(plugin = "org.jetbrains.intellij")
 
 group = "eu.ibagroup"
-<<<<<<< HEAD
 version = "0.6.0"
-=======
-version = "0.5.1"
->>>>>>> 352062eb
 
 repositories {
   mavenCentral()
@@ -37,13 +33,6 @@
 java {
   sourceCompatibility = JavaVersion.VERSION_11
   targetCompatibility = JavaVersion.VERSION_11
-<<<<<<< HEAD
-}
-
-tasks.buildSearchableOptions {
-  enabled = false
-=======
->>>>>>> 352062eb
 }
 
 dependencies {
@@ -54,11 +43,7 @@
   implementation("org.jetbrains.kotlin:kotlin-reflect:1.6.20")
   implementation("org.jetbrains.kotlinx:kotlinx-coroutines-core:1.6.1")
   implementation("org.jgrapht:jgrapht-core:1.5.1")
-<<<<<<< HEAD
-  implementation("eu.ibagroup:r2z:1.0.23")
-=======
   implementation("eu.ibagroup:r2z:1.0.19")
->>>>>>> 352062eb
   implementation("com.segment.analytics.java:analytics:+")
   testImplementation("io.mockk:mockk:1.10.2")
   testImplementation("org.mock-server:mockserver-netty:5.11.1")
@@ -89,15 +74,4 @@
       </ul>"""
     )
   }
-<<<<<<< HEAD
-
-  test {
-    useJUnitPlatform()
-    testLogging {
-      events("passed", "skipped", "failed")
-    }
-    finalizedBy(jacocoTestReport)
-  }
-=======
->>>>>>> 352062eb
 }