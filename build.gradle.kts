/*
 * This program and the accompanying materials are made available under the terms of the
 * Eclipse Public License v2.0 which accompanies this distribution, and is available at
 * https://www.eclipse.org/legal/epl-v20.html
 *
 * SPDX-License-Identifier: EPL-2.0
 *
 * Copyright IBA Group 2020
 */

import org.jetbrains.kotlin.gradle.tasks.KotlinCompile

buildscript {
  dependencies {
    classpath("org.sonarsource.scanner.gradle:sonarqube-gradle-plugin:3.1.1")
  }
}

plugins {
  id("org.sonarqube") version "3.3"
  id("org.jetbrains.intellij") version "1.12.0"
  kotlin("jvm") version "1.7.10"
  java
  jacoco
}

val sonarLinksCi: String by project

apply(plugin = "kotlin")
apply(plugin = "org.jetbrains.intellij")
apply(from = "gradle/sonar.gradle")

group = "org.zowe"
version = "1.0.0-2023.1"
val remoteRobotVersion = "0.11.16"

repositories {
  mavenCentral()
  flatDir {
    dirs("libs")
  }
  maven {
    url = uri("https://zowe.jfrog.io/zowe/libs-release")
  }
  maven {
    url = uri("https://packages.jetbrains.team/maven/p/ij/intellij-dependencies")
    metadataSources {
      mavenPom()
      artifact()
      ignoreGradleMetadataRedirection()
    }
  }
}

java {
  sourceCompatibility = JavaVersion.VERSION_17
  targetCompatibility = JavaVersion.VERSION_17
}

dependencies {
  implementation(group = "com.squareup.retrofit2", name = "retrofit", version = "2.9.0")
  implementation("com.squareup.retrofit2:converter-gson:2.9.0")
  implementation("com.squareup.retrofit2:converter-scalars:2.9.0")
  implementation("com.squareup.okhttp3:okhttp:4.10.0")
  implementation("org.jetbrains.kotlin:kotlin-stdlib-jdk8:1.6.20")
  implementation("org.jetbrains.kotlin:kotlin-reflect:1.6.20")
  implementation("org.jetbrains.kotlinx:kotlinx-coroutines-core:1.6.4")
  implementation("org.jgrapht:jgrapht-core:1.5.1")
  implementation("com.starxg:java-keytar:1.0.0")
  implementation("org.zowe.sdk:zowe-kotlin-sdk:0.4.0")
  implementation("com.ibm.mq:com.ibm.mq.allclient:9.3.0.0")
  testImplementation("io.mockk:mockk:1.13.2")
  testImplementation("org.junit.jupiter:junit-jupiter-api:5.9.0")
  testImplementation("io.kotest:kotest-assertions-core:5.5.2")
  testImplementation("io.kotest:kotest-runner-junit5:5.5.2")
  testImplementation("com.intellij.remoterobot:remote-robot:$remoteRobotVersion")
  testImplementation("com.intellij.remoterobot:remote-fixtures:$remoteRobotVersion")
  testRuntimeOnly("org.junit.jupiter:junit-jupiter-engine:5.9.0")
  testRuntimeOnly("org.junit.vintage:junit-vintage-engine:5.9.0")
}

intellij {
  version.set("231.7515-EAP-CANDIDATE-SNAPSHOT")
}

tasks {
  withType<KotlinCompile> {
    kotlinOptions {
      jvmTarget = JavaVersion.VERSION_17.toString()
      languageVersion = org.jetbrains.kotlin.config.LanguageVersion.LATEST_STABLE.versionString
    }
  }

  patchPluginXml {
    sinceBuild.set("231.7515")
<<<<<<< HEAD
    untilBuild.set("231.*")
=======
    untilBuild.set("232.*")
>>>>>>> 58d6539c
    changeNotes.set(
      """
      <b>WARNING: </b> version 1.0 introduces breaking change. You won't be able to use the plugin with IntelliJ version less than 2022.3
      <br>
      <br>
      <b>New features:</b>
      <ul>
        <li>TSO CLI</li>
        <li>Different encodings support (all IBM encodings are supported)</li>
        <li>Support for CHMOD operation</li>
        <li>Support for big files and datasets</li>
        <li>JES Explorer: purge, edit, view job</li>
        <li>Added "+" sign expandability: now it is possible to create connection / working set / mask through the revealing context menu on "+" click</li>
        <li>Migrate to Kotlin DSL v2</li>
        <li>All the code is documented now</li>
      </ul>
      <br>
      <b>Minor changes:</b>
      <ul>
        <li>Manual sync was proceeding in main thread</li>
        <li>Codepage selection is removed from connection dialog</li>
        <li>Added UI regression tests and Unit tests</li>
        <li>Unit tests are written in Kotest now</li>
        <li>Build warnings fixed</li>
        <li>Other plugin's stability issues</li>
      </ul>
      <br>
      <b>Fixed bugs:</b>
      <ul>
        <li>Error in event log when copy member to PDS that does not have enough space</li>
        <li>The creating z/OS mask '*.*' is not blocked</li>
        <li>Impossible to rename USS directory whose name contains &</li>
        <li>Problem with automatic refresh after creating new dataset/allocate like</li>
        <li>Incorrect data encoding</li>
        <li>When dataset member is moved from one DS to another, load more appears instead of it</li>
        <li>Strange behavior of automatic reload and batch_size</li>
        <li>USS files are not edible</li>
        <li>Incompatible with IntelliJ 2022.3</li>
        <li>IDE error with UnsupportedEncodingException for some encodings</li>
        <li>IDE error with ReadOnlyModificationException when change encoding for read only file</li>
        <li>Impossible to close uss-file with write permission after changing encoding</li>
        <li>There is no warning if copy/paste from remote to local</li>
        <li>Synchronization is cycled in autosync mode after first opening for the file</li>
        <li>IDE error with UndeclaredThrowableException while closing CLI when connection was broken</li>
        <li>Cancel DnD several members from one host to another does not work properly</li>
        <li>IDE error with NoSuchElementException if start CLI when there is no any connections</li>
        <li>Differences in the interface (field highlighting)</li>
        <li>Vertical scrollbar in 'Add Working Set/Edit Working Set' does not work properly if you add a lot of masks</li>
        <li>Different colmn name JES vs Jobs Working Set</li>
        <li>z/OS mask is created in lowercase if use dataset name in lowercase during allocate/allocate like</li>
        <li>Sync data does not work correctly when the content has not changed</li>
        <li>Missing warning if delete connection that has any jobs working set</li>
        <li>Last mask/filter is created in wrong way in Edit Working Set/Edit Jobs Working Set dialogs via context menu</li>
        <li>File upload icon is cycling when double-clicking again on an open file</li>
        <li>Small typo in annotation</li>
        <li>The button 'Ok' on Warning when delete connections with ws/jws</li>
        <li>Typo in error message in Allocate Dataset dialog</li>
        <li>Typo in release note for 1.0.0</li>
        <li>Typo in message for incorrect directory quantity in allocate dataset</li>
        <li>Unhandled error type for jobs</li>
        <li>Missing '>' for input next several commands in CLI after programm running finished</li>
        <li>Move member to another PDS refreshes only one PDS</li>
        <li>Content encoding change after uss read only file reopened</li>
        <li>Refresh does not work if copy-delete-copy one USS folder to another USS folder</li>
        <li>IndexOutOfBoundsException if create JWS via context menu</li>
        <li>Automatic refresh does not work correctly for job filter after purge job via context menu</li>
        <li>Exception in Zowe Explorer when there is a configuration from For Mainframe plugin exist</li>
        <li>Policy agreement is gone wild</li>
        <li>Exception while opening TSO CLI</li>
        <li>Exception during IDE startup with plugin</li>
        <li>Operation is not supported for read-only collection while trying to create JES Working set</li>
      </ul>"""
    )
  }

  test {
    useJUnitPlatform()
    testLogging {
      events("passed", "skipped", "failed")
    }

    configure<JacocoTaskExtension> {
      isIncludeNoLocationClasses = true
      excludes = listOf("jdk.internal.*")
    }

    finalizedBy("jacocoTestReport")
  }

  jacocoTestReport {
    classDirectories.setFrom(
      files(classDirectories.files.map {
        fileTree(it) {
          exclude("${buildDir}/instrumented/**")
        }
      })
    )
    reports {
      xml.required.set(true)
      xml.outputLocation.set(File("${buildDir}/reports/jacoco.xml"))
    }
  }
}

/**
 * Adds uiTest source sets
 */
sourceSets {
  create("uiTest") {
    compileClasspath += sourceSets.main.get().output
    runtimeClasspath += sourceSets.main.get().output
    java.srcDirs("src/uiTest/java", "src/uiTest/kotlin")
    resources.srcDirs("src/uiTest/resources")
  }
}

/**
 * configures the UI Tests to inherit the testImplementation in dependencies
 */
val uiTestImplementation by configurations.getting {
  extendsFrom(configurations.testImplementation.get())
}

/**
 * configures the UI Tests to inherit the testRuntimeOnly in dependencies
 */
configurations["uiTestRuntimeOnly"].extendsFrom(configurations.testRuntimeOnly.get())

/**
 * runs UI tests
 */
val uiTest = task<Test>("uiTest") {
  description = "Runs the integration tests for UI."
  group = "verification"
  testClassesDirs = sourceSets["uiTest"].output.classesDirs
  classpath = sourceSets["uiTest"].runtimeClasspath
  useJUnitPlatform() {
    excludeTags("FirstTime")
  }
  testLogging {
    events("passed", "skipped", "failed")
  }
}

/**
 * Runs the first UI test, which agrees to the license agreement
 */
val firstTimeUiTest = task<Test>("firstTimeUiTest") {
  description = "Gets rid of license agreement, etc."
  group = "verification"
  testClassesDirs = sourceSets["uiTest"].output.classesDirs
  classpath = sourceSets["uiTest"].runtimeClasspath
  useJUnitPlatform() {
    includeTags("FirstTime")
  }
  testLogging {
    events("passed", "skipped", "failed")
  }
}

tasks.downloadRobotServerPlugin {
  version.set(remoteRobotVersion)
}

tasks.runIdeForUiTests {
  systemProperty("idea.trust.all.projects", "true")
  systemProperty("ide.show.tips.on.startup.default.value", "false")
}

tasks {
  withType<Copy> {
    duplicatesStrategy = DuplicatesStrategy.EXCLUDE
  }
}

tasks.test {
  systemProperty("idea.force.use.core.classloader", "true")
  systemProperty("idea.use.core.classloader.for.plugin.path", "true")
}<|MERGE_RESOLUTION|>--- conflicted
+++ resolved
@@ -93,11 +93,7 @@
 
   patchPluginXml {
     sinceBuild.set("231.7515")
-<<<<<<< HEAD
-    untilBuild.set("231.*")
-=======
     untilBuild.set("232.*")
->>>>>>> 58d6539c
     changeNotes.set(
       """
       <b>WARNING: </b> version 1.0 introduces breaking change. You won't be able to use the plugin with IntelliJ version less than 2022.3
