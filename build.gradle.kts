--- conflicted
+++ resolved
@@ -22,15 +22,10 @@
 apply(plugin = "org.jetbrains.intellij")
 
 group = "eu.ibagroup"
-<<<<<<< HEAD
-version = "1.1.0"
+version = "1.1.0-221"
 val remoteRobotVersion = "0.11.18"
 val okHttp3Version = "4.10.0"
 val kotestVersion = "5.5.5"
-=======
-version = "1.0.2-221"
-val remoteRobotVersion = "0.11.18"
->>>>>>> 159e41f0
 
 repositories {
   mavenCentral()
@@ -70,13 +65,8 @@
   implementation("org.jetbrains.kotlin:kotlin-reflect:1.6.20")
   implementation("org.jetbrains.kotlinx:kotlinx-coroutines-core:1.6.4")
   implementation("org.jgrapht:jgrapht-core:1.5.1")
-<<<<<<< HEAD
-  implementation("org.zowe.sdk:zowe-kotlin-sdk:0.4.0-rc.2")
+  implementation("org.zowe.sdk:zowe-kotlin-sdk:0.4.0")
   implementation("com.segment.analytics.java:analytics:3.3.1")
-=======
-  implementation("eu.ibagroup:r2z:1.3.0")
-  implementation("com.segment.analytics.java:analytics:+")
->>>>>>> 159e41f0
   implementation("com.ibm.mq:com.ibm.mq.allclient:9.3.0.0")
   testImplementation("io.mockk:mockk:1.13.2")
   testImplementation("org.junit.jupiter:junit-jupiter-api:5.9.2")
@@ -112,77 +102,12 @@
       <br>
       <b>New features:</b>
       <ul>
-<<<<<<< HEAD
-        <li>TSO CLI</li>
-        <li>Different encodings support (all IBM encodings are supported)</li>
-        <li>Support for CHMOD operation</li>
-        <li>Support for big files and datasets</li>
-        <li>JES Explorer: purge, edit, view job</li>
-        <li>Added "+" sign expandability: now it is possible to create connection / working set / mask through the revealing context menu on "+" click</li>
-        <li>Migrate to Kotlin DSL v2</li>
-        <li>All the code is documented now</li>
-      </ul>
-      <br>
-      <b>Minor changes:</b>
-      <ul>
-        <li>Manual sync was proceeding in main thread</li>
-        <li>Codepage selection is removed from connection dialog</li>
-        <li>Added UI regression tests and Unit tests</li>
-        <li>Unit tests are written in Kotest now</li>
-        <li>Build warnings fixed</li>
-        <li>Other plugin's stability issues</li>
-=======
         <li>Returned support for IntelliJ 2022.1</li>
         <li>Focus on dataset name field in allocation dialog</li>
->>>>>>> 159e41f0
       </ul>
       <br>
       <b>Fixed bugs:</b>
       <ul>
-<<<<<<< HEAD
-        <li>Error in event log when copy member to PDS that does not have enough space</li>
-        <li>The creating z/OS mask '*.*' is not blocked</li>
-        <li>Impossible to rename USS directory whose name contains &</li>
-        <li>Problem with automatic refresh after creating new dataset/allocate like</li>
-        <li>Incorrect data encoding</li>
-        <li>When dataset member is moved from one DS to another, load more appears instead of it</li>
-        <li>Strange behavior of automatic reload and batch_size</li>
-        <li>USS files are not edible</li>
-        <li>Incompatible with IntelliJ 2022.3</li>
-        <li>IDE error with UnsupportedEncodingException for some encodings</li>
-        <li>IDE error with ReadOnlyModificationException when change encoding for read only file</li>
-        <li>Impossible to close uss-file with write permission after changing encoding</li>
-        <li>There is no warning if copy/paste from remote to local</li>
-        <li>Synchronization is cycled in autosync mode after first opening for the file</li>
-        <li>IDE error with UndeclaredThrowableException while closing CLI when connection was broken</li>
-        <li>Cancel DnD several members from one host to another does not work properly</li>
-        <li>IDE error with NoSuchElementException if start CLI when there is no any connections</li>
-        <li>Differences in the interface (field highlighting)</li>
-        <li>Vertical scrollbar in 'Add Working Set/Edit Working Set' does not work properly if you add a lot of masks</li>
-        <li>Different colmn name JES vs Jobs Working Set</li>
-        <li>z/OS mask is created in lowercase if use dataset name in lowercase during allocate/allocate like</li>
-        <li>Sync data does not work correctly when the content has not changed</li>
-        <li>Missing warning if delete connection that has any jobs working set</li>
-        <li>Last mask/filter is created in wrong way in Edit Working Set/Edit Jobs Working Set dialogs via context menu</li>
-        <li>File upload icon is cycling when double-clicking again on an open file</li>
-        <li>Small typo in annotation</li>
-        <li>The button 'Ok' on Warning when delete connections with ws/jws</li>
-        <li>Typo in error message in Allocate Dataset dialog</li>
-        <li>Typo in release note for 1.0.0</li>
-        <li>Typo in message for incorrect directory quantity in allocate dataset</li>
-        <li>Unhandled error type for jobs</li>
-        <li>Missing '>' for input next several commands in CLI after programm running finished</li>
-        <li>Move member to another PDS refreshes only one PDS</li>
-        <li>Content encoding change after uss read only file reopened</li>
-        <li>Refresh does not work if copy-delete-copy one USS folder to another USS folder</li>
-        <li>IndexOutOfBoundsException if create JWS via context menu</li>
-        <li>Automatic refresh does not work correctly for job filter after purge job via context menu</li>
-        <li>Exception in Zowe Explorer when there is a configuration from For Mainframe plugin exist</li>
-        <li>Policy agreement is gone wild</li>
-        <li>Exception while opening TSO CLI</li>
-        <li>Exception during IDE startup with plugin</li>
-        <li>Operation is not supported for read-only collection while trying to create JES Working set</li>
-=======
         <li>Memory leak bug</li>
         <li>GitHub issue #132: IDE internal error - NPE</li>
         <li>Access denied error when copy from remote to local file when local has folder with the same name</li>
@@ -193,7 +118,6 @@
         <li>File cash conflict</li>
         <li>Cancel button does not work for TSO connection test during</li>
         <li>Unknown file type after delete member after move</li>
->>>>>>> 159e41f0
       </ul>"""
     )
   }
