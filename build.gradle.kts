/*
 * This program and the accompanying materials are made available under the terms of the
 * Eclipse Public License v2.0 which accompanies this distribution, and is available at
 * https://www.eclipse.org/legal/epl-v20.html
 *
 * SPDX-License-Identifier: EPL-2.0
 *
 * Copyright IBA Group 2020
 */

import kotlinx.kover.api.KoverTaskExtension
import org.jetbrains.changelog.Changelog
import org.jetbrains.kotlin.gradle.tasks.KotlinCompile
import java.time.LocalDate
import java.time.ZoneId
import java.time.format.DateTimeFormatter

fun properties(key: String) = providers.gradleProperty(key)
fun environment(key: String) = providers.environmentVariable(key)
fun dateValue(pattern: String): String =
  LocalDate.now(ZoneId.of("Europe/Warsaw")).format(DateTimeFormatter.ofPattern(pattern))

plugins {
  id("org.sonarqube") version "5.0.0.4638"
  id("org.jetbrains.intellij") version "1.17.2"
  id("org.jetbrains.changelog") version "2.2.0"
  kotlin("jvm") version "1.9.22"
  java
  id("org.jetbrains.kotlinx.kover") version "0.6.1"
  id("org.owasp.dependencycheck") version "9.1.0"
}

val sonarLinksCi: String by project

apply(plugin = "kotlin")
apply(plugin = "org.jetbrains.intellij")
apply(from = "gradle/sonar.gradle")

<<<<<<< HEAD
group = "org.zowe"
version = "1.2.0-231"
=======
group = properties("pluginGroup").get()
version = properties("pluginVersion").get()
>>>>>>> 250ae9a4
val remoteRobotVersion = "0.11.22"
val okHttp3Version = "4.12.0"
val kotestVersion = "5.8.1"

repositories {
  mavenCentral()
  flatDir {
    dirs("libs")
  }
  maven {
    url = uri("https://zowe.jfrog.io/zowe/libs-release")
  }
  maven {
    url = uri("https://packages.jetbrains.team/maven/p/ij/intellij-dependencies")
    metadataSources {
      mavenPom()
      artifact()
      ignoreGradleMetadataRedirection()
    }
  }
}

java {
  sourceCompatibility = JavaVersion.VERSION_17
  targetCompatibility = JavaVersion.VERSION_17
}

dependencies {
  implementation(group = "com.squareup.retrofit2", name = "retrofit", version = "2.9.0")
  implementation("com.squareup.retrofit2:converter-gson:2.9.0")
  implementation("com.squareup.retrofit2:converter-scalars:2.9.0")
  implementation("com.squareup.okhttp3:okhttp:$okHttp3Version")
  implementation("org.jgrapht:jgrapht-core:1.5.2")
  implementation("com.starxg:java-keytar:1.0.0")
  implementation("org.zowe.sdk:zowe-kotlin-sdk:0.4.0")
  implementation("com.ibm.mq:com.ibm.mq.allclient:9.3.4.1")
  testImplementation("io.mockk:mockk:1.13.9")
  testImplementation("org.junit.jupiter:junit-jupiter-api:5.10.1")
  testImplementation("io.kotest:kotest-assertions-core:$kotestVersion")
  testImplementation("io.kotest:kotest-runner-junit5:$kotestVersion")
  testImplementation("com.intellij.remoterobot:remote-robot:$remoteRobotVersion")
  testImplementation("com.intellij.remoterobot:remote-fixtures:$remoteRobotVersion")
  testImplementation("com.squareup.okhttp3:mockwebserver:$okHttp3Version")
  testImplementation("com.squareup.okhttp3:okhttp-tls:$okHttp3Version")
  testRuntimeOnly("org.junit.jupiter:junit-jupiter-engine:5.10.1")
  testRuntimeOnly("org.junit.vintage:junit-vintage-engine:5.10.1")
}

intellij {
<<<<<<< HEAD
  version.set("2023.1")
=======
  version.set(properties("platformVersion").get())
}

// Configure Gradle Changelog Plugin - read more: https://github.com/JetBrains/gradle-changelog-plugin
changelog {
  version.set(properties("pluginVersion").get())
  header.set(provider { "${version.get()} (${dateValue("yyyy-MM-dd")})" }.get())
  groups.set(listOf("Breaking changes", "Features", "Bugfixes", "Deprecations", "Security"))
  keepUnreleasedSection.set(false)
  itemPrefix.set("*")
  repositoryUrl.set(properties("pluginRepositoryUrl").get())
  sectionUrlBuilder.set { repositoryUrl, currentVersion, previousVersion, isUnreleased: Boolean ->
    repositoryUrl + when {
      isUnreleased -> when (previousVersion) {
        null -> "/commits"
        else -> "/compare/$previousVersion...HEAD"
      }

      previousVersion == null -> "/commits/$currentVersion"
      else -> "/compare/$previousVersion...$currentVersion"
    }
  }
>>>>>>> 250ae9a4
}

tasks {
  wrapper {
    gradleVersion = properties("gradleVersion").get()
  }

  withType<KotlinCompile> {
    kotlinOptions {
      jvmTarget = JavaVersion.VERSION_17.toString()
      languageVersion = org.jetbrains.kotlin.config.LanguageVersion.LATEST_STABLE.versionString
    }
  }

  withType<Copy> {
    duplicatesStrategy = DuplicatesStrategy.EXCLUDE
  }

  patchPluginXml {
<<<<<<< HEAD
    sinceBuild.set("231.8109")
    untilBuild.set("241.*")
    changeNotes.set(
      """
      <b>New features:</b>
      <ul>
        <li>GitHub issue #165: IntelliJ 2023.3 support</li>
      </ul>
      <br>
      <b>Fixed bugs:</b>
      <ul>
        <li>Sync action does not work after file download</li>
        <li>"Skip This Files" doesn't work when uploading local file to PDS</li>
        <li>"Use new name" doesn't work for copying partitioned dataset to USS folder</li>
        <li>"Use new name" doesn't work for copying sequential dataset to partitioned dataset</li>
        <li>"Use new name" doesn't work when uploading local file to PDS</li>
        <li>Editing two members with the same name does not update the content for one of the members</li>
        <li>Topics handling</li>
        <li>Zowe config v2 handling</li>
        <li>JES Explorer bug when ABEND job is being displayed</li>
        <li>Conflicting VFS and content storage name</li>
        <li>GitHub issue #167: Zowe explorer config is not converted</li>
      </ul>"""
=======
    version.set(properties("pluginVersion").get())
    sinceBuild.set(properties("pluginSinceBuild").get())
    untilBuild.set(properties("pluginUntilBuild").get())

    val changelog = project.changelog // local variable for configuration cache compatibility
    // Get the latest available change notes from the changelog file
    changeNotes.set(
      properties("pluginVersion")
        .map { pluginVersion ->
          with(changelog) {
            renderItem(
              (getOrNull(pluginVersion) ?: getUnreleased())
                .withHeader(false)
                .withEmptySections(false),
              Changelog.OutputType.HTML,
            )
          }
        }
        .get()
>>>>>>> 250ae9a4
    )
  }

  test {
    useJUnitPlatform()
    testLogging {
      events("passed", "skipped", "failed")
    }

//    ignoreFailures = true

    finalizedBy("koverHtmlReport")
    finalizedBy("koverXmlReport")
    systemProperty("idea.force.use.core.classloader", "true")
    systemProperty("idea.use.core.classloader.for.plugin.path", "true")
    systemProperty("java.awt.headless", "true")

    afterSuite(
      KotlinClosure2<TestDescriptor, TestResult, Unit>({ desc, result ->
        if (desc.parent == null) { // will match the outermost suite
          val output =
            "Results: ${result.resultType} (${result.testCount} tests, ${result.successfulTestCount} passed, " +
                "${result.failedTestCount} failed, ${result.skippedTestCount} skipped)"
          val fileName = "./build/reports/tests/${result.resultType}.txt"
          File(fileName).writeText(output)
        }
      })
    )
  }

  koverHtmlReport {
    finalizedBy("koverXmlReport")
  }

  val createOpenApiSourceJar by registering(Jar::class) {
    // Java sources
    from(sourceSets.main.get().java) {
      include("**/org/zowe/explorer/**/*.java")
    }
    // Kotlin sources
    from(kotlin.sourceSets.main.get().kotlin) {
      include("**/org/zowe/explorer/**/*.kt")
    }
    destinationDirectory.set(layout.buildDirectory.dir("libs"))
    archiveClassifier.set("src")
  }

  buildPlugin {
    dependsOn(createOpenApiSourceJar)
    from(createOpenApiSourceJar) { into("lib/src") }
  }

  signPlugin {
    certificateChain.set(environment("INTELLIJ_SIGNING_CERTIFICATE_CHAIN").map { it })
    privateKey.set(environment("INTELLIJ_SIGNING_PRIVATE_KEY").map { it })
    password.set(environment("INTELLIJ_SIGNING_PRIVATE_KEY_PASSWORD").map { it })
  }

  publishPlugin {
    dependsOn("patchChangelog")
    token.set(environment("ZOWE_INTELLIJ_MARKET_TOKEN").map { it })
    // The pluginVersion is based on the SemVer (https://semver.org)
    // Read more: https://plugins.jetbrains.com/docs/intellij/deployment.html#specifying-a-release-channel
    channels.set(
      properties("pluginVersion")
        .map {
          listOf(
            it.substringAfter('-', "")
              .substringAfter('-', "")
              .substringBefore('.')
              .ifEmpty { "stable" }
          )
        }
        .map { it })
  }

  downloadRobotServerPlugin {
    version.set(remoteRobotVersion)
  }

  runIdeForUiTests {
    systemProperty("idea.trust.all.projects", "true")
    systemProperty("ide.show.tips.on.startup.default.value", "false")
  }
}

/**
 * Adds uiTest source sets
 */
sourceSets {
  create("uiTest") {
    compileClasspath += sourceSets.main.get().output
    runtimeClasspath += sourceSets.main.get().output
    java.srcDirs("src/uiTest/java", "src/uiTest/kotlin")
    resources.srcDirs("src/uiTest/resources")
  }
}

/**
 * configures the UI Tests to inherit the testImplementation in dependencies
 */
val uiTestImplementation by configurations.getting {
  extendsFrom(configurations.testImplementation.get())
}

/**
 * configures the UI Tests to inherit the testRuntimeOnly in dependencies
 */
configurations["uiTestRuntimeOnly"].extendsFrom(configurations.testRuntimeOnly.get())

/**
 * runs UI tests
 */
val uiTest = task<Test>("uiTest") {
  description = "Runs the integration tests for UI."
  group = "verification"
  testClassesDirs = sourceSets["uiTest"].output.classesDirs
  classpath = sourceSets["uiTest"].runtimeClasspath
  useJUnitPlatform() {
    excludeTags("FirstTime")
    excludeTags("SmokeTest")
  }
  testLogging {
    events("passed", "skipped", "failed")
  }
  extensions.configure(KoverTaskExtension::class) {
    // Set to true to disable instrumentation of this task,
    // Kover reports will not depend on the results of its execution
    isDisabled.set(true)
  }
}

/**
 * Runs the first UI test, which agrees to the license agreement
 */
val firstTimeUiTest = task<Test>("firstTimeUiTest") {
  description = "Gets rid of license agreement, etc."
  group = "verification"
  testClassesDirs = sourceSets["uiTest"].output.classesDirs
  classpath = sourceSets["uiTest"].runtimeClasspath
  useJUnitPlatform() {
    includeTags("FirstTime")
  }
  testLogging {
    events("passed", "skipped", "failed")
  }
  extensions.configure(KoverTaskExtension::class) {
    // set to true to disable instrumentation of this task,
    // Kover reports will not depend on the results of its execution
    isDisabled.set(true)
  }
}

/**
 * Runs the smoke ui test
 */
val SmokeUiTest = task<Test>("smokeUiTest") {
  description = "Gets rid of license agreement, etc."
  group = "verification"
  testClassesDirs = sourceSets["uiTest"].output.classesDirs
  classpath = sourceSets["uiTest"].runtimeClasspath
  useJUnitPlatform() {
    includeTags("SmokeTest")
  }
  testLogging {
    events("passed", "skipped", "failed")
  }
  extensions.configure(KoverTaskExtension::class) {
    // set to true to disable instrumentation of this task,
    // Kover reports will not depend on the results of its execution
    isDisabled.set(true)
  }
}<|MERGE_RESOLUTION|>--- conflicted
+++ resolved
@@ -36,13 +36,8 @@
 apply(plugin = "org.jetbrains.intellij")
 apply(from = "gradle/sonar.gradle")
 
-<<<<<<< HEAD
-group = "org.zowe"
-version = "1.2.0-231"
-=======
 group = properties("pluginGroup").get()
 version = properties("pluginVersion").get()
->>>>>>> 250ae9a4
 val remoteRobotVersion = "0.11.22"
 val okHttp3Version = "4.12.0"
 val kotestVersion = "5.8.1"
@@ -92,9 +87,6 @@
 }
 
 intellij {
-<<<<<<< HEAD
-  version.set("2023.1")
-=======
   version.set(properties("platformVersion").get())
 }
 
@@ -117,7 +109,6 @@
       else -> "/compare/$previousVersion...$currentVersion"
     }
   }
->>>>>>> 250ae9a4
 }
 
 tasks {
@@ -137,31 +128,6 @@
   }
 
   patchPluginXml {
-<<<<<<< HEAD
-    sinceBuild.set("231.8109")
-    untilBuild.set("241.*")
-    changeNotes.set(
-      """
-      <b>New features:</b>
-      <ul>
-        <li>GitHub issue #165: IntelliJ 2023.3 support</li>
-      </ul>
-      <br>
-      <b>Fixed bugs:</b>
-      <ul>
-        <li>Sync action does not work after file download</li>
-        <li>"Skip This Files" doesn't work when uploading local file to PDS</li>
-        <li>"Use new name" doesn't work for copying partitioned dataset to USS folder</li>
-        <li>"Use new name" doesn't work for copying sequential dataset to partitioned dataset</li>
-        <li>"Use new name" doesn't work when uploading local file to PDS</li>
-        <li>Editing two members with the same name does not update the content for one of the members</li>
-        <li>Topics handling</li>
-        <li>Zowe config v2 handling</li>
-        <li>JES Explorer bug when ABEND job is being displayed</li>
-        <li>Conflicting VFS and content storage name</li>
-        <li>GitHub issue #167: Zowe explorer config is not converted</li>
-      </ul>"""
-=======
     version.set(properties("pluginVersion").get())
     sinceBuild.set(properties("pluginSinceBuild").get())
     untilBuild.set(properties("pluginUntilBuild").get())
@@ -181,7 +147,6 @@
           }
         }
         .get()
->>>>>>> 250ae9a4
     )
   }
 
