/*
 * This program and the accompanying materials are made available under the terms of the
 * Eclipse Public License v2.0 which accompanies this distribution, and is available at
 * https://www.eclipse.org/legal/epl-v20.html
 *
 * SPDX-License-Identifier: EPL-2.0
 *
 * Copyright IBA Group 2020
 */

import kotlinx.kover.api.KoverTaskExtension
import org.jetbrains.kotlin.gradle.tasks.KotlinCompile

plugins {
  id("org.jetbrains.intellij") version "1.14.2"
  kotlin("jvm") version "1.8.10"
  java
  id("org.jetbrains.kotlinx.kover") version "0.6.1"
}

apply(plugin = "kotlin")
apply(plugin = "org.jetbrains.intellij")

group = "eu.ibagroup"
<<<<<<< HEAD
version = "1.2.0-223"
=======
version = "1.2.1-221"
>>>>>>> 8fdbc79f
val remoteRobotVersion = "0.11.21"
val okHttp3Version = "4.12.0"
val kotestVersion = "5.6.2"

repositories {
  mavenCentral()
  maven {
    url = uri("https://zowe.jfrog.io/zowe/libs-release")
  }
  maven {
    url = uri("https://packages.jetbrains.team/maven/p/ij/intellij-dependencies")
    flatDir {
      dir("libs")
    }
    metadataSources {
      mavenPom()
      artifact()
      ignoreGradleMetadataRedirection()
    }
  }
}

java {
  sourceCompatibility = JavaVersion.VERSION_17
  targetCompatibility = JavaVersion.VERSION_17
}

dependencies {
  implementation(group = "com.squareup.retrofit2", name = "retrofit", version = "2.9.0")
  implementation("com.squareup.retrofit2:converter-gson:2.9.0")
  implementation("com.squareup.retrofit2:converter-scalars:2.9.0")
  implementation("com.squareup.okhttp3:okhttp:$okHttp3Version")
  implementation("org.jetbrains.kotlin:kotlin-stdlib-jdk8:1.6.20")
  implementation("org.jetbrains.kotlin:kotlin-reflect:1.6.20")
  implementation("org.jetbrains.kotlinx:kotlinx-coroutines-core:1.6.4")
  implementation("org.jgrapht:jgrapht-core:1.5.1")
  implementation("org.zowe.sdk:zowe-kotlin-sdk:0.4.0")
  implementation("com.segment.analytics.java:analytics:3.3.1")
  implementation("com.ibm.mq:com.ibm.mq.allclient:9.3.4.1")
  testImplementation("io.mockk:mockk:1.13.5")
  testImplementation("org.junit.jupiter:junit-jupiter-api:5.9.2")
  testImplementation("io.kotest:kotest-assertions-core:$kotestVersion")
  testImplementation("io.kotest:kotest-runner-junit5:$kotestVersion")
  testImplementation("com.intellij.remoterobot:remote-robot:$remoteRobotVersion")
  testImplementation("com.intellij.remoterobot:remote-fixtures:$remoteRobotVersion")
  testImplementation("com.squareup.okhttp3:mockwebserver:$okHttp3Version")
  testImplementation("com.squareup.okhttp3:okhttp-tls:$okHttp3Version")
  testRuntimeOnly("org.junit.jupiter:junit-jupiter-engine:5.9.2")
  testRuntimeOnly("org.junit.vintage:junit-vintage-engine:5.9.2")
}

intellij {
  version.set("2022.3")
}

tasks {
  withType<KotlinCompile> {
    kotlinOptions {
      jvmTarget = JavaVersion.VERSION_17.toString()
      languageVersion = org.jetbrains.kotlin.config.LanguageVersion.LATEST_STABLE.versionString
    }
  }

  patchPluginXml {
    sinceBuild.set("223.7571")
    untilBuild.set("223.*")
    changeNotes.set(
      """
      <b>New features:</b>
      <ul>
        <li>None at the moment</li>
      </ul>
      <br>
      <b>Fixed bugs:</b>
      <ul>
        <li>Sync action does not work after file download</li>
        <li>"Skip This Files" doesn't work when uploading local file to PDS</li>
        <li>"Use new name" doesn't work for copying partitioned dataset to USS folder</li>
        <li>"Use new name" doesn't work for copying sequential dataset to partitioned dataset</li>
        <li>"Use new name" doesn't work when uploading local file to PDS</li>
        <li>Editing two members with the same name does not update the content for one of the members</li>
        <li>Topics handling</li>
        <li>Zowe config v2 handling</li>
        <li>JES Explorer bug when ABEND job is being displayed</li>
        <li>GitHub issue #167: Zowe explorer config is not converted</li>
      </ul>"""
    )
  }

  test {
    useJUnitPlatform()
    testLogging {
      events("passed", "skipped", "failed")
    }

//    ignoreFailures = true

    finalizedBy("koverHtmlReport")
    systemProperty("idea.force.use.core.classloader", "true")
    systemProperty("idea.use.core.classloader.for.plugin.path", "true")
    systemProperty("java.awt.headless", "true")

    afterSuite(
      KotlinClosure2<TestDescriptor, TestResult, Unit>({ desc, result ->
        if (desc.parent == null) { // will match the outermost suite
          val output =
            "Results: ${result.resultType} (${result.testCount} tests, ${result.successfulTestCount} passed, " +
                "${result.failedTestCount} failed, ${result.skippedTestCount} skipped)"
          val fileName = "./build/reports/tests/${result.resultType}.txt"
          File(fileName).writeText(output)
        }
      })
    )
  }

  val createOpenApiSourceJar by registering(Jar::class) {
    // Java sources
    from(sourceSets.main.get().java) {
      include("**/eu/ibagroup/formainframe/**/*.java")
    }
    // Kotlin sources
    from(kotlin.sourceSets.main.get().kotlin) {
      include("**/eu/ibagroup/formainframe/**/*.kt")
    }
    destinationDirectory.set(layout.buildDirectory.dir("libs"))
    archiveClassifier.set("src")
  }

  buildPlugin {
    dependsOn(createOpenApiSourceJar)
    from(createOpenApiSourceJar) { into("lib/src") }
  }
}

/**
 * Adds uiTest source sets
 */
sourceSets {
  create("uiTest") {
    compileClasspath += sourceSets.main.get().output
    runtimeClasspath += sourceSets.main.get().output
    java.srcDirs("src/uiTest/java", "src/uiTest/kotlin")
    resources.srcDirs("src/uiTest/resources")
  }
}

/**
 * configures the UI Tests to inherit the testImplementation in dependencies
 */
val uiTestImplementation by configurations.getting {
  extendsFrom(configurations.testImplementation.get())
}

/**
 * configures the UI Tests to inherit the testRuntimeOnly in dependencies
 */
configurations["uiTestRuntimeOnly"].extendsFrom(configurations.testRuntimeOnly.get())

/**
 * runs UI tests
 */
val uiTest = task<Test>("uiTest") {
  description = "Runs the integration tests for UI."
  group = "verification"
  testClassesDirs = sourceSets["uiTest"].output.classesDirs
  classpath = sourceSets["uiTest"].runtimeClasspath
  useJUnitPlatform() {
    excludeTags("FirstTime")
    excludeTags("SmokeTest")
  }
  testLogging {
    events("passed", "skipped", "failed")
  }
  extensions.configure(KoverTaskExtension::class) {
    // set to true to disable instrumentation of this task,
    // Kover reports will not depend on the results of its execution
    isDisabled.set(true)
  }
}

/**
 * Runs the first UI test, which agrees to the license agreement
 */
val firstTimeUiTest = task<Test>("firstTimeUiTest") {
  description = "Gets rid of license agreement, etc."
  group = "verification"
  testClassesDirs = sourceSets["uiTest"].output.classesDirs
  classpath = sourceSets["uiTest"].runtimeClasspath
  useJUnitPlatform() {
    includeTags("FirstTime")
  }
  testLogging {
    events("passed", "skipped", "failed")
  }
  extensions.configure(KoverTaskExtension::class) {
    // set to true to disable instrumentation of this task,
    // Kover reports will not depend on the results of its execution
    isDisabled.set(true)
  }
}

/**
 * Runs the smoke ui test
 */
val SmokeUiTest = task<Test>("smokeUiTest") {
  description = "Gets rid of license agreement, etc."
  group = "verification"
  testClassesDirs = sourceSets["uiTest"].output.classesDirs
  classpath = sourceSets["uiTest"].runtimeClasspath
  useJUnitPlatform() {
    includeTags("SmokeTest")
  }
  testLogging {
    events("passed", "skipped", "failed")
  }
  extensions.configure(KoverTaskExtension::class) {
    // set to true to disable instrumentation of this task,
    // Kover reports will not depend on the results of its execution
    isDisabled.set(true)
  }
}

tasks {
  withType<Copy> {
    duplicatesStrategy = DuplicatesStrategy.EXCLUDE
  }
}

tasks.downloadRobotServerPlugin {
  version.set(remoteRobotVersion)
}

tasks.runIdeForUiTests {
  systemProperty("idea.trust.all.projects", "true")
  systemProperty("ide.show.tips.on.startup.default.value", "false")
}<|MERGE_RESOLUTION|>--- conflicted
+++ resolved
@@ -22,11 +22,7 @@
 apply(plugin = "org.jetbrains.intellij")
 
 group = "eu.ibagroup"
-<<<<<<< HEAD
-version = "1.2.0-223"
-=======
-version = "1.2.1-221"
->>>>>>> 8fdbc79f
+version = "1.2.1-223"
 val remoteRobotVersion = "0.11.21"
 val okHttp3Version = "4.12.0"
 val kotestVersion = "5.6.2"
