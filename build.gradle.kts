/*
 * This program and the accompanying materials are made available under the terms of the
 * Eclipse Public License v2.0 which accompanies this distribution, and is available at
 * https://www.eclipse.org/legal/epl-v20.html
 *
 * SPDX-License-Identifier: EPL-2.0
 *
 * Copyright IBA Group 2020
 */

import kotlinx.kover.api.KoverTaskExtension
import org.jetbrains.kotlin.gradle.tasks.KotlinCompile

buildscript {
  dependencies {
    classpath("org.sonarsource.scanner.gradle:sonarqube-gradle-plugin:3.1.1")
  }
}

plugins {
<<<<<<< HEAD
  id("org.sonarqube") version "3.3"
  id("org.jetbrains.intellij") version "1.14.2"
  kotlin("jvm") version "1.8.10"
=======
  id("org.jetbrains.intellij") version "1.17.2"
  kotlin("jvm") version "1.9.22"
>>>>>>> 88b649b6
  java
  id("org.jetbrains.kotlinx.kover") version "0.6.1"
}

val sonarLinksCi: String by project

apply(plugin = "kotlin")
apply(plugin = "org.jetbrains.intellij")
apply(from = "gradle/sonar.gradle")

group = "eu.ibagroup"
version = "1.2.0-221"
val remoteRobotVersion = "0.11.22"
val okHttp3Version = "4.12.0"
val kotestVersion = "5.8.1"

repositories {
  mavenCentral()
  flatDir {
    dirs("libs")
  }
  maven {
    url = uri("https://zowe.jfrog.io/zowe/libs-release")
  }
  maven {
    url = uri("https://packages.jetbrains.team/maven/p/ij/intellij-dependencies")
    flatDir {
      dir("libs")
    }
    metadataSources {
      mavenPom()
      artifact()
      ignoreGradleMetadataRedirection()
    }
  }
}

java {
  sourceCompatibility = JavaVersion.VERSION_11
  targetCompatibility = JavaVersion.VERSION_11
}

dependencies {
  implementation(group = "com.squareup.retrofit2", name = "retrofit", version = "2.9.0")
  implementation("com.squareup.retrofit2:converter-gson:2.9.0")
  implementation("com.squareup.retrofit2:converter-scalars:2.9.0")
  implementation("com.squareup.okhttp3:okhttp:$okHttp3Version")
  implementation("org.jgrapht:jgrapht-core:1.5.2")
  implementation("org.zowe.sdk:zowe-kotlin-sdk:0.4.0")
  implementation("com.segment.analytics.java:analytics:3.5.0")
  implementation("com.ibm.mq:com.ibm.mq.allclient:9.3.4.1")
  testImplementation("io.mockk:mockk:1.13.9")
  testImplementation("org.junit.jupiter:junit-jupiter-api:5.10.1")
  testImplementation("io.kotest:kotest-assertions-core:$kotestVersion")
  testImplementation("io.kotest:kotest-runner-junit5:$kotestVersion")
  testImplementation("com.intellij.remoterobot:remote-robot:$remoteRobotVersion")
  testImplementation("com.intellij.remoterobot:remote-fixtures:$remoteRobotVersion")
  testImplementation("com.squareup.okhttp3:mockwebserver:$okHttp3Version")
  testImplementation("com.squareup.okhttp3:okhttp-tls:$okHttp3Version")
  testRuntimeOnly("org.junit.jupiter:junit-jupiter-engine:5.10.1")
  testRuntimeOnly("org.junit.vintage:junit-vintage-engine:5.10.1")
}

intellij {
  version.set("2022.1")
}

tasks {
  withType<KotlinCompile> {
    kotlinOptions {
      jvmTarget = JavaVersion.VERSION_11.toString()
      languageVersion = org.jetbrains.kotlin.config.LanguageVersion.LATEST_STABLE.versionString
    }
  }

  withType<Copy> {
    duplicatesStrategy = DuplicatesStrategy.EXCLUDE
  }

  patchPluginXml {
    sinceBuild.set("221.5080")
    untilBuild.set("222.*")
    changeNotes.set(
      """
      <b>New features:</b>
      <ul>
        <li>None at the moment</li>
      </ul>
      <br>
      <b>Fixed bugs:</b>
      <ul>
        <li>Sync action does not work after file download</li>
        <li>"Skip This Files" doesn't work when uploading local file to PDS</li>
        <li>"Use new name" doesn't work for copying partitioned dataset to USS folder</li>
        <li>"Use new name" doesn't work for copying sequential dataset to partitioned dataset</li>
        <li>"Use new name" doesn't work when uploading local file to PDS</li>
        <li>Editing two members with the same name does not update the content for one of the members</li>
        <li>Topics handling</li>
        <li>Zowe config v2 handling</li>
        <li>JES Explorer bug when ABEND job is being displayed</li>
        <li>GitHub issue #167: Zowe explorer config is not converted</li>
      </ul>"""
    )
  }

  test {
    useJUnitPlatform()
    testLogging {
      events("passed", "skipped", "failed")
    }

//    ignoreFailures = true

    finalizedBy("koverHtmlReport")
    systemProperty("idea.force.use.core.classloader", "true")
    systemProperty("idea.use.core.classloader.for.plugin.path", "true")
    systemProperty("java.awt.headless", "true")

    afterSuite(
      KotlinClosure2<TestDescriptor, TestResult, Unit>({ desc, result ->
        if (desc.parent == null) { // will match the outermost suite
          val output =
            "Results: ${result.resultType} (${result.testCount} tests, ${result.successfulTestCount} passed, " +
                "${result.failedTestCount} failed, ${result.skippedTestCount} skipped)"
          val fileName = "./build/reports/tests/${result.resultType}.txt"
          File(fileName).writeText(output)
        }
      })
    )
  }

  val createOpenApiSourceJar by registering(Jar::class) {
    // Java sources
    from(sourceSets.main.get().java) {
      include("**/eu/ibagroup/formainframe/**/*.java")
    }
    // Kotlin sources
    from(kotlin.sourceSets.main.get().kotlin) {
      include("**/eu/ibagroup/formainframe/**/*.kt")
    }
    destinationDirectory.set(layout.buildDirectory.dir("libs"))
    archiveClassifier.set("src")
  }

  buildPlugin {
    dependsOn(createOpenApiSourceJar)
    from(createOpenApiSourceJar) { into("lib/src") }
  }

  downloadRobotServerPlugin {
    version.set(remoteRobotVersion)
  }

  runIdeForUiTests {
    systemProperty("idea.trust.all.projects", "true")
    systemProperty("ide.show.tips.on.startup.default.value", "false")
  }
}

/**
 * Adds uiTest source sets
 */
sourceSets {
  create("uiTest") {
    compileClasspath += sourceSets.main.get().output
    runtimeClasspath += sourceSets.main.get().output
    java.srcDirs("src/uiTest/java", "src/uiTest/kotlin")
    resources.srcDirs("src/uiTest/resources")
  }
}

/**
 * configures the UI Tests to inherit the testImplementation in dependencies
 */
val uiTestImplementation by configurations.getting {
  extendsFrom(configurations.testImplementation.get())
}

/**
 * configures the UI Tests to inherit the testRuntimeOnly in dependencies
 */
configurations["uiTestRuntimeOnly"].extendsFrom(configurations.testRuntimeOnly.get())

/**
 * runs UI tests
 */
val uiTest = task<Test>("uiTest") {
  description = "Runs the integration tests for UI."
  group = "verification"
  testClassesDirs = sourceSets["uiTest"].output.classesDirs
  classpath = sourceSets["uiTest"].runtimeClasspath
  useJUnitPlatform() {
    excludeTags("FirstTime")
    excludeTags("SmokeTest")
  }
  testLogging {
    events("passed", "skipped", "failed")
  }
  extensions.configure(KoverTaskExtension::class) {
    // set to true to disable instrumentation of this task,
    // Kover reports will not depend on the results of its execution
    isDisabled.set(true)
  }
}

/**
 * Runs the first UI test, which agrees to the license agreement
 */
val firstTimeUiTest = task<Test>("firstTimeUiTest") {
  description = "Gets rid of license agreement, etc."
  group = "verification"
  testClassesDirs = sourceSets["uiTest"].output.classesDirs
  classpath = sourceSets["uiTest"].runtimeClasspath
  useJUnitPlatform() {
    includeTags("FirstTime")
  }
  testLogging {
    events("passed", "skipped", "failed")
  }
  extensions.configure(KoverTaskExtension::class) {
    // set to true to disable instrumentation of this task,
    // Kover reports will not depend on the results of its execution
    isDisabled.set(true)
  }
}

/**
 * Runs the smoke ui test
 */
val SmokeUiTest = task<Test>("smokeUiTest") {
  description = "Gets rid of license agreement, etc."
  group = "verification"
  testClassesDirs = sourceSets["uiTest"].output.classesDirs
  classpath = sourceSets["uiTest"].runtimeClasspath
  useJUnitPlatform() {
    includeTags("SmokeTest")
  }
  testLogging {
    events("passed", "skipped", "failed")
  }
  extensions.configure(KoverTaskExtension::class) {
    // set to true to disable instrumentation of this task,
    // Kover reports will not depend on the results of its execution
    isDisabled.set(true)
  }
}<|MERGE_RESOLUTION|>--- conflicted
+++ resolved
@@ -18,14 +18,9 @@
 }
 
 plugins {
-<<<<<<< HEAD
   id("org.sonarqube") version "3.3"
-  id("org.jetbrains.intellij") version "1.14.2"
-  kotlin("jvm") version "1.8.10"
-=======
   id("org.jetbrains.intellij") version "1.17.2"
   kotlin("jvm") version "1.9.22"
->>>>>>> 88b649b6
   java
   id("org.jetbrains.kotlinx.kover") version "0.6.1"
 }
