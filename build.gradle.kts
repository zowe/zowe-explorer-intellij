/*
 * This program and the accompanying materials are made available under the terms of the
 * Eclipse Public License v2.0 which accompanies this distribution, and is available at
 * https://www.eclipse.org/legal/epl-v20.html
 *
 * SPDX-License-Identifier: EPL-2.0
 *
 * Copyright IBA Group 2020
 */

import kotlinx.kover.api.KoverTaskExtension
import org.jetbrains.kotlin.gradle.tasks.KotlinCompile

buildscript {
  dependencies {
    classpath("org.sonarsource.scanner.gradle:sonarqube-gradle-plugin:3.1.1")
  }
}

plugins {
  id("org.sonarqube") version "3.3"
  id("org.jetbrains.intellij") version "1.14.2"
  kotlin("jvm") version "1.7.10"
  java
  id("org.jetbrains.kotlinx.kover") version "0.6.1"
}

val sonarLinksCi: String by project

apply(plugin = "kotlin")
apply(plugin = "org.jetbrains.intellij")
apply(from = "gradle/sonar.gradle")

group = "org.zowe"
<<<<<<< HEAD
version = "1.0.3-223"
=======
version = "1.1.0-221"
>>>>>>> 868cf255
val remoteRobotVersion = "0.11.18"
val okHttp3Version = "4.10.0"
val kotestVersion = "5.5.5"

repositories {
  mavenCentral()
  flatDir {
    dirs("libs")
  }
  maven {
    url = uri("https://zowe.jfrog.io/zowe/libs-release")
  }
  maven {
    url = uri("https://packages.jetbrains.team/maven/p/ij/intellij-dependencies")
    metadataSources {
      mavenPom()
      artifact()
      ignoreGradleMetadataRedirection()
    }
  }
}

java {
  sourceCompatibility = JavaVersion.VERSION_17
  targetCompatibility = JavaVersion.VERSION_17
}

dependencies {
  implementation(group = "com.squareup.retrofit2", name = "retrofit", version = "2.9.0")
  implementation("com.squareup.retrofit2:converter-gson:2.9.0")
  implementation("com.squareup.retrofit2:converter-scalars:2.9.0")
  implementation("com.squareup.okhttp3:okhttp:$okHttp3Version")
  implementation("org.jetbrains.kotlin:kotlin-stdlib-jdk8:1.6.20")
  implementation("org.jetbrains.kotlin:kotlin-reflect:1.6.20")
  implementation("org.jetbrains.kotlinx:kotlinx-coroutines-core:1.6.4")
  implementation("org.jgrapht:jgrapht-core:1.5.1")
  implementation("com.starxg:java-keytar:1.0.0")
  implementation("org.zowe.sdk:zowe-kotlin-sdk:0.4.0")
  implementation("com.ibm.mq:com.ibm.mq.allclient:9.3.0.0")
  testImplementation("io.mockk:mockk:1.13.5")
  testImplementation("org.junit.jupiter:junit-jupiter-api:5.9.2")
  testImplementation("io.kotest:kotest-assertions-core:$kotestVersion")
  testImplementation("io.kotest:kotest-runner-junit5:$kotestVersion")
  testImplementation("com.intellij.remoterobot:remote-robot:$remoteRobotVersion")
  testImplementation("com.intellij.remoterobot:remote-fixtures:$remoteRobotVersion")
  testImplementation("com.squareup.okhttp3:mockwebserver:$okHttp3Version")
  testImplementation("com.squareup.okhttp3:okhttp-tls:$okHttp3Version")
  testRuntimeOnly("org.junit.jupiter:junit-jupiter-engine:5.9.2")
  testRuntimeOnly("org.junit.vintage:junit-vintage-engine:5.9.2")
}

intellij {
  version.set("2022.3")
}

tasks {
  withType<KotlinCompile> {
    kotlinOptions {
      jvmTarget = JavaVersion.VERSION_17.toString()
      languageVersion = org.jetbrains.kotlin.config.LanguageVersion.LATEST_STABLE.versionString
    }
  }

  patchPluginXml {
    sinceBuild.set("223.7571")
    untilBuild.set("223.*")
    changeNotes.set(
      """
      <b>WARNING: </b> version 1.0 introduces breaking change. You won't be able to use the plugin with IntelliJ IDEA™ version less than 2022.1
      <br>
      <br>
      <b>Minor changes:</b>
      <ul>
        <li>The plug-in's description and name update</li>
      </ul>"""
    )
  }

  test {
    useJUnitPlatform()
    testLogging {
      events("passed", "skipped", "failed")
    }

//    ignoreFailures = true

    finalizedBy("koverHtmlReport")
    systemProperty("idea.force.use.core.classloader", "true")
    systemProperty("idea.use.core.classloader.for.plugin.path", "true")

    afterSuite(
      KotlinClosure2<TestDescriptor, TestResult, Unit>({ desc, result ->
        if (desc.parent == null) { // will match the outermost suite
          val output =
            "Results: ${result.resultType} (${result.testCount} tests, ${result.successfulTestCount} passed, " +
                "${result.failedTestCount} failed, ${result.skippedTestCount} skipped)"
          val fileName = "./build/reports/tests/${result.resultType}.txt"
          File(fileName).writeText(output)
        }
      })
    )
// TODO: setup Kover
//    reports {
//      xml.required.set(true)
//      xml.outputLocation.set(File("${buildDir}/reports/jacoco.xml"))
//    }
  }

  val createOpenApiSourceJar by registering(Jar::class) {
    // Java sources
    from(sourceSets.main.get().java) {
      include("**/org/zowe/explorer/**/*.java")
    }
    // Kotlin sources
    from(kotlin.sourceSets.main.get().kotlin) {
      include("**/org/zowe/explorer/**/*.kt")
    }
    destinationDirectory.set(layout.buildDirectory.dir("libs"))
    archiveClassifier.set("src")
  }

  buildPlugin {
    dependsOn(createOpenApiSourceJar)
    from(createOpenApiSourceJar) { into("lib/src") }
  }
}

/**
 * Adds uiTest source sets
 */
sourceSets {
  create("uiTest") {
    compileClasspath += sourceSets.main.get().output
    runtimeClasspath += sourceSets.main.get().output
    java.srcDirs("src/uiTest/java", "src/uiTest/kotlin")
    resources.srcDirs("src/uiTest/resources")
  }
}

/**
 * configures the UI Tests to inherit the testImplementation in dependencies
 */
val uiTestImplementation by configurations.getting {
  extendsFrom(configurations.testImplementation.get())
}

/**
 * configures the UI Tests to inherit the testRuntimeOnly in dependencies
 */
configurations["uiTestRuntimeOnly"].extendsFrom(configurations.testRuntimeOnly.get())

/**
 * runs UI tests
 */
val uiTest = task<Test>("uiTest") {
  description = "Runs the integration tests for UI."
  group = "verification"
  testClassesDirs = sourceSets["uiTest"].output.classesDirs
  classpath = sourceSets["uiTest"].runtimeClasspath
  useJUnitPlatform() {
    excludeTags("FirstTime")
    excludeTags("SmokeTest")
  }
  testLogging {
    events("passed", "skipped", "failed")
  }
  extensions.configure(KoverTaskExtension::class) {
    // set to true to disable instrumentation of this task,
    // Kover reports will not depend on the results of its execution
    isDisabled.set(true)
  }
}

/**
 * Runs the first UI test, which agrees to the license agreement
 */
val firstTimeUiTest = task<Test>("firstTimeUiTest") {
  description = "Gets rid of license agreement, etc."
  group = "verification"
  testClassesDirs = sourceSets["uiTest"].output.classesDirs
  classpath = sourceSets["uiTest"].runtimeClasspath
  useJUnitPlatform() {
    includeTags("FirstTime")
  }
  testLogging {
    events("passed", "skipped", "failed")
  }
  extensions.configure(KoverTaskExtension::class) {
    // set to true to disable instrumentation of this task,
    // Kover reports will not depend on the results of its execution
    isDisabled.set(true)
  }
}

/**
 * Runs the smoke ui test
 */
val SmokeUiTest = task<Test>("smokeUiTest") {
  description = "Gets rid of license agreement, etc."
  group = "verification"
  testClassesDirs = sourceSets["uiTest"].output.classesDirs
  classpath = sourceSets["uiTest"].runtimeClasspath
  useJUnitPlatform() {
    includeTags("SmokeTest")
  }
  testLogging {
    events("passed", "skipped", "failed")
  }
  extensions.configure(KoverTaskExtension::class) {
    // set to true to disable instrumentation of this task,
    // Kover reports will not depend on the results of its execution
    isDisabled.set(true)
  }
}

tasks {
  withType<Copy> {
    duplicatesStrategy = DuplicatesStrategy.EXCLUDE
  }
}

tasks.downloadRobotServerPlugin {
  version.set(remoteRobotVersion)
}

tasks.runIdeForUiTests {
  systemProperty("idea.trust.all.projects", "true")
  systemProperty("ide.show.tips.on.startup.default.value", "false")
}<|MERGE_RESOLUTION|>--- conflicted
+++ resolved
@@ -32,11 +32,7 @@
 apply(from = "gradle/sonar.gradle")
 
 group = "org.zowe"
-<<<<<<< HEAD
-version = "1.0.3-223"
-=======
-version = "1.1.0-221"
->>>>>>> 868cf255
+version = "1.1.0-223"
 val remoteRobotVersion = "0.11.18"
 val okHttp3Version = "4.10.0"
 val kotestVersion = "5.5.5"
