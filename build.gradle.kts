--- conflicted
+++ resolved
@@ -30,13 +30,8 @@
 apply(plugin = "org.jetbrains.intellij")
 apply(from = "gradle/sonar.gradle")
 
-<<<<<<< HEAD
 group = "org.zowe"
-version = "1.0.2-221"
-=======
-group = "eu.ibagroup"
 version = "1.0.2-223"
->>>>>>> 7b082518
 val remoteRobotVersion = "0.11.18"
 
 repositories {
