--- conflicted
+++ resolved
@@ -18,12 +18,8 @@
 }
 
 plugins {
-<<<<<<< HEAD
   id("org.sonarqube") version "3.3"
-  id("org.jetbrains.intellij") version "1.13.0"
-=======
   id("org.jetbrains.intellij") version "1.14.2"
->>>>>>> c39f7c01
   kotlin("jvm") version "1.7.10"
   java
   id("org.jetbrains.kotlinx.kover") version "0.6.1"
@@ -47,9 +43,6 @@
     dirs("libs")
   }
   maven {
-<<<<<<< HEAD
-    url = uri("https://packages.jetbrains.team/maven/p/ij/intellij-dependencies")
-=======
     url = uri("https://zowe.jfrog.io/zowe/libs-release")
   }
   maven {
@@ -57,7 +50,6 @@
     flatDir {
       dir("libs")
     }
->>>>>>> c39f7c01
     metadataSources {
       mavenPom()
       artifact()
