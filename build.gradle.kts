/*
 * This program and the accompanying materials are made available under the terms of the
 * Eclipse Public License v2.0 which accompanies this distribution, and is available at
 * https://www.eclipse.org/legal/epl-v20.html
 *
 * SPDX-License-Identifier: EPL-2.0
 *
 * Copyright IBA Group 2020
 */

import kotlinx.kover.api.KoverTaskExtension
import org.jetbrains.changelog.Changelog
import org.jetbrains.kotlin.gradle.tasks.KotlinCompile
import java.time.LocalDate
import java.time.ZoneId
import java.time.format.DateTimeFormatter

fun properties(key: String) = providers.gradleProperty(key)
fun environment(key: String) = providers.environmentVariable(key)
fun dateValue(pattern: String): String =
  LocalDate.now(ZoneId.of("Europe/Warsaw")).format(DateTimeFormatter.ofPattern(pattern))

plugins {
  id("org.jetbrains.intellij") version "1.17.2"
  id("org.jetbrains.changelog") version "2.2.0"
  kotlin("jvm") version "1.9.22"
  java
  id("org.jetbrains.kotlinx.kover") version "0.6.1"
  id("org.owasp.dependencycheck") version "9.1.0"
}

apply(plugin = "kotlin")
apply(plugin = "org.jetbrains.intellij")

<<<<<<< HEAD
group = "eu.ibagroup"
version = "1.2.1-223"
val remoteRobotVersion = "0.11.21"
=======
group = properties("pluginGroup").get()
version = properties("pluginVersion").get()
val remoteRobotVersion = "0.11.22"
>>>>>>> f0b29fee
val okHttp3Version = "4.12.0"
val kotestVersion = "5.8.1"

repositories {
  mavenCentral()
  maven {
    url = uri("https://zowe.jfrog.io/zowe/libs-release")
  }
  maven {
    url = uri("https://packages.jetbrains.team/maven/p/ij/intellij-dependencies")
    flatDir {
      dir("libs")
    }
    metadataSources {
      mavenPom()
      artifact()
      ignoreGradleMetadataRedirection()
    }
  }
}

java {
  sourceCompatibility = JavaVersion.VERSION_17
  targetCompatibility = JavaVersion.VERSION_17
}

dependencies {
  implementation(group = "com.squareup.retrofit2", name = "retrofit", version = "2.9.0")
  implementation("com.squareup.retrofit2:converter-gson:2.9.0")
  implementation("com.squareup.retrofit2:converter-scalars:2.9.0")
  implementation("com.squareup.okhttp3:okhttp:$okHttp3Version")
  implementation("org.jgrapht:jgrapht-core:1.5.2")
  implementation("org.zowe.sdk:zowe-kotlin-sdk:0.4.0")
  implementation("com.segment.analytics.java:analytics:3.5.0")
  implementation("com.ibm.mq:com.ibm.mq.allclient:9.3.4.1")
  testImplementation("io.mockk:mockk:1.13.9")
  testImplementation("org.junit.jupiter:junit-jupiter-api:5.10.1")
  testImplementation("io.kotest:kotest-assertions-core:$kotestVersion")
  testImplementation("io.kotest:kotest-runner-junit5:$kotestVersion")
  testImplementation("com.intellij.remoterobot:remote-robot:$remoteRobotVersion")
  testImplementation("com.intellij.remoterobot:remote-fixtures:$remoteRobotVersion")
  testImplementation("com.squareup.okhttp3:mockwebserver:$okHttp3Version")
  testImplementation("com.squareup.okhttp3:okhttp-tls:$okHttp3Version")
  testRuntimeOnly("org.junit.jupiter:junit-jupiter-engine:5.10.1")
  testRuntimeOnly("org.junit.vintage:junit-vintage-engine:5.10.1")
}

intellij {
  version.set(properties("platformVersion").get())
}

// Configure Gradle Changelog Plugin - read more: https://github.com/JetBrains/gradle-changelog-plugin
changelog {
  version.set(properties("pluginVersion").get())
  header.set(provider { "${version.get()} (${dateValue("yyyy-MM-dd")})" }.get())
  groups.set(listOf("Breaking changes", "Features", "Bugfixes", "Deprecations", "Security"))
  keepUnreleasedSection.set(false)
  itemPrefix.set("*")
  repositoryUrl.set(properties("pluginRepositoryUrl").get())
  sectionUrlBuilder.set { repositoryUrl, currentVersion, previousVersion, isUnreleased: Boolean ->
    repositoryUrl + when {
      isUnreleased -> when (previousVersion) {
        null -> "/commits"
        else -> "/compare/$previousVersion...HEAD"
      }

      previousVersion == null -> "/commits/$currentVersion"
      else -> "/compare/$previousVersion...$currentVersion"
    }
  }
}

tasks {
  wrapper {
    gradleVersion = properties("gradleVersion").get()
  }

  withType<KotlinCompile> {
    kotlinOptions {
      jvmTarget = JavaVersion.VERSION_17.toString()
      languageVersion = org.jetbrains.kotlin.config.LanguageVersion.LATEST_STABLE.versionString
    }
  }

  withType<Copy> {
    duplicatesStrategy = DuplicatesStrategy.EXCLUDE
  }

  patchPluginXml {
    version.set(properties("pluginVersion").get())
    sinceBuild.set(properties("pluginSinceBuild").get())
    untilBuild.set(properties("pluginUntilBuild").get())

    val changelog = project.changelog // local variable for configuration cache compatibility
    // Get the latest available change notes from the changelog file
    changeNotes.set(
      properties("pluginVersion")
        .map { pluginVersion ->
          with(changelog) {
            renderItem(
              (getOrNull(pluginVersion) ?: getUnreleased())
                .withHeader(false)
                .withEmptySections(false),
              Changelog.OutputType.HTML,
            )
          }
        }
        .get()
    )
  }

  test {
    useJUnitPlatform()
    testLogging {
      events("passed", "skipped", "failed")
    }

//    ignoreFailures = true

    finalizedBy("koverHtmlReport")
    systemProperty("idea.force.use.core.classloader", "true")
    systemProperty("idea.use.core.classloader.for.plugin.path", "true")
    systemProperty("java.awt.headless", "true")

    afterSuite(
      KotlinClosure2<TestDescriptor, TestResult, Unit>({ desc, result ->
        if (desc.parent == null) { // will match the outermost suite
          val output =
            "Results: ${result.resultType} (${result.testCount} tests, ${result.successfulTestCount} passed, " +
                "${result.failedTestCount} failed, ${result.skippedTestCount} skipped)"
          val fileName = "./build/reports/tests/${result.resultType}.txt"
          File(fileName).writeText(output)
        }
      })
    )
  }

  val createOpenApiSourceJar by registering(Jar::class) {
    // Java sources
    from(sourceSets.main.get().java) {
      include("**/eu/ibagroup/formainframe/**/*.java")
    }
    // Kotlin sources
    from(kotlin.sourceSets.main.get().kotlin) {
      include("**/eu/ibagroup/formainframe/**/*.kt")
    }
    destinationDirectory.set(layout.buildDirectory.dir("libs"))
    archiveClassifier.set("src")
  }

  buildPlugin {
    dependsOn(createOpenApiSourceJar)
    from(createOpenApiSourceJar) { into("lib/src") }
  }

  signPlugin {
    certificateChain.set(environment("INTELLIJ_SIGNING_CERTIFICATE_CHAIN").map { it })
    privateKey.set(environment("INTELLIJ_SIGNING_PRIVATE_KEY").map { it })
    password.set(environment("INTELLIJ_SIGNING_PRIVATE_KEY_PASSWORD").map { it })
  }

  publishPlugin {
    dependsOn("patchChangelog")
    token.set(environment("INTELLIJ_SIGNING_PUBLISH_TOKEN").map { it })
    // The pluginVersion is based on the SemVer (https://semver.org)
    // Read more: https://plugins.jetbrains.com/docs/intellij/deployment.html#specifying-a-release-channel
    channels.set(
      properties("pluginVersion")
        .map {
          listOf(
            it.substringAfter('-', "")
              .substringAfter('-', "")
              .substringBefore('.')
              .ifEmpty { "stable" }
          )
        }
        .map { it })
  }

  downloadRobotServerPlugin {
    version.set(remoteRobotVersion)
  }

  runIdeForUiTests {
    systemProperty("idea.trust.all.projects", "true")
    systemProperty("ide.show.tips.on.startup.default.value", "false")
  }
}

/**
 * Adds uiTest source sets
 */
sourceSets {
  create("uiTest") {
    compileClasspath += sourceSets.main.get().output
    runtimeClasspath += sourceSets.main.get().output
    java.srcDirs("src/uiTest/java", "src/uiTest/kotlin")
    resources.srcDirs("src/uiTest/resources")
  }
}

/**
 * configures the UI Tests to inherit the testImplementation in dependencies
 */
val uiTestImplementation by configurations.getting {
  extendsFrom(configurations.testImplementation.get())
}

/**
 * configures the UI Tests to inherit the testRuntimeOnly in dependencies
 */
configurations["uiTestRuntimeOnly"].extendsFrom(configurations.testRuntimeOnly.get())

/**
 * runs UI tests
 */
val uiTest = task<Test>("uiTest") {
  description = "Runs the integration tests for UI."
  group = "verification"
  testClassesDirs = sourceSets["uiTest"].output.classesDirs
  classpath = sourceSets["uiTest"].runtimeClasspath
  useJUnitPlatform() {
    excludeTags("FirstTime")
    excludeTags("SmokeTest")
  }
  testLogging {
    events("passed", "skipped", "failed")
  }
  extensions.configure(KoverTaskExtension::class) {
    // set to true to disable instrumentation of this task,
    // Kover reports will not depend on the results of its execution
    isDisabled.set(true)
  }
}

/**
 * Runs the first UI test, which agrees to the license agreement
 */
val firstTimeUiTest = task<Test>("firstTimeUiTest") {
  description = "Gets rid of license agreement, etc."
  group = "verification"
  testClassesDirs = sourceSets["uiTest"].output.classesDirs
  classpath = sourceSets["uiTest"].runtimeClasspath
  useJUnitPlatform() {
    includeTags("FirstTime")
  }
  testLogging {
    events("passed", "skipped", "failed")
  }
  extensions.configure(KoverTaskExtension::class) {
    // set to true to disable instrumentation of this task,
    // Kover reports will not depend on the results of its execution
    isDisabled.set(true)
  }
}

/**
 * Runs the smoke ui test
 */
val SmokeUiTest = task<Test>("smokeUiTest") {
  description = "Gets rid of license agreement, etc."
  group = "verification"
  testClassesDirs = sourceSets["uiTest"].output.classesDirs
  classpath = sourceSets["uiTest"].runtimeClasspath
  useJUnitPlatform() {
    includeTags("SmokeTest")
  }
  testLogging {
    events("passed", "skipped", "failed")
  }
  extensions.configure(KoverTaskExtension::class) {
    // set to true to disable instrumentation of this task,
    // Kover reports will not depend on the results of its execution
    isDisabled.set(true)
  }
}<|MERGE_RESOLUTION|>--- conflicted
+++ resolved
@@ -32,15 +32,9 @@
 apply(plugin = "kotlin")
 apply(plugin = "org.jetbrains.intellij")
 
-<<<<<<< HEAD
-group = "eu.ibagroup"
-version = "1.2.1-223"
-val remoteRobotVersion = "0.11.21"
-=======
 group = properties("pluginGroup").get()
 version = properties("pluginVersion").get()
 val remoteRobotVersion = "0.11.22"
->>>>>>> f0b29fee
 val okHttp3Version = "4.12.0"
 val kotestVersion = "5.8.1"
 
