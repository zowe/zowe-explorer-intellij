# Zowe Explorer

[![Downloads](https://img.shields.io/jetbrains/plugin/d/18688-zowe-explorer)](https://plugins.jetbrains.com/plugin/18688-zowe-explorer)
[![Rating](https://img.shields.io/jetbrains/plugin/r/rating/18688-zowe-explorer)](https://plugins.jetbrains.com/plugin/18688-zowe-explorer)
[![Coverage](https://sonarcloud.io/api/project_badges/measure?project=zowe_zowe-explorer-intellij&metric=coverage)](https://sonarcloud.io/dashboard?id=zowe_zowe-explorer-intellij)
[![Quality Gate Status](https://sonarcloud.io/api/project_badges/measure?project=zowe_zowe-explorer-intellij&metric=alert_status)](https://sonarcloud.io/dashboard?id=zowe_zowe-explorer-intellij)

"Zowe Explorer" brings support for browsing, editing and creating data on z/OS
via [z/OSMF REST API](https://www.ibm.com/docs/en/zos/2.4.0?topic=guide-using-zosmf-rest-services).

Plugin in Marketplace: [JetBrains Marketplace](https://plugins.jetbrains.com/plugin/18688-zowe-explorer)

Using our plugin you will be able to:

* Start working with z/OS easily with no complex configurations.
* Organize datasets on z/OS, files on USS into Working Sets.
* Allocate datasets, create members, files and directories with different permissions.
* Perform renaming, copying and moving data in a modern way.
* Edit datasets, files and members. Smart auto-save will keep your content both in the editor and on the mainframe
  in-sync.
* Create multiple connections to different z/OS systems.
* Perform all available operations with Jobs.
* Highlight all IntelliJ supported languages automatically and recognize them once opened from the mainframe.

To start using the plugin:

* Install the plugin in your IntelliJ IDEA™ platform based IDE.
* Contact your RACF administrator so that your user is in
  the [IZUUSER RACF group](https://www.ibm.com/docs/en/zos/2.4.0?topic=guide-security-structures-zosmf)
* You are ready to go! Start working with z/OS from the IDE.

**Note: z/OS 2.1 or higher is required**

<<<<<<< HEAD
## Where to find the docs
=======
# User Guide

## Introduction

"For Mainframe" is an plug-in for IntelliJ IDEA™ dedicated to facilitate working with z/OS datasets through providing a possibility
to work with them in the IDE.

## Getting started

After installing plugin into your IDE from marketplace, the first thing you need to do is to create a connection and a
working set.
Create, edit and delete a connection.

### Create, edit and delete a connection

To create a connection press the "wrench" pictogram on the right side of your screen, or go to "Settings" (CTRL+ALT+S)
and select "For Mainframe" on the left side of the panel.

In "Settings" switch to "z/OSMF connections" tab and press "+" at the bottom of the panel. A new panel "Add Connection"
will appear.

Enter your desired connection name, connection URL, username and password into corresponding fields. The plugin provides
a possibility to accept self-signed SSL-certificates, so check this box if necessary. Press "OK" when you're done. If
the connection is created successfully you'll see it in the list in "Settings" and in the list on the right side of your
screen after you've closed "Settings".

You can edit the connection in "Settings" by clicking on it and then on the "pencil" pictogram at the bottom of the
panel.

You can delete working sets in "Settings" by clicking on the connection you'd like to delete and pressing "-" at the
bottom of the panel.

### Create, edit and delete a working set
>>>>>>> 0941023f

[Zowe IntelliJ plug-in FAQ](https://docs.zowe.org/stable/getting-started/zowe_faq#zowe-intellij-plug-in-incubator-faq)

[Installing Zowe IntelliJ plug-in](https://docs.zowe.org/stable/user-guide/intellij-install)

[Configuring Zowe IntelliJ plug-in](https://docs.zowe.org/stable/user-guide/intellij-configure)

[Using Zowe IntelliJ plug-in](https://docs.zowe.org/stable/user-guide/intellij-using)

[Troubleshooting Zowe IntelliJ plug-in](https://docs.zowe.org/stable/troubleshoot/troubleshoot-intellij)

[Contribution Guidelines](https://github.com/zowe/zowe-explorer-intellij/blob/main/CONTRIBUTING.md)

[Changelog](https://github.com/zowe/zowe-explorer-intellij/blob/main/CONTRIBUTING.md)

## Developer guide

<<<<<<< HEAD
### Requirements
- IntelliJ IDEA version 2022.3 and later (Community will be enough)
- Java SDK 17 (IntelliJ built-in)
=======
- IntelliJ IDEA™ platform IDE version 2022.3 and later (Community will be enough)
- Java SDK 17 (IntelliJ IDEA™ platform IDE's built-in)
>>>>>>> 0941023f

### Setup steps
- Clone the project repo:

``git clone git@github.com:zowe/zowe-explorer-intellij.git``

- Three options of working with the plugin are available:
    - **Run plugin** - run the plugin in development mode
    - **Package plugin** - make a zip portable package to install it in IntelliJ IDEA™ platform IDE or publish somewhere
    - **Run tests** - run plugin tests to check the codebase with automated tests
- Proceed to [Contribution Guidelines](#how-to-contribute) to develop some new functionality for the project.

## How to run tests

We have two options of tests:

1. UI tests - run with open IDE, make test of user-like interaction with the plugin;
2. Unit tests - automated headless bundle to test plugin functions as if they were a separate pieces.

### To run unit tests:

"Unit tests" Gradle task: just run it as a configuration option.
If you want to run a separate unit test, you should consider to use "Kotest" plugin.
Firstly, you need to download it. Then, go to "Edit Configurations..." -> "Edit configuration templates..." -> "Kotest".
In there, you need to enable VM options and add the following options:

```
-Didea.force.use.core.classloader=true --add-exports java.base/jdk.internal.vm=ALL-UNNAMED
```

After the "Kotest" is set up, just click on the green arrow near the test you want to run.

**In case of any troubles during plugin usage, feel free to contact us.**

## How to contribute

If you want to help the project, improve some functionality, resolve bug or add some new feature, please, refer to
the [contribution guide](CONTRIBUTING.md).

## How to obtain and provide feedback

If you have any questions, related to the project development, further plans or something else, you can reach as out by
some of the communication chanels:

* [For Mainframe Slack channel in IBA workspace](https://iba-mainframe-tools.slack.com/archives/C01V4MZL9DH)
* [Zowe Explorer IntelliJ team Slack channel in Open Mainframe Project workspace](https://openmainframeproject.slack.com/archives/C020BGPSU0M)
* [For Mainframe GitHub (create or review issues)](https://github.com/for-mainframe/For-Mainframe/issues)
* [Zowe Explorer IntelliJ team GitHub (create or review issues)](https://github.com/zowe/zowe-explorer-intellij/issues)
* Email to: <a href="mailto:ukalesnikau@ibagroup.eu">Uladzislau Kalesnikau (Team Lead of the IJMP)</a>
* Email to: <a href="mailto:vkrus@ibagroup.eu">Valiantsin Krus (Tech Lead of the IJMP)</a>

**Note: GitHub issue is the preferred way of communicating in case of creating some bug/feature/request for enhancement.
If you need direct consulting or you have any related questions, please, reach us out using Slack channels or E-mail**<|MERGE_RESOLUTION|>--- conflicted
+++ resolved
@@ -1,11 +1,11 @@
-# Zowe Explorer
+# Zowe™ Explorer plug-in for IntelliJ IDEA™
 
 [![Downloads](https://img.shields.io/jetbrains/plugin/d/18688-zowe-explorer)](https://plugins.jetbrains.com/plugin/18688-zowe-explorer)
 [![Rating](https://img.shields.io/jetbrains/plugin/r/rating/18688-zowe-explorer)](https://plugins.jetbrains.com/plugin/18688-zowe-explorer)
 [![Coverage](https://sonarcloud.io/api/project_badges/measure?project=zowe_zowe-explorer-intellij&metric=coverage)](https://sonarcloud.io/dashboard?id=zowe_zowe-explorer-intellij)
 [![Quality Gate Status](https://sonarcloud.io/api/project_badges/measure?project=zowe_zowe-explorer-intellij&metric=alert_status)](https://sonarcloud.io/dashboard?id=zowe_zowe-explorer-intellij)
 
-"Zowe Explorer" brings support for browsing, editing and creating data on z/OS
+"Zowe™ Explorer" brings support for browsing, editing and creating data on z/OS
 via [z/OSMF REST API](https://www.ibm.com/docs/en/zos/2.4.0?topic=guide-using-zosmf-rest-services).
 
 Plugin in Marketplace: [JetBrains Marketplace](https://plugins.jetbrains.com/plugin/18688-zowe-explorer)
@@ -31,53 +31,17 @@
 
 **Note: z/OS 2.1 or higher is required**
 
-<<<<<<< HEAD
 ## Where to find the docs
-=======
-# User Guide
 
-## Introduction
+[Zowe™ Explorer plug-in for IntelliJ IDEA™ FAQ](https://docs.zowe.org/stable/getting-started/zowe_faq#zowe-intellij-plug-in-incubator-faq)
 
-"For Mainframe" is an plug-in for IntelliJ IDEA™ dedicated to facilitate working with z/OS datasets through providing a possibility
-to work with them in the IDE.
+[Installing Zowe™ Explorer plug-in for IntelliJ IDEA™](https://docs.zowe.org/stable/user-guide/intellij-install)
 
-## Getting started
+[Configuring Zowe™ Explorer plug-in for IntelliJ IDEA™](https://docs.zowe.org/stable/user-guide/intellij-configure)
 
-After installing plugin into your IDE from marketplace, the first thing you need to do is to create a connection and a
-working set.
-Create, edit and delete a connection.
+[Using Zowe™ Explorer plug-in for IntelliJ IDEA™](https://docs.zowe.org/stable/user-guide/intellij-using)
 
-### Create, edit and delete a connection
-
-To create a connection press the "wrench" pictogram on the right side of your screen, or go to "Settings" (CTRL+ALT+S)
-and select "For Mainframe" on the left side of the panel.
-
-In "Settings" switch to "z/OSMF connections" tab and press "+" at the bottom of the panel. A new panel "Add Connection"
-will appear.
-
-Enter your desired connection name, connection URL, username and password into corresponding fields. The plugin provides
-a possibility to accept self-signed SSL-certificates, so check this box if necessary. Press "OK" when you're done. If
-the connection is created successfully you'll see it in the list in "Settings" and in the list on the right side of your
-screen after you've closed "Settings".
-
-You can edit the connection in "Settings" by clicking on it and then on the "pencil" pictogram at the bottom of the
-panel.
-
-You can delete working sets in "Settings" by clicking on the connection you'd like to delete and pressing "-" at the
-bottom of the panel.
-
-### Create, edit and delete a working set
->>>>>>> 0941023f
-
-[Zowe IntelliJ plug-in FAQ](https://docs.zowe.org/stable/getting-started/zowe_faq#zowe-intellij-plug-in-incubator-faq)
-
-[Installing Zowe IntelliJ plug-in](https://docs.zowe.org/stable/user-guide/intellij-install)
-
-[Configuring Zowe IntelliJ plug-in](https://docs.zowe.org/stable/user-guide/intellij-configure)
-
-[Using Zowe IntelliJ plug-in](https://docs.zowe.org/stable/user-guide/intellij-using)
-
-[Troubleshooting Zowe IntelliJ plug-in](https://docs.zowe.org/stable/troubleshoot/troubleshoot-intellij)
+[Troubleshooting Zowe™ Explorer plug-in for IntelliJ IDEA™](https://docs.zowe.org/stable/troubleshoot/troubleshoot-intellij)
 
 [Contribution Guidelines](https://github.com/zowe/zowe-explorer-intellij/blob/main/CONTRIBUTING.md)
 
@@ -85,14 +49,8 @@
 
 ## Developer guide
 
-<<<<<<< HEAD
-### Requirements
-- IntelliJ IDEA version 2022.3 and later (Community will be enough)
-- Java SDK 17 (IntelliJ built-in)
-=======
 - IntelliJ IDEA™ platform IDE version 2022.3 and later (Community will be enough)
 - Java SDK 17 (IntelliJ IDEA™ platform IDE's built-in)
->>>>>>> 0941023f
 
 ### Setup steps
 - Clone the project repo:
