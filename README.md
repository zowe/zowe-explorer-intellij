# Zowe™ Explorer plug-in for IntelliJ IDEA™

[![Downloads](https://img.shields.io/jetbrains/plugin/d/18688-zowe-explorer)](https://plugins.jetbrains.com/plugin/18688-zowe-explorer)
[![Rating](https://img.shields.io/jetbrains/plugin/r/rating/18688-zowe-explorer)](https://plugins.jetbrains.com/plugin/18688-zowe-explorer)
[![Coverage](https://sonarcloud.io/api/project_badges/measure?project=zowe_zowe-explorer-intellij&metric=coverage)](https://sonarcloud.io/dashboard?id=zowe_zowe-explorer-intellij)
[![Quality Gate Status](https://sonarcloud.io/api/project_badges/measure?project=zowe_zowe-explorer-intellij&metric=alert_status)](https://sonarcloud.io/dashboard?id=zowe_zowe-explorer-intellij)

"Zowe™ Explorer" brings support for browsing, editing and creating data on z/OS
via [z/OSMF REST API](https://www.ibm.com/docs/en/zos/2.4.0?topic=guide-using-zosmf-rest-services).

Plugin in Marketplace: [JetBrains Marketplace](https://plugins.jetbrains.com/plugin/18688-zowe-explorer)

Using our plugin you will be able to:

* Start working with z/OS easily with no complex configurations.
* Organize datasets on z/OS, files on USS into Working Sets.
* Allocate datasets, create members, files and directories with different permissions.
* Perform renaming, copying and moving data in a modern way.
* Edit datasets, files and members. Smart auto-save will keep your content both in the editor and on the mainframe
  in-sync.
* Create multiple connections to different z/OS systems.
* Perform all available operations with Jobs.
* Highlight all IntelliJ supported languages automatically and recognize them once opened from the mainframe.

To start using the plugin:

* Install the plugin in your IntelliJ IDEA™ platform based IDE.
* Contact your RACF administrator so that your user is in
  the [IZUUSER RACF group](https://www.ibm.com/docs/en/zos/2.4.0?topic=guide-security-structures-zosmf)
* You are ready to go! Start working with z/OS from the IDE.

**Note: z/OS 2.1 or higher is required**

## Where to find the docs

[Zowe™ Explorer plug-in for IntelliJ IDEA™ FAQ](https://docs.zowe.org/stable/getting-started/zowe_faq#zowe-intellij-plug-in-incubator-faq)

[Installing Zowe™ Explorer plug-in for IntelliJ IDEA™](https://docs.zowe.org/stable/user-guide/intellij-install)

[Configuring Zowe™ Explorer plug-in for IntelliJ IDEA™](https://docs.zowe.org/stable/user-guide/intellij-configure)

[Using Zowe™ Explorer plug-in for IntelliJ IDEA™](https://docs.zowe.org/stable/user-guide/intellij-using)

[Troubleshooting Zowe™ Explorer plug-in for IntelliJ IDEA™](https://docs.zowe.org/stable/troubleshoot/troubleshoot-intellij)

[Contribution Guidelines](https://github.com/zowe/zowe-explorer-intellij/blob/main/CONTRIBUTING.md)

[Changelog](https://github.com/zowe/zowe-explorer-intellij/blob/main/CONTRIBUTING.md)

## Developer guide

- IntelliJ IDEA™ platform IDE version 2022.3 and later (Community will be enough)
- Java SDK 17 (IntelliJ IDEA™ platform IDE's built-in)

### Setup steps
- Clone the project repo:

``git clone git@github.com:zowe/zowe-explorer-intellij.git``

- Three options of working with the plugin are available:
    - **Run plugin** - run the plugin in development mode
    - **Package plugin** - make a zip portable package to install it in IntelliJ IDEA™ platform IDE or publish somewhere
    - **Run tests** - run plugin tests to check the codebase with automated tests
- Proceed to [Contribution Guidelines](#how-to-contribute) to develop some new functionality for the project.

## How to run tests

We have two options of tests:

1. UI tests - run with open IDE, make test of user-like interaction with the plugin;
2. Unit tests - automated headless bundle to test plugin functions as if they were a separate pieces.

### Environment configurations for UI tests:

1. In IntelliJ Idea change Settings => Tools => Terminal Shell path parameter from PowerShell to Git Bash. Example: "C:
   \Program Files\Git\usr\bin\bash.exe" --login -i
2. Make Java version 17 available from command line (add to PATH)

### To run UI tests:

1. change values for ZOS_USERID, ZOS_PWD, CONNECTION_URL in src/uiTest/kotlin/auxiliary/utils.kt
2. run the script uiTest.sh
3. once IdeForUiTests started make it as main window on the screen and do not touch mouse anymore

UI tests results: build/reports/tests/uiTest/index.html

### To run smoke test:

1. change values for ZOS_USERID, ZOS_PWD, CONNECTION_URL in src/uiTest/kotlin/auxiliary/utils.kt
2. run the script smokeTest.sh
3. if unit tests fail, smoke ui test will be skipped. When unit tests are successful, IdeForUiTests will be run
4. once IdeForUiTests started make it as main window on the screen and do not touch mouse anymore

Smoke test results: build/reports/tests/test/index.html with report for unit tests,
build/reports/tests/SUCCESS(FAILURE).txt with quick summary for unit test run (file name depends on test run result),
build/reports/tests/smokeUiTest/index.html with report for smoke UI test

### To run unit tests:

"Unit tests" Gradle task: just run it as a configuration option.
If you want to run a separate unit test, you should consider to use "Kotest" plugin.
Firstly, you need to download it. Then, go to "Edit Configurations..." -> "Edit configuration templates..." -> "Kotest".
In there, you need to enable VM options and add the following lines:

```
-Didea.force.use.core.classloader=true 
--add-opens=java.base/java.lang=ALL-UNNAMED
--add-opens=java.base/java.nio.file=ALL-UNNAMED
--add-exports=java.base/jdk.internal.vm=ALL-UNNAMED
--add-opens=java.desktop/java.awt=ALL-UNNAMED
--add-opens=java.desktop/java.awt.event=ALL-UNNAMED
--add-opens=java.desktop/javax.swing=ALL-UNNAMED
--add-opens=java.desktop/javax.swing.plaf.basic=ALL-UNNAMED
--add-opens=java.desktop/sun.awt=ALL-UNNAMED
--add-opens=java.desktop/sun.font=ALL-UNNAMED
```

After the "Kotest" is set up, just click on the green arrow near the test you want to run.

**In case of any troubles during plugin usage, feel free to contact us.**

## How to contribute

If you want to help the project, improve some functionality, resolve bug or add some new feature, please, refer to
the [contribution guide](CONTRIBUTING.md).

## How to obtain and provide feedback

If you have any questions, related to the project development, further plans or something else, you can reach as out by
some of the communication chanels:

* [For Mainframe Slack channel in IBA workspace](https://iba-mainframe-tools.slack.com/archives/C01V4MZL9DH)
* [Zowe Explorer IntelliJ team Slack channel in Open Mainframe Project workspace](https://openmainframeproject.slack.com/archives/C020BGPSU0M)
* [For Mainframe GitHub (create or review issues)](https://github.com/for-mainframe/For-Mainframe/issues)
<<<<<<< HEAD
* [Zowe Explorer IntelliJ team GitHub (create or review issues)](https://github.com/zowe/zowe-explorer-intellij/issues)
* Email to: <a href="mailto:ukalesnikau@ibagroup.eu">Uladzislau Kalesnikau (Team Lead of the IJMP)</a>
=======
* [Zowe Explorer IntelliJ GitHub (create or review issues)](https://github.com/zowe/zowe-explorer-intellij/issues)
* Email to: <a href="mailto:ukalesnikau@ibagroup.eu">Uladzislau Kalesnikau (Team Lead of the Zowe Explorer IntelliJ squad)</a>
* Email to: <a href="mailto:aburak@ibagroup.eu">Alex Burak (our project manager)</a>
>>>>>>> f8266966

**Note: GitHub issue is the preferred way of communicating in case of creating some bug/feature/request for enhancement.
If you need direct consulting or you have any related questions, please, reach us out using Slack channels or E-mail**<|MERGE_RESOLUTION|>--- conflicted
+++ resolved
@@ -132,14 +132,9 @@
 * [For Mainframe Slack channel in IBA workspace](https://iba-mainframe-tools.slack.com/archives/C01V4MZL9DH)
 * [Zowe Explorer IntelliJ team Slack channel in Open Mainframe Project workspace](https://openmainframeproject.slack.com/archives/C020BGPSU0M)
 * [For Mainframe GitHub (create or review issues)](https://github.com/for-mainframe/For-Mainframe/issues)
-<<<<<<< HEAD
-* [Zowe Explorer IntelliJ team GitHub (create or review issues)](https://github.com/zowe/zowe-explorer-intellij/issues)
-* Email to: <a href="mailto:ukalesnikau@ibagroup.eu">Uladzislau Kalesnikau (Team Lead of the IJMP)</a>
-=======
-* [Zowe Explorer IntelliJ GitHub (create or review issues)](https://github.com/zowe/zowe-explorer-intellij/issues)
+* [Zowe Explorer plug-in for IntelliJ IDEA GitHub (create or review issues)](https://github.com/zowe/zowe-explorer-intellij/issues)
 * Email to: <a href="mailto:ukalesnikau@ibagroup.eu">Uladzislau Kalesnikau (Team Lead of the Zowe Explorer IntelliJ squad)</a>
 * Email to: <a href="mailto:aburak@ibagroup.eu">Alex Burak (our project manager)</a>
->>>>>>> f8266966
 
 **Note: GitHub issue is the preferred way of communicating in case of creating some bug/feature/request for enhancement.
 If you need direct consulting or you have any related questions, please, reach us out using Slack channels or E-mail**