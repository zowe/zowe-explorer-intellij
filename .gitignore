--- conflicted
+++ resolved
@@ -1,9 +1,6 @@
 .gradle
 .idea
-<<<<<<< HEAD
-=======
 .intellijPlatform
->>>>>>> 78754ac7
 /build
 /ide_for_launch
 
