.gradle
.idea
<<<<<<< HEAD
/build
=======
build
/ide_for_launch
>>>>>>> a64edaab

verifier-all.jar

# Windows thumbnail cache files
Thumbs.db
Thumbs.db:encryptable
ehthumbs.db
ehthumbs_vista.db

# Dump file
*.stackdump

# Folder config file
[Dd]esktop.ini

# Recycle Bin used on file shares
$RECYCLE.BIN/

.DS_Store
**/.DS_Store

# VS Code files
bin
.vscode

gradle/wrapper/gradle-wrapper.jar

# Fleet files
.fleet
.editorconfig<|MERGE_RESOLUTION|>--- conflicted
+++ resolved
@@ -1,11 +1,7 @@
 .gradle
 .idea
-<<<<<<< HEAD
 /build
-=======
-build
 /ide_for_launch
->>>>>>> a64edaab
 
 verifier-all.jar
 
