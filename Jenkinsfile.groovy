/*
 * This program and the accompanying materials are made available under the terms of the
 * Eclipse Public License v2.0 which accompanies this distribution, and is available at
 * https://www.eclipse.org/legal/epl-v20.html
 *
 * SPDX-License-Identifier: EPL-2.0
 *
 * Copyright IBA Group 2020
 */

// THIS PIPELINE IS DISABLE AS THERE ARE GITLAB CI/CD AND GITHUB ACTIONS SET UP TO DO THE SAME PURPOSE

// def jiraSite = 'jira-iba'
// def gitCredentialsId = 'e92a3d13-efc3-47d7-955f-a78ad9d7faac'
// //def gitUrl = 'https://code.iby.icdc.io/ijmp/for-mainframe.git'
// def gitUrl = 'git@code.ycz.icdc.io:ijmp/for-mainframe.git'
// def apacheInternalUrl = 'http://jenks2.iba6d.cmp.ycz.icdc.io'
// def jenkinsServerUrl = 'http://jenks2.iba6d.cmp.ycz.icdc.io:8080'
// def resultFileName = ''
// String jiraTicket = ''
// def gitlabBranch = env.BRANCH_NAME
// properties([gitLabConnection('code.ycz.icdc.io-connection')])

<<<<<<< HEAD
pipeline {
    agent any
    triggers {
        gitlab(triggerOnPush: true, triggerOnMergeRequest: true, skipWorkInProgressMergeRequest: true,
                noteRegex: "Jenkins please retry a build")
    }
    options {
        disableConcurrentBuilds()
    }
    tools {
        gradle 'Default'
        jdk 'Java 17'
    }
    stages {
        stage('Initial checkup') {
            steps {
                sh 'java -version'
            }
        }
        stage('Get Jira Ticket') {
            steps {
                echo gitlabBranch
                script {
                    if (gitlabBranch.equals("development")) {
                        jiraTicket = 'development'
                    } else if (gitlabBranch.equals("zowe-development")) {
                        jiraTicket = 'zowe-development'
                    } else if (gitlabBranch.startsWith("release/")) {
                        jiraTicket = gitlabBranch
                    } else {
                        def pattern = ~/(?i)ijmp-\d+/
                        def matcher = gitlabBranch =~ pattern
                        if (matcher.find()) {
                            jiraTicket = matcher[0].toUpperCase()
                        } else {
                            jiraTicket = "null"
                            echo "Jira ticket name wasn't found!"
                        }
                    }
                }
                echo "Jira ticket: $jiraTicket"
            }
        }
        stage('Clone Branch') {
            steps {
                cleanWs()
                sh "ls -la"
                git branch: "$gitlabBranch", credentialsId: "$gitCredentialsId", url: "$gitUrl"
            }
        }
        stage('Build Plugin') {
            steps {
                // sh 'sudo chmod +x /etc/profile.d/gradle.sh'
                // sh 'sudo -s source /etc/profile.d/gradle.sh'
                sh './gradlew -v'
                sh './gradlew test'
                sh './gradlew buildPlugin'
            }
        }
        stage('Verify Plugin') {
            steps {
                withGradle {
                    script {
                        if (gitlabBranch.contains("release")) {
                            sh './gradlew runPluginVerifier'
                        } else {
                            echo 'Plugin verification is skipped as the branch to verify is not a release branch'
                        }
                    }
                }
            }
        }
        stage('Form and post Jira message') {
            steps {
                script {
                    resultFileName = sh(returnStdout: true, script: "cd build/distributions/ && ls").trim()
                }
                sh """
                if [ "$jiraTicket" = "null" ]
                then
                    echo "jira ticket is not determined"
                else
                    if [ -d "/var/www/ijmp-plugin/$jiraTicket" ]
                    then
                        sudo rm -r /var/www/ijmp-plugin/$jiraTicket
                    fi
                    sudo mkdir -p /var/www/ijmp-plugin/$jiraTicket
                    sudo mkdir /var/www/ijmp-plugin/$jiraTicket/idea
=======
// // @NonCPS
// // def changeVersion(String xmlFile) {
>>>>>>> b4fe3b17

// //     def xml = new XmlSlurper().parseText(xmlFile)
// //     println xml.'idea-version'.'@since-build'
// //     xml.'idea-version'.'@since-build' =  '203.7148.72'
// //     def w = new StringWriter()
// //     XmlUtil.serialize(xml, w)
// //     return w.toString()
// // }

// pipeline {
//     agent any
//     triggers {
//         gitlab(triggerOnPush: true, triggerOnMergeRequest: true, skipWorkInProgressMergeRequest: true,
//                 noteRegex: "Jenkins please retry a build")
//     }
//     options {
//         disableConcurrentBuilds()
//     }
//     tools {
//         gradle 'Default'
//         jdk 'Java 11'
//     }
//     stages {
//         stage('Initial checkup') {
//             steps {
//                 sh 'java -version'
//             }
//         }
//         stage('Get Jira Ticket') {
//             steps {
//                 echo gitlabBranch
//                 script {
//                     if (gitlabBranch.equals("development")) {
//                         jiraTicket = 'development'
//                     } else if (gitlabBranch.equals("zowe-development")) {
//                         jiraTicket = 'zowe-development'
//                     } else if (gitlabBranch.startsWith("release/")) {
//                         jiraTicket = gitlabBranch
//                     } else {
//                         def pattern = ~/(?i)ijmp-\d+/
//                         def matcher = gitlabBranch =~ pattern
//                         if (matcher.find()) {
//                             jiraTicket = matcher[0].toUpperCase()
//                         } else {
//                             jiraTicket = "null"
//                             echo "Jira ticket name wasn't found!"
//                         }
//                     }
//                 }
//                 echo "Jira ticket: $jiraTicket"
//             }
//         }
//         stage('Clone Branch') {
//             steps {
//                 cleanWs()
//                 sh "ls -la"
//                 git branch: "$gitlabBranch", credentialsId: "$gitCredentialsId", url: "$gitUrl"
//             }
//         }
//         stage('Build Plugin') {
//             steps {
//                 // sh 'sudo chmod +x /etc/profile.d/gradle.sh'
//                 // sh 'sudo -s source /etc/profile.d/gradle.sh'
//                 sh './gradlew -v'
//                 sh './gradlew test'
//                 sh './gradlew buildPlugin'
//             }
//         }
//         stage('Verify Plugin') {
//             steps {
//                 withGradle {
//                     script {
//                         if (gitlabBranch.contains("release")) {
//                             sh './gradlew runPluginVerifier'
//                         } else {
//                             echo 'Plugin verification is skipped as the branch to verify is not a release branch'
//                         }
//                     }
//                 }
//             }
//         }
//         stage('Form and post Jira message') {
//             steps {
//                 script {
//                     resultFileName = sh(returnStdout: true, script: "cd build/distributions/ && ls").trim()
//                 }
//                 sh """
//                 if [ "$jiraTicket" = "null" ]
//                 then
//                     echo "jira ticket is not determined"
//                 else
//                     if [ -d "/var/www/ijmp-plugin/$jiraTicket" ]
//                     then
//                         sudo rm -r /var/www/ijmp-plugin/$jiraTicket
//                     fi
//                     sudo mkdir -p /var/www/ijmp-plugin/$jiraTicket
//                     sudo mkdir /var/www/ijmp-plugin/$jiraTicket/idea

//                     sudo mv build/distributions/$resultFileName /var/www/ijmp-plugin/$jiraTicket/idea
//                 fi
//                 """
//             }
//         }

//         // stage('Change Plugin Version'){
//         //     steps{
//         //         script{
//         //             def xmlFileData = readFile(file: "src/main/resources/META-INF/plugin.xml")
//         //             def res = changeVersion(xmlFileData)
//         //             writeFile file: "src/main/resources/META-INF/plugin.xml", text: res
//         //         }
//     }
//     post {
//         success {
//             script {
//                 if (!jiraTicket.startsWith('release') && !'development'.equals(jiraTicket) && !'zowe-development'.equals(jiraTicket) && !"null".equals(jiraTicket)) {
//                     jiraAddComment idOrKey: "$jiraTicket", comment: "Hello! It's jenkins. Your push in branch was successfully built. You can download your build from the following link $apacheInternalUrl/ijmp-plugin/$jiraTicket/idea/$resultFileName.", site: "$jiraSite"
//                 }
//             }
//         }
//         failure {
//             script {
//                 if (!jiraTicket.startsWith('release') && !'development'.equals(jiraTicket) && !'zowe-development'.equals(jiraTicket) && !"null".equals(jiraTicket)) {
//                     def gitlabBranchUrlEncoded = java.net.URLEncoder.encode(gitlabBranch, "UTF-8")
//                     def fullUrl = "$jenkinsServerUrl/job/BuildPluginPipelineMultibranch/job/$gitlabBranchUrlEncoded/${env.BUILD_NUMBER}/console"
//                     jiraAddComment idOrKey: "$jiraTicket", comment: "Hello! It's jenkins. Your push in branch failed to build for Intellij IDEA. You can get console output by the following link $fullUrl", site: "$jiraSite"
//                 }
//             }
//         }
//     }
// }<|MERGE_RESOLUTION|>--- conflicted
+++ resolved
@@ -21,99 +21,8 @@
 // def gitlabBranch = env.BRANCH_NAME
 // properties([gitLabConnection('code.ycz.icdc.io-connection')])
 
-<<<<<<< HEAD
-pipeline {
-    agent any
-    triggers {
-        gitlab(triggerOnPush: true, triggerOnMergeRequest: true, skipWorkInProgressMergeRequest: true,
-                noteRegex: "Jenkins please retry a build")
-    }
-    options {
-        disableConcurrentBuilds()
-    }
-    tools {
-        gradle 'Default'
-        jdk 'Java 17'
-    }
-    stages {
-        stage('Initial checkup') {
-            steps {
-                sh 'java -version'
-            }
-        }
-        stage('Get Jira Ticket') {
-            steps {
-                echo gitlabBranch
-                script {
-                    if (gitlabBranch.equals("development")) {
-                        jiraTicket = 'development'
-                    } else if (gitlabBranch.equals("zowe-development")) {
-                        jiraTicket = 'zowe-development'
-                    } else if (gitlabBranch.startsWith("release/")) {
-                        jiraTicket = gitlabBranch
-                    } else {
-                        def pattern = ~/(?i)ijmp-\d+/
-                        def matcher = gitlabBranch =~ pattern
-                        if (matcher.find()) {
-                            jiraTicket = matcher[0].toUpperCase()
-                        } else {
-                            jiraTicket = "null"
-                            echo "Jira ticket name wasn't found!"
-                        }
-                    }
-                }
-                echo "Jira ticket: $jiraTicket"
-            }
-        }
-        stage('Clone Branch') {
-            steps {
-                cleanWs()
-                sh "ls -la"
-                git branch: "$gitlabBranch", credentialsId: "$gitCredentialsId", url: "$gitUrl"
-            }
-        }
-        stage('Build Plugin') {
-            steps {
-                // sh 'sudo chmod +x /etc/profile.d/gradle.sh'
-                // sh 'sudo -s source /etc/profile.d/gradle.sh'
-                sh './gradlew -v'
-                sh './gradlew test'
-                sh './gradlew buildPlugin'
-            }
-        }
-        stage('Verify Plugin') {
-            steps {
-                withGradle {
-                    script {
-                        if (gitlabBranch.contains("release")) {
-                            sh './gradlew runPluginVerifier'
-                        } else {
-                            echo 'Plugin verification is skipped as the branch to verify is not a release branch'
-                        }
-                    }
-                }
-            }
-        }
-        stage('Form and post Jira message') {
-            steps {
-                script {
-                    resultFileName = sh(returnStdout: true, script: "cd build/distributions/ && ls").trim()
-                }
-                sh """
-                if [ "$jiraTicket" = "null" ]
-                then
-                    echo "jira ticket is not determined"
-                else
-                    if [ -d "/var/www/ijmp-plugin/$jiraTicket" ]
-                    then
-                        sudo rm -r /var/www/ijmp-plugin/$jiraTicket
-                    fi
-                    sudo mkdir -p /var/www/ijmp-plugin/$jiraTicket
-                    sudo mkdir /var/www/ijmp-plugin/$jiraTicket/idea
-=======
 // // @NonCPS
 // // def changeVersion(String xmlFile) {
->>>>>>> b4fe3b17
 
 // //     def xml = new XmlSlurper().parseText(xmlFile)
 // //     println xml.'idea-version'.'@since-build'
@@ -134,7 +43,7 @@
 //     }
 //     tools {
 //         gradle 'Default'
-//         jdk 'Java 11'
+//         jdk 'Java 17'
 //     }
 //     stages {
 //         stage('Initial checkup') {
