--- conflicted
+++ resolved
@@ -59,7 +59,6 @@
   private val invalidUrl = "zzz"
   private val validConnectionName2 = "zzz"
   private val invalidConnectionName2 = "zzz2"
-<<<<<<< HEAD
 
   private val validConnectionName = "valid connection"
   private val independentConnectionName = "independent connection"
@@ -67,15 +66,6 @@
   private val jesDependentConnectionName = "jes dependent connection"
   private val wsAndJesDependentConnectionName = "ws and jes dependent connection"
 
-=======
-
-  private val validConnectionName = "valid connection"
-  private val independentConnectionName = "independent connection"
-  private val wsDependentConnectionName = "ws dependent connection"
-  private val jesDependentConnectionName = "jes dependent connection"
-  private val wsAndJesDependentConnectionName = "ws and jes dependent connection"
-
->>>>>>> 28fadc85
   private lateinit var settingsDialog: SettingsDialogUtil
   private lateinit var addConnectionDialog: AddConnectionDialogUtil
   private lateinit var editConnectionDialog: EditConnectionDialogUtil
@@ -147,7 +137,6 @@
   /**
    * Tests that checks whether it is possible on UI level to add two connections with the same name.
    */
-  
   @Test
   fun testAddTwoConnectionsWithTheSameName(remoteRobot: RemoteRobot, testInfo: TestInfo) = with(remoteRobot) {
     injectTestInfo(testInfo)
@@ -177,7 +166,6 @@
   /**
    * Tests to create connection with valid parameters.
    */
-  
   @Test
   fun testAddValidConnection(remoteRobot: RemoteRobot, testInfo: TestInfo) {
     injectTestInfo(testInfo)
