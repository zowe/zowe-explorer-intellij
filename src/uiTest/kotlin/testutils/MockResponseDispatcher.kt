/*
 * This program and the accompanying materials are made available under the terms of the
 * Eclipse Public License v2.0 which accompanies this distribution, and is available at
 * https://www.eclipse.org/legal/epl-v20.html
 *
 * SPDX-License-Identifier: EPL-2.0
 *
 * Copyright IBA Group 2020
 */

package testutils
//import auxiliary.buildFinalListDatasetJson
<<<<<<< HEAD
=======
import auxiliary.buildListMembersJson
>>>>>>> 38b6580a
import auxiliary.responseDispatcher
import okhttp3.mockwebserver.Dispatcher
import okhttp3.mockwebserver.MockResponse
import okhttp3.mockwebserver.RecordedRequest
import org.junit.jupiter.api.TestInfo
import java.io.File

data class ValidationListElem(
  val name: String,
  val validator: (RecordedRequest?) -> Boolean,
  val handler: (RecordedRequest?) -> MockResponse
)

open class MockResponseDispatcher : Dispatcher() {

  private var validationList = mutableListOf<ValidationListElem>()

  private fun getResourceText(resourcePath: String): String? {
    return javaClass.classLoader.getResource(resourcePath)?.readText()
  }

  fun readMockJson(mockFilePath: String): String? {
    return getResourceText("mock/${mockFilePath}.json")
  }

  fun injectEndpoint(
    name: String,
    validator: (RecordedRequest?) -> Boolean,
    handler: (RecordedRequest?) -> MockResponse
  ) {
    validationList.add(ValidationListElem(name, validator, handler))
  }

  fun removeEndpoint(name: String) {
    validationList.removeAll { it.name == name }
  }

  fun removeAllEndpoints() {
    validationList.clear()
  }

  fun injectAllocationResultPo(
    datasetOrganization: String,
    recordFormatShort: String,
    dsName:String,
    dsOrganisationShort:String,
    recordLength:Int,
    handler: Boolean = false){

    responseDispatcher.injectEndpoint(
      "testAllocateValid${datasetOrganization}Datasets_${recordFormatShort}_restfiles",
      { it?.requestLine?.contains("POST /zosmf/restfiles/ds/${dsName}") ?: handler },
      { MockResponse().setBody("{\"dsorg\":\"${dsOrganisationShort}\",\"alcunit\":\"TRK\",\"primary\":10,\"secondary\":1,\"dirblk\":1,\"recfm\":\"${recordFormatShort}\",\"blksize\":3200,\"lrecl\":${recordLength}}") }
    )

  }

  fun injectAllocationResultPds(pdsName: String, handler: Boolean = false){

    responseDispatcher.injectEndpoint(
      "allocatePds_restfiles",
      { it?.requestLine?.contains("POST /zosmf/restfiles/ds/$pdsName") ?: handler },
      { MockResponse().setBody("{\"dsorg\":\"PDS\",\"alcunit\":\"TRK\",\"primary\":10,\"secondary\":1,\"dirblk\":2,\"recfm\":\"VB\",\"blksize\":6120,\"lrecl\":255}") }
    )

  }

  fun injectAllocatedDatasets(datasetMask: String, body: String, datasetName:String, handler: Boolean = false){
    responseDispatcher.injectEndpoint(
      "listAllocatedDatasets_restfiles_${datasetMask}",
      { it?.requestLine?.contains("GET /zosmf/restfiles/ds?dslevel=${datasetName}*") ?: handler },
      { MockResponse().setBody(body) }
    )
  }
<<<<<<< HEAD
  fun injectTestInfoForPdsDataset(testInfoDisplayedName: String, body: String, pdsName:String, handler: Boolean = false){
    responseDispatcher.injectEndpoint(
      "${testInfoDisplayedName}_${pdsName}_restfiles",
      { it?.requestLine?.contains("POST /zosmf/restfiles/ds/${pdsName}") ?: handler },
      { MockResponse().setBody(body) }
    )
  }
=======

>>>>>>> 38b6580a

  fun injectListMembers(body: String, handler: Boolean = false){
    responseDispatcher.injectEndpoint(
      "listMembers_restfiles",
      { it?.requestLine?.contains("/member") ?: handler },
      { MockResponse().setBody(body) }
    )
  }

  fun injectListAllDatasetMembersRestfiles(pdsName: String, body: String, handler: Boolean = false){
    responseDispatcher.injectEndpoint(
      "listAllDatasetMembers_restfiles",
      { it?.requestLine?.contains("GET /zosmf/restfiles/ds/$pdsName/member") ?: handler },
      { MockResponse().setBody(body) }
    )
  }

  fun injectDeleteDataset(datasetName: String, handler: Boolean = false){
    responseDispatcher.injectEndpoint(
      "deleteDataset_restfiles_${datasetName}",
      { it?.requestLine?.contains("DELETE /zosmf/restfiles/ds/${datasetName}") ?: handler },
      { MockResponse().setBody("{}") }
    )
  }

  fun injectTestInfo(testInfo: TestInfo,handler: Boolean = false){
    responseDispatcher.injectEndpoint(
      "${testInfo.displayName}_info",
      { it?.requestLine?.contains("zosmf/info") ?: handler },
      { MockResponse().setBody(responseDispatcher.readMockJson("infoResponse") ?: "") }
    )
  }

  fun injectTestInfoRestTopology(testInfo: TestInfo, handler: Boolean = false){
    responseDispatcher.injectEndpoint(
      "${testInfo.displayName}_resttopology",
      { it?.requestLine?.contains("zosmf/resttopology/systems") ?: handler },
      { MockResponse().setBody(responseDispatcher.readMockJson("infoResponse") ?: "") }
    )
  }

  fun injectMigratePdsRestFiles(pdsName:String, contains: String, handler: Boolean = false){
    responseDispatcher.injectEndpoint(
      "migratePds_restfiles",
      { it?.requestLine?.contains("PUT /zosmf/restfiles/ds/$pdsName") ?: false &&
              it?.body?.toString()?.contains(contains) ?: handler },
      { MockResponse().setResponseCode(200) }
    )
  }

  fun injectRecallPds(pdsName: String, handler: Boolean = false){
    responseDispatcher.injectEndpoint(
      "migratePds_restfiles",
      { it?.requestLine?.contains("PUT /zosmf/restfiles/ds/$pdsName") ?: false &&
              it?.body?.toString()?.contains("hrecall") ?: handler },
      { MockResponse().setResponseCode(200) }
    )
  }

<<<<<<< HEAD
  internal open fun injectRenameMember(testInfo: TestInfo, datasetName: String, memberNameNew: String, memberNameOld: String, handler: Boolean = false){
    responseDispatcher.injectEndpoint(
      "${testInfo.displayName}_restfiles_rename_member",
      { it?.requestLine?.contains("PUT /zosmf/restfiles/ds/${datasetName}(${memberNameNew})") ?: false },
      { MockResponse().setBody("{\"request\":\"rename\",\"from-dataset\":{\"dsn\":\"${datasetName}\",\"member\":\"${memberNameOld}\"}}") }
    )
  }
  fun injectMemberList(testInfo: TestInfo, datasetName: String, listElem: List<String>, listName: String? = null){//= true){
    val requestName = if (listName != null) {
      "${testInfo.displayName}_restfiles_listmembers$listName"
    } else {
      "${testInfo.displayName}_restfiles_listmembers"
    }

    val body_headr = "{\"items\":["
    val body_tell = "],\"returnedRows\": ${listElem.size},\"JSONversion\": 1}"
    val memebersString = listElem.joinToString(separator = ",") { "{\"member\": \"$it\"}" }

    injectEndpoint(
      requestName,
      { it?.requestLine?.contains("GET /zosmf/restfiles/ds/${datasetName}/member") ?: false},
      { MockResponse().setBody(body_headr + memebersString + body_tell)}
    )
  }
=======
//  internal open fun injectRenameMember(testInfo: TestInfo, datasetName: String, memberNameNew: String, memberNameOld: String, handler: Boolean = false){
//    responseDispatcher.injectEndpoint(
//      "${testInfo.displayName}_restfiles_rename_member",
//      { it?.requestLine?.contains("PUT /zosmf/restfiles/ds/${datasetName}(${memberNameNew})") ?: false },
//      { MockResponse().setBody("{\"request\":\"rename\",\"from-dataset\":{\"dsn\":\"${datasetName}\",\"member\":\"${memberNameOld}\"}}") }
//    )
//  }
//  fun injectMemberList(testInfo: TestInfo, datasetName: String, listElem: List<String>, listName: String? = null){//= true){
//    val requestName = if (listName != null) {
//      "${testInfo.displayName}_restfiles_listmembers$listName"
//    } else {
//      "${testInfo.displayName}_restfiles_listmembers"
//    }
//
//    val body_headr = "{\"items\":["
//    val body_tell = "],\"returnedRows\": ${listElem.size},\"JSONversion\": 1}"
//    val memebersString = listElem.joinToString(separator = ",") { "{\"member\": \"$it\"}" }
//
//    injectEndpoint(
//      requestName,
//      { it?.requestLine?.contains("GET /zosmf/restfiles/ds/${datasetName}/member") ?: false},
//      { MockResponse().setBody(body_headr + memebersString + body_tell)}
//    )
//  }
>>>>>>> 38b6580a



  override fun dispatch(request: RecordedRequest): MockResponse {
    val fileName = System.getProperty("user.dir") + "/src/uiTest/resources/request_received.txt"



    val x = validationList
      .firstOrNull { it.validator(request) }

//    if (x?.handler != null && x != null){
//      val kClass = x.handler::class
//      val properties = kClass.memberProperties
//
//      for (property in properties) {
//
//        File(fileName).appendText("=================${property.name}===========")
////        println("${property.name}: ${property.get(x.handler)}")
//      }
//    }

    File(fileName).appendText("${x?.name}\n${x?.validator}${x?.handler}\n${x?.handler}\n")
    return x
      ?.handler
      ?.let { it(request) }
      ?: MockResponse().setBody("Response is not implemented").setResponseCode(404)
  }
}

fun injectSingleMember(testInfo:TestInfo, datasetName: String, listMembersInDataset:  MutableList<String>){
  responseDispatcher.injectEndpoint(
    "${testInfo.displayName}_restfiles_listmembers",
    { it?.requestLine?.contains("GET /zosmf/restfiles/ds/${datasetName}/member") ?: false },
    {
      MockResponse().setBody(buildListMembersJson(listMembersInDataset))
    }
  )
}<|MERGE_RESOLUTION|>--- conflicted
+++ resolved
@@ -10,10 +10,7 @@
 
 package testutils
 //import auxiliary.buildFinalListDatasetJson
-<<<<<<< HEAD
-=======
 import auxiliary.buildListMembersJson
->>>>>>> 38b6580a
 import auxiliary.responseDispatcher
 import okhttp3.mockwebserver.Dispatcher
 import okhttp3.mockwebserver.MockResponse
@@ -88,17 +85,7 @@
       { MockResponse().setBody(body) }
     )
   }
-<<<<<<< HEAD
-  fun injectTestInfoForPdsDataset(testInfoDisplayedName: String, body: String, pdsName:String, handler: Boolean = false){
-    responseDispatcher.injectEndpoint(
-      "${testInfoDisplayedName}_${pdsName}_restfiles",
-      { it?.requestLine?.contains("POST /zosmf/restfiles/ds/${pdsName}") ?: handler },
-      { MockResponse().setBody(body) }
-    )
-  }
-=======
-
->>>>>>> 38b6580a
+
 
   fun injectListMembers(body: String, handler: Boolean = false){
     responseDispatcher.injectEndpoint(
@@ -158,32 +145,6 @@
     )
   }
 
-<<<<<<< HEAD
-  internal open fun injectRenameMember(testInfo: TestInfo, datasetName: String, memberNameNew: String, memberNameOld: String, handler: Boolean = false){
-    responseDispatcher.injectEndpoint(
-      "${testInfo.displayName}_restfiles_rename_member",
-      { it?.requestLine?.contains("PUT /zosmf/restfiles/ds/${datasetName}(${memberNameNew})") ?: false },
-      { MockResponse().setBody("{\"request\":\"rename\",\"from-dataset\":{\"dsn\":\"${datasetName}\",\"member\":\"${memberNameOld}\"}}") }
-    )
-  }
-  fun injectMemberList(testInfo: TestInfo, datasetName: String, listElem: List<String>, listName: String? = null){//= true){
-    val requestName = if (listName != null) {
-      "${testInfo.displayName}_restfiles_listmembers$listName"
-    } else {
-      "${testInfo.displayName}_restfiles_listmembers"
-    }
-
-    val body_headr = "{\"items\":["
-    val body_tell = "],\"returnedRows\": ${listElem.size},\"JSONversion\": 1}"
-    val memebersString = listElem.joinToString(separator = ",") { "{\"member\": \"$it\"}" }
-
-    injectEndpoint(
-      requestName,
-      { it?.requestLine?.contains("GET /zosmf/restfiles/ds/${datasetName}/member") ?: false},
-      { MockResponse().setBody(body_headr + memebersString + body_tell)}
-    )
-  }
-=======
 //  internal open fun injectRenameMember(testInfo: TestInfo, datasetName: String, memberNameNew: String, memberNameOld: String, handler: Boolean = false){
 //    responseDispatcher.injectEndpoint(
 //      "${testInfo.displayName}_restfiles_rename_member",
@@ -208,7 +169,6 @@
 //      { MockResponse().setBody(body_headr + memebersString + body_tell)}
 //    )
 //  }
->>>>>>> 38b6580a
 
 
 
