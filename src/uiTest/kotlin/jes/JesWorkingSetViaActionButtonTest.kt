--- conflicted
+++ resolved
@@ -23,17 +23,12 @@
 import org.junit.jupiter.api.*
 import org.junit.jupiter.api.Assertions.assertFalse
 import org.junit.jupiter.api.extension.ExtendWith
-<<<<<<< HEAD
-import workingset.EMPTY_DATASET_MESSAGE
-import workingset.PROJECT_NAME
-=======
 import testutils.ProcessManager
 import workingset.*
 import workingset.auxiliary.components.dialogs.AddJesWorkingSetSubDialog
 import workingset.testutils.injectEmptyJobList
 import workingset.testutils.injectInvalidUrlPortInfo
 
->>>>>>> 38b6580a
 import java.time.Duration
 
 
@@ -64,11 +59,8 @@
         processManager = ProcessManager()
         startMockServer()
         setUpTestEnvironment(fixtureStack, closableFixtureCollector, remoteRobot)
-<<<<<<< HEAD
-=======
         createValidConnectionWithMock(testInfo, connectionName, fixtureStack, closableFixtureCollector, remoteRobot)
         addJesWorkingSetSubDialog = AddJesWorkingSetSubDialog(fixtureStack, remoteRobot)
->>>>>>> 38b6580a
     }
 
     /**
@@ -78,13 +70,6 @@
     fun tearDownAll() {
         processManager.close()
         mockServer.shutdown()
-<<<<<<< HEAD
-        clearEnvironment(fixtureStack, closableFixtureCollector, remoteRobot)
-        ideFrameImpl(PROJECT_NAME, fixtureStack) {
-            close()
-        }
-=======
->>>>>>> 38b6580a
     }
 
     /**
@@ -96,66 +81,6 @@
         closableFixtureCollector.closeWantedClosables(wantToClose, remoteRobot)
     }
 
-<<<<<<< HEAD
-    /**
-     * Tests to add new JES working set without connection, checks that correct message is returned.
-     */
-    @Test
-    @Order(1)
-    fun testAddJesWorkingSetWithoutConnectionViaActionButton(testInfo: TestInfo, remoteRobot: RemoteRobot) =
-        with(remoteRobot) {
-            val jwsName = "first jws"
-            responseDispatcher.injectEndpoint(
-                "${testInfo.displayName}_info",
-                { it?.requestLine?.contains("zosmf/info") ?: false },
-                { MockResponse().setBody(responseDispatcher.readMockJson("infoResponse") ?: "") }
-            )
-            responseDispatcher.injectEndpoint(
-                "${testInfo.displayName}_resttopology",
-                { it?.requestLine?.contains("zosmf/resttopology/systems") ?: false },
-                { MockResponse().setBody(responseDispatcher.readMockJson("infoResponse") ?: "") }
-            )
-            ideFrameImpl(PROJECT_NAME, fixtureStack) {
-                createJesWorkingSetFromActionButton(closableFixtureCollector, fixtureStack)
-
-                try {
-                    if (dialog("Add JES Working Set Dialog").isShowing) {
-                        assertTrue(false)
-                    }
-                } catch (e: WaitForConditionTimeoutException) {
-                    e.message.shouldContain("Failed to find 'Dialog' by 'title Add JES Working Set Dialog'")
-                } finally {
-                    closableFixtureCollector.closeOnceIfExists(AddJesWorkingSetDialog.name)
-                }
-
-                createConnectionFromActionButton(closableFixtureCollector, fixtureStack)
-                addConnectionDialog(fixtureStack) {
-                    addConnection(
-                        connectionName,
-                        "https://${mockServer.hostName}:${mockServer.port}",
-                        ZOS_USERID,
-                        ZOS_PWD,
-                        true
-                    )
-                    clickButton("OK")
-                    Thread.sleep(5000)
-                }
-                createJesWorkingSetFromActionButton(closableFixtureCollector, fixtureStack)
-                addJesWorkingSetDialog(fixtureStack) {
-                    addJesWorkingSet(jwsName, connectionName)
-                    clickButton("OK")
-                    Thread.sleep(3000)
-                    find<HeavyWeightWindowFixture>(byXpath("//div[@class='HeavyWeightWindow']")).findText(
-                        EMPTY_DATASET_MESSAGE
-                    )
-                    clickButton("OK")
-                    Thread.sleep(3000)
-                }
-                closableFixtureCollector.closeOnceIfExists(AddJesWorkingSetDialog.name)
-            }
-        }
-=======
->>>>>>> 38b6580a
 
     /**
      * Tests to add new empty JES working set with very long name, checks that correct message is returned.
@@ -163,10 +88,6 @@
     @Test
     @Disabled("waiting for the fix to be applied https://jira.ibagroup.eu/browse/IJMP-1498")
     fun testAddEmptyJesWorkingSetWithVeryLongNameViaActionButton(remoteRobot: RemoteRobot) = with(remoteRobot) {
-<<<<<<< HEAD
-        val jwsName: String = "B".repeat(200)
-=======
->>>>>>> 38b6580a
         ideFrameImpl(PROJECT_NAME, fixtureStack) {
             createJesWorkingSetFromActionButton(closableFixtureCollector, fixtureStack)
             addJesWorkingSetDialog(fixtureStack) {
@@ -186,27 +107,11 @@
      * Tests to add new JES working set with one valid filter.
      */
     @Test
-<<<<<<< HEAD
-    @Order(3)
-    fun testAddJesWorkingSetWithOneValidFilterViaActionButton(remoteRobot: RemoteRobot) = with(remoteRobot) {
-        val jwsName = "JWS1"
-        val filter = Triple("*", ZOS_USERID, "")
-        ideFrameImpl(PROJECT_NAME, fixtureStack) {
-            createJesWorkingSetFromActionButton(closableFixtureCollector, fixtureStack)
-            addJesWorkingSetDialog(fixtureStack) {
-                addJesWorkingSet(jwsName, connectionName, ZOS_USERID, filter)
-                clickButton("OK")
-                Thread.sleep(5000)
-            }
-            closableFixtureCollector.closeOnceIfExists(AddJesWorkingSetDialog.name)
-        }
-=======
     fun testAddJesWorkingSetWithOneValidFilterViaActionButton(remoteRobot: RemoteRobot) {
         utilObject.callCreateJesWorkingSetFromActionButton(fixtureStack, remoteRobot)
         addJesWorkingSetSubDialog.fillAddJobFilter(connectionName,jwsNameV1, filterAllAndZos, fixtureStack, remoteRobot)
         addJesWorkingSetSubDialog.okButton.click()
         closableFixtureCollector.closeOnceIfExists(addJesWorkingSetSubDialog.dialogTitle)
->>>>>>> 38b6580a
     }
 
     // TODO: eliminate ZOS_USERID
@@ -214,32 +119,6 @@
      * Tests to add new JES working set with several valid filters, opens filters in explorer.
      */
     @Test
-<<<<<<< HEAD
-    @Order(4)
-    fun testAddJesWorkingSetWithValidFiltersViaActionButton(testInfo: TestInfo, remoteRobot: RemoteRobot) =
-        with(remoteRobot) {
-            val jwsName = "JWS2"
-            responseDispatcher.injectEndpoint(
-                "${testInfo.displayName}_restjobs",
-                { it?.requestLine?.contains("/zosmf/restjobs/jobs") ?: false },
-                { MockResponse().setBody("[]") }
-            )
-            ideFrameImpl(PROJECT_NAME, fixtureStack) {
-                createJesWorkingSetFromActionButton(closableFixtureCollector, fixtureStack)
-                addJesWorkingSetDialog(fixtureStack) {
-                    addJesWorkingSet(jwsName, connectionName, ZOS_USERID, validJobsFilters)
-                    clickButton("OK")
-                    Thread.sleep(5000)
-                }
-                closableFixtureCollector.closeOnceIfExists(AddJesWorkingSetDialog.name)
-            }
-            openOrCloseJesWorkingSetInExplorer(jwsName, fixtureStack, remoteRobot)
-            validJobsFilters.forEach {
-                openJobFilterInExplorer(it, "", fixtureStack, remoteRobot)
-                closeFilterInExplorer(it, fixtureStack, remoteRobot)
-            }
-            openOrCloseJesWorkingSetInExplorer(jwsName, fixtureStack, remoteRobot)
-=======
     fun testAddJesWorkingSetWithValidFiltersViaActionButton(testInfo: TestInfo, remoteRobot: RemoteRobot){
         injectEmptyJobList(testInfo)
         utilObject.callCreateJesWorkingSetFromActionButton(fixtureStack, remoteRobot)
@@ -253,7 +132,6 @@
                 utilObject.closeFilterInExplorer(it, fixtureStack, remoteRobot)
             }
             openOrCloseJesWorkingSetInExplorer(jwsNameV2, fixtureStack, remoteRobot)
->>>>>>> 38b6580a
         }
 
     // TODO: eliminate ZOS_USERID
@@ -262,37 +140,6 @@
      */
     @Test
     fun testAddJesWorkingSetWithInvalidFiltersViaActionButton(remoteRobot: RemoteRobot) = with(remoteRobot) {
-<<<<<<< HEAD
-        val jwsName = "JWS3"
-        ideFrameImpl(PROJECT_NAME, fixtureStack) {
-            createJesWorkingSetFromActionButton(closableFixtureCollector, fixtureStack)
-            addJesWorkingSetDialog(fixtureStack) {
-                addJesWorkingSet(jwsName, connectionName)
-                invalidJobsFiltersMap.forEach {
-                    addFilter(ZOS_USERID, it.key.first)
-                    if (button("OK").isEnabled()) {
-                        clickButton("OK")
-                    } else {
-                        findText("OK").moveMouse()
-                    }
-                    val textToMoveMouse = when (it.key.second) {
-                        1 -> it.key.first.first
-                        2 -> it.key.first.second.uppercase()
-                        else -> it.key.first.third
-                    }
-                    findText(textToMoveMouse).moveMouse()
-                    Thread.sleep(5000)
-                    find<HeavyWeightWindowFixture>(byXpath("//div[@class='HeavyWeightWindow'][.//div[@class='Header']]")).findText(
-                        it.value
-                    )
-                    assertFalse(button("OK").isEnabled())
-                    findText("Prefix").click()
-                    clickActionButton(byXpath("//div[contains(@myvisibleactions, 'Down')]//div[@myaction.key='button.text.remove']"))
-
-                }
-                clickButton("Cancel")
-                Thread.sleep(5000)
-=======
         utilObject.callCreateJesWorkingSetFromActionButton(fixtureStack, remoteRobot)
         addJesWorkingSetSubDialog.setConnectionName(connectionName,fixtureStack, remoteRobot)
         addJesWorkingSetSubDialog.setWsName(jwsNameV3,fixtureStack, remoteRobot)
@@ -302,7 +149,6 @@
                 addJesWorkingSetSubDialog.okButton.click()
             } else {
                 addJesWorkingSetSubDialog.okButton.moveMouse()
->>>>>>> 38b6580a
             }
             val textToMoveMouse = when (it.key.second) {
                 1 -> it.key.first.first
@@ -325,24 +171,6 @@
      */
     @Test
     fun testAddJesWorkingSetWithTheSameFiltersViaActionButton(remoteRobot: RemoteRobot) = with(remoteRobot) {
-<<<<<<< HEAD
-        val jwsName = "JWS3"
-        ideFrameImpl(PROJECT_NAME, fixtureStack) {
-            createJesWorkingSetFromActionButton(closableFixtureCollector, fixtureStack)
-            addJesWorkingSetDialog(fixtureStack) {
-                addJesWorkingSet(jwsName, connectionName, ZOS_USERID, Triple("*", ZOS_USERID.lowercase(), ""))
-                addJesWorkingSet(jwsName, connectionName, ZOS_USERID, Triple("*", ZOS_USERID.lowercase(), ""))
-                clickButton("OK")
-                find<HeavyWeightWindowFixture>(
-                    byXpath("//div[@class='HeavyWeightWindow']"),
-                    Duration.ofSeconds(30)
-                ).findText(IDENTICAL_FILTERS_MESSAGE)
-                assertFalse(button("OK").isEnabled())
-                clickButton("Cancel")
-            }
-            closableFixtureCollector.closeOnceIfExists(AddJesWorkingSetDialog.name)
-        }
-=======
         utilObject.callCreateJesWorkingSetFromActionButton(fixtureStack, remoteRobot)
         val filters = listOf(filterAllAndZos,filterAllAndZos)
         addJesWorkingSetSubDialog.fillAddJobFilter(connectionName,jwsNameV4,filters,fixtureStack, remoteRobot)
@@ -352,7 +180,6 @@
         assertFalse(addJesWorkingSetSubDialog.okButton.isEnabled())
         addJesWorkingSetSubDialog.cancelButton.click()
         closableFixtureCollector.closeOnceIfExists(AddJesWorkingSetDialog.name)
->>>>>>> 38b6580a
     }
 
     // TODO: eliminate ZOS_USERID
@@ -373,20 +200,6 @@
                 remoteRobot,
                 "https://${mockServer.hostName}:$INVALID_PORT_104431"
             )
-<<<<<<< HEAD
-            val jwsName = "JWS3"
-            ideFrameImpl(PROJECT_NAME, fixtureStack) {
-                createJesWorkingSetFromActionButton(closableFixtureCollector, fixtureStack)
-                addJesWorkingSetDialog(fixtureStack) {
-                    addJesWorkingSet(jwsName, "invalid_connection", ZOS_USERID, Triple("*", ZOS_USERID, ""))
-                    clickButton("OK")
-                    Thread.sleep(5000)
-                }
-                closableFixtureCollector.closeOnceIfExists(AddJesWorkingSetDialog.name)
-            }
-            openOrCloseJesWorkingSetInExplorer(jwsName, fixtureStack, remoteRobot)
-            findAll<ComponentFixture>(byXpath("//div[@class='MyComponent'][.//div[@accessiblename='Invalid URL port: \"104431\"' and @class='JEditorPane']]")).forEach {
-=======
             utilObject.callCreateJesWorkingSetFromActionButton(fixtureStack, remoteRobot)
             addJesWorkingSetSubDialog.fillAddJobFilter(connectionName,jwsNameV5,filterAllAndZos,fixtureStack, remoteRobot)
             addJesWorkingSetSubDialog.okButton.click()
@@ -394,14 +207,9 @@
 
             openOrCloseJesWorkingSetInExplorer(jwsNameV5, fixtureStack, remoteRobot)
             findAll<ComponentFixture>(invalidPortInTreesLoc).forEach {
->>>>>>> 38b6580a
                 it.click()
                 findAll<ActionButtonFixture>(errorCloseIconLoc).first().click()
             }
-<<<<<<< HEAD
-            openOrCloseJesWorkingSetInExplorer(jwsName, fixtureStack, remoteRobot)
-=======
             openOrCloseJesWorkingSetInExplorer(jwsNameV5, fixtureStack, remoteRobot)
->>>>>>> 38b6580a
         }
 }