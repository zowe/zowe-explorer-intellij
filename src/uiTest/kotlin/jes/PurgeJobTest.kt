/*
 * This program and the accompanying materials are made available under the terms of the
 * Eclipse Public License v2.0 which accompanies this distribution, and is available at
 * https://www.eclipse.org/legal/epl-v20.html
 *
 * SPDX-License-Identifier: EPL-2.0
 *
 * Copyright IBA Group 2020
 */

package jes

import auxiliary.*
import auxiliary.closable.ClosableFixtureCollector
import auxiliary.components.actionMenuItem
import auxiliary.containers.*
import com.intellij.remoterobot.RemoteRobot
import com.intellij.remoterobot.fixtures.*
import com.intellij.remoterobot.search.locators.Locator
import com.intellij.remoterobot.search.locators.byXpath
import com.intellij.remoterobot.utils.keyboard
import io.kotest.assertions.throwables.shouldThrow
import okhttp3.mockwebserver.MockResponse
import org.junit.jupiter.api.*
import org.junit.jupiter.api.extension.ExtendWith
import java.awt.event.KeyEvent
import java.io.File

/**
 * Tests purging jobs and check results.
 */
@TestMethodOrder(MethodOrderer.OrderAnnotation::class)
@TestInstance(TestInstance.Lifecycle.PER_CLASS)
@ExtendWith(RemoteRobotExtension::class)
class PurgeJobTest {
    private var closableFixtureCollector = ClosableFixtureCollector()
    private var fixtureStack = mutableListOf<Locator>()
    private var wantToClose = mutableListOf(
        "Allocate Dataset Dialog"
    )
    private val projectName = "untitled"
    private val connectionName = "valid connection"

    private val wsName = "WS1"
    private val jwsName = "JWS1"
    private val datasetName = "$ZOS_USERID.PURGE.JOBS".uppercase()

    private val filesList = mutableListOf("job_rc0.txt", "job_jcl_error.txt", "job_abend_s806.txt")
    private val filePath = System.getProperty("user.dir") + "/src/uiTest/resources/"
    private var mapListDatasets = mutableMapOf<String, String>()
    private var listMembersInDataset = mutableListOf<String>()

    /**
     * Opens the project and Explorer, clears test environment, creates working set and dataset.
     */
    @BeforeAll
    fun setUpAll(testInfo: TestInfo, remoteRobot: RemoteRobot) {
        startMockServer()
        setUpTestEnvironment(projectName, fixtureStack, closableFixtureCollector, remoteRobot)
        createValidConnectionWithMock(
            testInfo,
            connectionName,
            projectName,
            fixtureStack,
            closableFixtureCollector,
            remoteRobot
        )
        createWS(remoteRobot)
        responseDispatcher.injectEndpoint(
            "${testInfo.displayName}_${datasetName}_restfiles_post",
            { it?.requestLine?.contains("POST /zosmf/restfiles/ds/${datasetName}") ?: false },
            { MockResponse().setBody("{\"dsorg\":\"PO\",\"alcunit\":\"TRK\",\"primary\":10,\"secondary\":1,\"dirblk\":1,\"recfm\":\"VB\",\"blksize\":6120,\"lrecl\":255}") }
        )
        mapListDatasets[datasetName] = listDS(datasetName, "PDS", "PO")
        responseDispatcher.injectEndpoint(
            "${testInfo.displayName}_restfiles",
            {
                it?.requestLine?.contains("GET /zosmf/restfiles/ds?dslevel=${datasetName}")
                    ?: false
            },
            { MockResponse().setBody(buildFinalListDatasetJson()) }
        )
        responseDispatcher.injectEndpoint(
            "${testInfo.displayName}_restfiles_listmembers",
            { it?.requestLine?.contains("GET /zosmf/restfiles/ds/${datasetName}/member") ?: false },
            {
                MockResponse().setBody(buildListMembersJson())
            }
        )
        allocatePDSAndCreateMask(wsName, datasetName, projectName, fixtureStack, closableFixtureCollector, remoteRobot)
        createJobs(testInfo, remoteRobot)
        createJWS(remoteRobot)
    }

    /**
     * Closes the project and clears test environment.
     */
    @AfterAll
    fun tearDownAll(testInfo: TestInfo, remoteRobot: RemoteRobot) = with(remoteRobot) {
        responseDispatcher.injectEndpoint(
            "${testInfo.displayName}_restfiles",
            {
                it?.requestLine?.contains("GET /zosmf/restfiles/ds?dslevel=${datasetName.uppercase()}")
                    ?: false
            },
            { MockResponse().setBody("{}") }
        )
        responseDispatcher.injectEndpoint(
            "${testInfo.displayName}_delete",
            { it?.requestLine?.contains("DELETE /zosmf/restfiles/ds/${datasetName.uppercase()}") ?: false },
            { MockResponse().setBody("{}") }
        )
        deleteDataset(datasetName, projectName, fixtureStack, remoteRobot)
        mockServer.shutdown()
        clearEnvironment(projectName, fixtureStack, closableFixtureCollector, remoteRobot)
        ideFrameImpl(projectName, fixtureStack) {
            close()
        }
    }

    /**
     * Closes all unclosed closable fixtures that we want to close.
     */
    @AfterEach
    fun tearDown(remoteRobot: RemoteRobot) {
        responseDispatcher.removeAllEndpoints()
        closableFixtureCollector.closeWantedClosables(wantToClose, remoteRobot)
    }

    /**
     * Tests to purge jobs with RC=0, JCL ERROR, ABEND via action button in jobs terminal.
     * Checks that correct info is returned.
     */
    @Test
    @Order(1)
    fun testPurgeJobViaActionButtonInTerminal(testInfo: TestInfo, remoteRobot: RemoteRobot) {
        for (i in 1..3) {
            doPurgeJobTestViaActionButton(testInfo, "TEST$i", remoteRobot)
        }
    }


    /**
     * Tests to purge jobs with RC=0, JCL ERROR, ABEND via context menu in Jes Explorer.
     * Checks that correct info is returned.
     */
    @Test
    @Order(2)
    fun testPurgeJobViaContextMenuInExplorer(testInfo: TestInfo, remoteRobot: RemoteRobot) {
        for (i in 1..3) {
            doPurgeJobTestViaContextMenu(testInfo, "TEST$i", remoteRobot)
        }
    }

    // TODO: eliminate ZOS_USERID
    /**
     * Creates working set.
     */
    private fun createJWS(remoteRobot: RemoteRobot) = with(remoteRobot) {
        val filters = mutableListOf(
            Triple("TEST1", ZOS_USERID, ""),
            Triple("TEST2", ZOS_USERID, ""),
            Triple("TEST3", ZOS_USERID, "")
        )
        ideFrameImpl(projectName, fixtureStack) {
            createJesWorkingSetFromActionButton(closableFixtureCollector, fixtureStack)
            addJesWorkingSetDialog(fixtureStack) {
                addJesWorkingSet(jwsName, connectionName, ZOS_USERID, filters)
                clickButton("OK")
                Thread.sleep(5000)
            }
            closableFixtureCollector.closeOnceIfExists(AddJesWorkingSetDialog.name)
        }
    }

    /**
     * Purges job via action button, checks notifications.
     */
    private fun doPurgeJobTestViaActionButton(testInfo: TestInfo, jobName: String, remoteRobot: RemoteRobot) =
        with(remoteRobot) {
            var isFirstRequest = true
            responseDispatcher.injectEndpoint(
                "${testInfo.displayName}_delete_${jobName}",
                { it?.requestLine?.contains("DELETE /zosmf/restjobs/jobs/${jobName}/JOB07380") ?: false && isFirstRequest },
                { MockResponse().setBody("{}").setBody(setBodyJobPurged(jobName)) }
            )

            responseDispatcher.injectEndpoint(
                "${testInfo.displayName}_delete_${jobName}_2",
                { it?.requestLine?.contains("DELETE /zosmf/restjobs/jobs/${jobName}/JOB07380") ?: false && !isFirstRequest },
                { MockResponse().setBody("{}").setResponseCode(400) }
            )
            submitJobWithMock(testInfo, datasetName, jobName, remoteRobot)
            Thread.sleep(2000)
            val jobId = getJobIdFromPanel(remoteRobot)
            checkNotificationJobSubmitted(jobName, remoteRobot)
            purgeJobFromTerminal(remoteRobot)
            isFirstRequest = false
            Thread.sleep(2000)
            checkNotificationJobPurged(jobName, jobId, true, remoteRobot)
            purgeJobFromTerminal(remoteRobot)
            Thread.sleep(2000)
            checkNotificationJobPurged(jobName, jobId, false, remoteRobot)
            closeTabInJobsPanel(jobName, remoteRobot)
            responseDispatcher.removeAllEndpoints()
        }

    /**
     * Purges job via context menu, checks notifications.
     */
    private fun doPurgeJobTestViaContextMenu(testInfo: TestInfo, jobName: String, remoteRobot: RemoteRobot) =
        with(remoteRobot) {

            submitJobWithMock(testInfo, datasetName, jobName, remoteRobot)
            Thread.sleep(2000)
            val jobId = getJobIdFromPanel(remoteRobot)
            checkNotificationJobSubmitted(jobName, remoteRobot)
            closeTabInJobsPanel(jobName, remoteRobot)
            purgeJobFromExplorer(testInfo, jobName, jobId, remoteRobot)
            Thread.sleep(3000)
            checkNotificationJobPurged(jobName, jobId, true, remoteRobot)
            checkJobsOutputWasDeletedJWSRefreshed(jobName, jobId, remoteRobot)
            closeFilterInExplorer(Triple(jobName, ZOS_USERID, ""), projectName, fixtureStack, remoteRobot)
            responseDispatcher.removeAllEndpoints()
        }

    /**
     * Checks that job output was deleted after purging job.
     */
    private fun checkJobsOutputWasDeletedJWSRefreshed(
        jobName: String, jobId: String, remoteRobot: RemoteRobot
    ) = with(remoteRobot) {
        ideFrameImpl(projectName, fixtureStack) {
            explorer {
                shouldThrow<NoSuchElementException> {
                    find<ComponentFixture>(viewTree).findText("$jobName ($jobId)")
                }
            }
        }
    }

    /**
     * Closes tab for job in jobs panel.
     */
    private fun closeTabInJobsPanel(jobName: String, remoteRobot: RemoteRobot) = with(remoteRobot) {
        ideFrameImpl(projectName, fixtureStack) {
            find<ComponentFixture>(byXpath("//div[@class='TabPanel'][.//div[@text='Jobs:']]//div[@class='ContentTabLabel']")).findText(
                "//'$datasetName($jobName)'"
            ).click()
            keyboard {
                hotKey(KeyEvent.VK_CONTROL, KeyEvent.VK_SHIFT, KeyEvent.VK_F4)
            }
        }
    }

    /**
     * Creates jobs in dataset.
     */
    private fun createJobs(testInfo: TestInfo, remoteRobot: RemoteRobot) = with(remoteRobot) {
        var n = 1
        filesList.forEach {
            openLocalFileAndCopyContent(filePath + it, projectName, fixtureStack, remoteRobot)
            Thread.sleep(3000)
            createMemberAndPasteContentWithMock(testInfo, datasetName, "TEST$n", it, remoteRobot)
            n++
        }
    }

    /**
     * Creates working set.
     */
    private fun createWS(remoteRobot: RemoteRobot) = with(remoteRobot) {
        ideFrameImpl(projectName, fixtureStack) {
            createWSFromContextMenu(fixtureStack, closableFixtureCollector)
            addWorkingSetDialog(fixtureStack) {
                addWorkingSet(wsName, connectionName)
                clickButton("OK")
                Thread.sleep(3000)
                find<HeavyWeightWindowFixture>(byXpath("//div[@class='HeavyWeightWindow']")).findText(
                    EMPTY_DATASET_MESSAGE
                )
                clickButton("OK")
                Thread.sleep(3000)
            }
            closableFixtureCollector.closeOnceIfExists(AddWorkingSetDialog.name)
        }
    }

    /**
     * Purges job via action button.
     */
    private fun purgeJobFromTerminal(remoteRobot: RemoteRobot) = with(remoteRobot) {
        ideFrameImpl(projectName, fixtureStack) {
            clickActionButton(byXpath("//div[@class='ActionButton' and @myaction='Purge Job ()']"))
        }
    }

    /**
     * Purges job via context menu.
     */
    private fun purgeJobFromExplorer(testInfo: TestInfo, jobName: String, jobId: String, remoteRobot: RemoteRobot) =
        with(remoteRobot) {
            var isFirstRequest = true
            val rc = when (jobName) {
                "TEST1" -> {
                    "CC 0000"
                }

                "TEST2" -> {
                    "JCL ERROR"
                }

                else -> {
                    "ABEND S806"
                }
            }
<<<<<<< HEAD
        }
        responseDispatcher.injectEndpoint(
            "${testInfo.displayName}_delete_${jobName}",
            { it?.requestLine?.contains("DELETE /zosmf/restjobs/jobs/${jobName}/JOB07380") ?: false},
            { MockResponse().setBody("{}").setBody(setBodyJobPurged(jobName)) }
        )
        responseDispatcher.injectEndpoint(
            "${testInfo.displayName}_${jobName}_restjobs",
            {
                it?.requestLine?.contains("/zosmf/restjobs/jobs?owner=${ZOS_USERID.uppercase()}&prefix=${jobName}")
                        ?: false && isFirstRequest
            },
            { MockResponse().setBody(replaceInJson("getSpoolFiles", mapOf(Pair("hostName", mockServer.hostName),
                    Pair("port", mockServer.port.toString()), Pair("jobName", jobName), Pair("retCode", rc),
                    Pair("jobStatus", "OUTPUT")))).setResponseCode(200) }
        )
        responseDispatcher.injectEndpoint(
            "${testInfo.displayName}_${jobName}_restjobs2",
            {
                it?.requestLine?.contains("/zosmf/restjobs/jobs?owner=${ZOS_USERID.uppercase()}&prefix=${jobName}")
                        ?: false && !isFirstRequest
            },
            { MockResponse().setBody("[]")}
        )
        responseDispatcher.injectEndpoint(
            "${testInfo.displayName}_${jobName}_restjobs3",
            { it?.requestLine?.contains("GET /zosmf/restjobs/jobs/${jobName}/JOB07380/files HTTP") ?: false },
            { MockResponse().setBody(replaceInJson("getSpoolFiles", mapOf(Pair("hostName", mockServer.hostName),
                    Pair("port", mockServer.port.toString()), Pair("jobName", jobName), Pair("retCode", rc),
                    Pair("jobStatus", "")))).setResponseCode(200) }
        )
        ideFrameImpl(projectName, fixtureStack) {
            explorer {
                jesExplorer.click()
=======
            responseDispatcher.injectEndpoint(
                "${testInfo.displayName}_delete_${jobName}",
                { it?.requestLine?.contains("DELETE /zosmf/restjobs/jobs/${jobName}/JOB07380") ?: false },
                { MockResponse().setBody("{}").setBody(setBodyJobPurged(jobName)) }
            )
            responseDispatcher.injectEndpoint(
                "${testInfo.displayName}_${jobName}_restjobs",
                {
                    it?.requestLine?.contains("/zosmf/restjobs/jobs?owner=${ZOS_USERID.uppercase()}&prefix=${jobName}")
                            ?: false && isFirstRequest
                },
                { MockResponse().setBody(replaceInJson("getJob", jobName, rc, "OUTPUT")).setResponseCode(200) }
            )
            responseDispatcher.injectEndpoint(
                "${testInfo.displayName}_${jobName}_restjobs2",
                {
                    it?.requestLine?.contains("/zosmf/restjobs/jobs?owner=${ZOS_USERID.uppercase()}&prefix=${jobName}")
                            ?: false && !isFirstRequest
                },
                { MockResponse().setBody("[]") }
            )
            responseDispatcher.injectEndpoint(
                "${testInfo.displayName}_${jobName}_restjobs3",
                { it?.requestLine?.contains("GET /zosmf/restjobs/jobs/${jobName}/JOB07380/files HTTP") ?: false },
                { MockResponse().setBody(replaceInJson("getSpoolFiles", jobName, rc)).setResponseCode(200) }
            )
            ideFrameImpl(projectName, fixtureStack) {
                explorer {
                    jesExplorer.click()
                }
>>>>>>> 62598726
            }
            openJobFilterInExplorer(Triple(jobName, ZOS_USERID, ""), "", projectName, fixtureStack, remoteRobot)
            isFirstRequest = false
            ideFrameImpl(projectName, fixtureStack) {
                explorer {
                    find<ComponentFixture>(viewTree).findAllText { it.text.startsWith("$jobName ($jobId)") }.first()
                        .rightClick()
                }
                actionMenuItem(remoteRobot, "Purge Job").click()
            }

        }


    /**
     * Gets jobId for submitted job.
     */
    private fun getJobIdFromPanel(remoteRobot: RemoteRobot): String = with(remoteRobot) {
        var jobId = ""
        ideFrameImpl(projectName, fixtureStack) {
            jobId = find<ContainerFixture>(byXpath("//div[@class='Tree']")).findAllText()[2].text.trim()
        }
        return jobId
    }

    /**
     * Checks notification that correct info is returned for submitted job.
     */
    private fun checkNotificationJobSubmitted(jobName: String, remoteRobot: RemoteRobot) = with(remoteRobot) {
        ideFrameImpl(projectName, fixtureStack) {
            find<JLabelFixture>(byXpath("//div[@javaclass='javax.swing.JLabel']")).findText("Job $jobName has been submitted")
                .click()
            find<ComponentFixture>(byXpath("//div[@tooltiptext.key='tooltip.close.notification']")).click()
        }
    }

    /**
     * Checks notification that correct info is returned for purged job.
     */
    private fun checkNotificationJobPurged(
        jobName: String,
        jobId: String,
        jobExist: Boolean,
        remoteRobot: RemoteRobot
    ) = with(remoteRobot) {
        val textToFind = if (jobExist) {
            "$jobName: $jobId has been purged"
        } else {
            "Error purging $jobName: $jobId"
        }
        ideFrameImpl(projectName, fixtureStack) {
            find<JLabelFixture>(byXpath("//div[@javaclass='javax.swing.JLabel']")).findText(textToFind)
                .click()
            find<ComponentFixture>(byXpath("//div[@tooltiptext.key='tooltip.close.notification']")).click()
        }
    }

    private fun buildFinalListDatasetJson(): String {
        var result = "{}"
        if (mapListDatasets.isNotEmpty()) {
            var listDatasetsJson = "{\"items\":["
            mapListDatasets.forEach {
                listDatasetsJson += it.value
            }
            result = listDatasetsJson.dropLast(1) + "],\n" +
                    "  \"returnedRows\": ${mapListDatasets.size},\n" +
                    "  \"totalRows\": ${mapListDatasets.size},\n" +
                    "  \"JSONversion\": 1\n" +
                    "}"
        }
        return result
    }

    private fun buildListMembersJson(): String {
        var members = "[ "
        if (listMembersInDataset.isNotEmpty()) {
            listMembersInDataset.forEach { members += "{\"member\": \"${it}\"}," }
        }
        members = members.dropLast(1) + "]"
        return "{\"items\":$members,\"returnedRows\": ${listMembersInDataset.size},\"JSONversion\": 1}"
    }

    private fun createMemberAndPasteContentWithMock(
        testInfo: TestInfo, datasetName: String,
        memberName: String, fileName: String, remoteRobot: RemoteRobot
    ) {
        var isFirstRequest = true
        listMembersInDataset.add(memberName)
        responseDispatcher.injectEndpoint(
            "${testInfo.displayName}_${memberName}in${datasetName}_restfiles",
            { it?.requestLine?.contains("PUT /zosmf/restfiles/ds/${datasetName}(${memberName})") ?: false && isFirstRequest },
            { MockResponse().setBody("") }
        )
        responseDispatcher.injectEndpoint(
            "${testInfo.displayName}_fill_${memberName}_restfiles",
            { it?.requestLine?.contains("PUT /zosmf/restfiles/ds/${datasetName}(${memberName})") ?: false && !isFirstRequest },
            { MockResponse().setBody(File(filePath + fileName).readText(Charsets.UTF_8)) }
        )
        responseDispatcher.injectEndpoint(
            "${testInfo.displayName}_restfiles_listmembers1",
            { it?.requestLine?.contains("GET /zosmf/restfiles/ds/${datasetName}/member") ?: false },
            { MockResponse().setBody(buildListMembersJson()) }
        )
        responseDispatcher.injectEndpoint(
            "${testInfo.displayName}_restfiles_getmember1",
            { it?.requestLine?.contains("GET /zosmf/restfiles/ds/${datasetName}($memberName)") ?: false },
            { MockResponse().setBody("") }
        )

        createEmptyDatasetMember(datasetName, memberName, projectName, fixtureStack, remoteRobot)
        isFirstRequest = false
        pasteContent(memberName, projectName, fixtureStack, remoteRobot)
        Thread.sleep(3000)
    }

    /**
     * Submits job on mock server and sets OUTPUT job status.
     */
    private fun submitJobWithMock(
        testInfo: TestInfo,
        datasetName: String,
        jobName: String,
        remoteRobot: RemoteRobot
    ) = with(remoteRobot) {
        val spoolFileContent: String
        val rc: String
        when (jobName) {
            "TEST1" -> {
                spoolFileContent = "mock/getSpoolFileContentRC00.txt"
                rc = "CC 0000"
            }

            "TEST2" -> {
                spoolFileContent = "mock/getSpoolFileContentJCLError.txt"
                rc = "JCL ERROR"
            }

            else -> {
                spoolFileContent = "mock/getSpoolFileContentAbend.txt"
                rc = "ABEND S806"
            }
        }
        responseDispatcher.injectEndpoint(
            "${testInfo.displayName}__restjobs",
            { it?.requestLine?.contains("PUT /zosmf/restjobs/jobs") ?: false },
            {
                MockResponse().setBody("{\"file\":\"//'$datasetName($jobName)'\"}")
                    .setBody(setBodyJobSubmit(jobName, JobStatus.ACTIVE))
            }
        )
        responseDispatcher.injectEndpoint(
            "${testInfo.displayName}_restjobs_files",
            { it?.requestLine?.contains("GET /zosmf/restjobs/jobs/$jobName/JOB07380/files HTTP") ?: false },
            { MockResponse().setBody(replaceInJson("getSpoolFiles", mapOf(Pair("hostName", mockServer.hostName),
                    Pair("port", mockServer.port.toString()), Pair("jobName", jobName), Pair("retCode", rc),
                    Pair("jobStatus", ""))))}
        )
        responseDispatcher.injectEndpoint(
            "${testInfo.displayName}_restjobs_files2",
            { it?.requestLine?.contains("GET /zosmf/restjobs/jobs/$jobName/JOB07380/files/2/records") ?: false },
            { MockResponse().setBody(File(filePath + spoolFileContent).readText(Charsets.UTF_8)) }
        )
        responseDispatcher.injectEndpoint(
            "${testInfo.displayName}_restjobs_files3",
            { it?.requestLine?.contains("GET /zosmf/restjobs/jobs/$jobName/JOB07380?") ?: false },
<<<<<<< HEAD
            { MockResponse().setBody(replaceInJson("getStatus", mapOf(Pair("hostName", mockServer.hostName),
                    Pair("port", mockServer.port.toString()), Pair("jobName", jobName), Pair("retCode", rc),
                    Pair("jobStatus", "OUTPUT")))) }
=======
            { MockResponse().setBody(replaceInJson("getStatus", jobName, rc, "OUTPUT")) }
>>>>>>> 62598726
        )
        submitJob(jobName, projectName, fixtureStack, remoteRobot)
    }

<<<<<<< HEAD
    private fun setBodyJobSubmit(jobName: String): String {
        return "{\n" +
                "  \"owner\": \"${ZOS_USERID.uppercase()}\",\n" +
                "  \"phase\": 14,\n" +
                "  \"subsystem\": \"JES2\",\n" +
                "  \"phase-name\": \"Job is actively executing\",\n" +
                "  \"job-correlator\": \"J0007380S0W1....DB23523B.......:\",\n" +
                "  \"type\": \"JOB\",\n" +
                "  \"url\": \"https://${mockServer.hostName}:${mockServer.port}/zosmf/restjobs/jobs/J0007380S0W1....DB23523B.......%3A\",\n" +
                "  \"jobid\": \"JOB07380\",\n" +
                "  \"class\": \"B\",\n" +
                "  \"files-url\": \"https://${mockServer.hostName}:${mockServer.port}/zosmf/restjobs/jobs/J0007380S0W1....DB23523B.......%3A/files\",\n" +
                "  \"jobname\": \"${jobName}\",\n" +
                "  \"status\": \"ACTIVE\",\n" +
                "  \"retcode\": null\n" +
                "}\n"
=======
    private fun replaceInJson(fileName: String, jobName: String, rc: String, jobStatus: String = ""): String {
        return (responseDispatcher.readMockJson(fileName) ?: "").replace("hostName", mockServer.hostName)
            .replace("port", mockServer.port.toString())
            .replace("jobName", jobName)
            .replace("retCode", rc).replace("jobStatus", jobStatus)
>>>>>>> 62598726
    }

    private fun setBodyJobPurged(jobName: String): String {
        return "{\n" +
                "  \"jobid\":\"JOB07380\",\n" +
                "  \"jobname\":\"${jobName}\",\n" +
                "  \"original-jobid\":\"JOB07380\",\n" +
                "  \"owner\":\"${ZOS_USERID.uppercase()}\",\n" +
                "  \"member\":\"JES2\",\n" +
                "  \"sysname\":\"SY1\",\n" +
                "  \"job-correlator\":\"JOB07380SY1.....CC20F380.......:\",\n" +
                "  \"status\":\"0\"\n" +
                "}\n"
    }
}<|MERGE_RESOLUTION|>--- conflicted
+++ resolved
@@ -314,42 +314,6 @@
                     "ABEND S806"
                 }
             }
-<<<<<<< HEAD
-        }
-        responseDispatcher.injectEndpoint(
-            "${testInfo.displayName}_delete_${jobName}",
-            { it?.requestLine?.contains("DELETE /zosmf/restjobs/jobs/${jobName}/JOB07380") ?: false},
-            { MockResponse().setBody("{}").setBody(setBodyJobPurged(jobName)) }
-        )
-        responseDispatcher.injectEndpoint(
-            "${testInfo.displayName}_${jobName}_restjobs",
-            {
-                it?.requestLine?.contains("/zosmf/restjobs/jobs?owner=${ZOS_USERID.uppercase()}&prefix=${jobName}")
-                        ?: false && isFirstRequest
-            },
-            { MockResponse().setBody(replaceInJson("getSpoolFiles", mapOf(Pair("hostName", mockServer.hostName),
-                    Pair("port", mockServer.port.toString()), Pair("jobName", jobName), Pair("retCode", rc),
-                    Pair("jobStatus", "OUTPUT")))).setResponseCode(200) }
-        )
-        responseDispatcher.injectEndpoint(
-            "${testInfo.displayName}_${jobName}_restjobs2",
-            {
-                it?.requestLine?.contains("/zosmf/restjobs/jobs?owner=${ZOS_USERID.uppercase()}&prefix=${jobName}")
-                        ?: false && !isFirstRequest
-            },
-            { MockResponse().setBody("[]")}
-        )
-        responseDispatcher.injectEndpoint(
-            "${testInfo.displayName}_${jobName}_restjobs3",
-            { it?.requestLine?.contains("GET /zosmf/restjobs/jobs/${jobName}/JOB07380/files HTTP") ?: false },
-            { MockResponse().setBody(replaceInJson("getSpoolFiles", mapOf(Pair("hostName", mockServer.hostName),
-                    Pair("port", mockServer.port.toString()), Pair("jobName", jobName), Pair("retCode", rc),
-                    Pair("jobStatus", "")))).setResponseCode(200) }
-        )
-        ideFrameImpl(projectName, fixtureStack) {
-            explorer {
-                jesExplorer.click()
-=======
             responseDispatcher.injectEndpoint(
                 "${testInfo.displayName}_delete_${jobName}",
                 { it?.requestLine?.contains("DELETE /zosmf/restjobs/jobs/${jobName}/JOB07380") ?: false },
@@ -361,7 +325,9 @@
                     it?.requestLine?.contains("/zosmf/restjobs/jobs?owner=${ZOS_USERID.uppercase()}&prefix=${jobName}")
                             ?: false && isFirstRequest
                 },
-                { MockResponse().setBody(replaceInJson("getJob", jobName, rc, "OUTPUT")).setResponseCode(200) }
+                { MockResponse().setBody(replaceInJson("getJob", mapOf(Pair("hostName", mockServer.hostName),
+                    Pair("port", mockServer.port.toString()), Pair("jobName", jobName), Pair("retCode", rc),
+                    Pair("jobStatus", "OUTPUT")))).setResponseCode(200) }
             )
             responseDispatcher.injectEndpoint(
                 "${testInfo.displayName}_${jobName}_restjobs2",
@@ -374,13 +340,14 @@
             responseDispatcher.injectEndpoint(
                 "${testInfo.displayName}_${jobName}_restjobs3",
                 { it?.requestLine?.contains("GET /zosmf/restjobs/jobs/${jobName}/JOB07380/files HTTP") ?: false },
-                { MockResponse().setBody(replaceInJson("getSpoolFiles", jobName, rc)).setResponseCode(200) }
+                { MockResponse().setBody(replaceInJson("getSpoolFiles", mapOf(Pair("hostName", mockServer.hostName),
+                    Pair("port", mockServer.port.toString()), Pair("jobName", jobName), Pair("retCode", rc),
+                    Pair("jobStatus", "")))).setResponseCode(200) }
             )
             ideFrameImpl(projectName, fixtureStack) {
                 explorer {
                     jesExplorer.click()
                 }
->>>>>>> 62598726
             }
             openJobFilterInExplorer(Triple(jobName, ZOS_USERID, ""), "", projectName, fixtureStack, remoteRobot)
             isFirstRequest = false
@@ -546,18 +513,13 @@
         responseDispatcher.injectEndpoint(
             "${testInfo.displayName}_restjobs_files3",
             { it?.requestLine?.contains("GET /zosmf/restjobs/jobs/$jobName/JOB07380?") ?: false },
-<<<<<<< HEAD
             { MockResponse().setBody(replaceInJson("getStatus", mapOf(Pair("hostName", mockServer.hostName),
                     Pair("port", mockServer.port.toString()), Pair("jobName", jobName), Pair("retCode", rc),
                     Pair("jobStatus", "OUTPUT")))) }
-=======
-            { MockResponse().setBody(replaceInJson("getStatus", jobName, rc, "OUTPUT")) }
->>>>>>> 62598726
         )
         submitJob(jobName, projectName, fixtureStack, remoteRobot)
     }
 
-<<<<<<< HEAD
     private fun setBodyJobSubmit(jobName: String): String {
         return "{\n" +
                 "  \"owner\": \"${ZOS_USERID.uppercase()}\",\n" +
@@ -574,13 +536,6 @@
                 "  \"status\": \"ACTIVE\",\n" +
                 "  \"retcode\": null\n" +
                 "}\n"
-=======
-    private fun replaceInJson(fileName: String, jobName: String, rc: String, jobStatus: String = ""): String {
-        return (responseDispatcher.readMockJson(fileName) ?: "").replace("hostName", mockServer.hostName)
-            .replace("port", mockServer.port.toString())
-            .replace("jobName", jobName)
-            .replace("retCode", rc).replace("jobStatus", jobStatus)
->>>>>>> 62598726
     }
 
     private fun setBodyJobPurged(jobName: String): String {
