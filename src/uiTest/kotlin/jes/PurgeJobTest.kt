--- conflicted
+++ resolved
@@ -52,17 +52,10 @@
     private val jwsName = "JWS1"
     private val datasetName = "$ZOS_USERID.PURGE.JOBS".uppercase()
     private var okButtonSub = ButtonElement()
-<<<<<<< HEAD
 
     private var settingsDialog = SettingsDialogUtil()
     private var addJesWorkingSetSubDialog = AddJesWorkingSetSubDialog()
 
-=======
-
-    private var settingsDialog = SettingsDialogUtil()
-    private var addJesWorkingSetSubDialog = AddJesWorkingSetSubDialog()
-
->>>>>>> 28fadc85
 
     private val filesList = arrayOf("job_rc0.txt", "job_jcl_error.txt", "job_abend_s806.txt")
     private val memberName = arrayOf("TEST1", "TEST2", "TEST3")
@@ -207,7 +200,7 @@
 
 
     }
-    
+
     /**
      * Purges job via context menu.
      */
