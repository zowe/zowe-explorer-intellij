/*
 * This program and the accompanying materials are made available under the terms of the
 * Eclipse Public License v2.0 which accompanies this distribution, and is available at
 * https://www.eclipse.org/legal/epl-v20.html
 *
 * SPDX-License-Identifier: EPL-2.0
 *
 * Copyright IBA Group 2020
 */

package jes

import auxiliary.*
import auxiliary.closable.ClosableFixtureCollector
import auxiliary.containers.*
import com.intellij.remoterobot.RemoteRobot
import com.intellij.remoterobot.fixtures.ComponentFixture
import com.intellij.remoterobot.search.locators.Locator
import org.junit.jupiter.api.*
import org.junit.jupiter.api.Assertions.assertTrue
import org.junit.jupiter.api.extension.ExtendWith
<<<<<<< HEAD
import workingset.EMPTY_DATASET_MESSAGE
import workingset.PROJECT_NAME
=======
import testutils.ProcessManager
import workingset.*
import workingset.auxiliary.components.dialogs.JobPropertiesDialog
import workingset.auxiliary.components.dialogs.SpoolFilePropertyDialog
import workingset.testutils.*
>>>>>>> 38b6580a

/**
 * Tests viewing job and spool file properties.
 */
@TestMethodOrder(MethodOrderer.OrderAnnotation::class)
@TestInstance(TestInstance.Lifecycle.PER_CLASS)
@ExtendWith(RemoteRobotExtension::class)
class ViewJwsPropertyTest {
    private val closableFixtureCollector = ClosableFixtureCollector()
    private val fixtureStack = mutableListOf<Locator>()
<<<<<<< HEAD

=======
    private var utilObject = IdeaInteractionClass()
>>>>>>> 38b6580a
    private val connectionName = "con1"
    private val jwsName = "JWS1"
    private val jobName = "TEST1"
    private val jesFileName = jobMemberCombo.format(jobName, UNIVERSAL_JOB_ID)
    private val jobsFilter = Triple(jobName, ZOS_USERID, "")


    private val spoolFileName = "JESMSGLG"
    private var jobPropertiesDialog = JobPropertiesDialog()
    private var spoolFilePropertyDialog = SpoolFilePropertyDialog()
    private var url = "https://%s:%s/zosmf/restjobs/jobs/$jobName/JOB07380"
    private var fileUrl = "https://%s:%s/zosmf/restjobs/jobs/$jobName/JOB07380/files"
    private var recUrk = "https://%s:%s/zosmf/restjobs/jobs/JOB07380S0W1....DB9E6D9D......."
    private var recUrkNonFormat = "%3A/files/2/records"
    private val generalTabProperty = mapOf(
            "jobId" to "JOB07380",
            "jobName" to jobName,
            "subsystem" to "<Unknown>",
            "owner" to ZOS_USERID.uppercase(),
            "status" to "OUTPUT",
            "jobType" to "JOB",
            "jobClass" to "A",
            "returnCode" to "CC 0000",
            "correlator" to "JOB07380S0W1....DB9E6D9D.......:",
    )
    private val dataTabProperty = mutableMapOf(
            "phase" to "0",
            "phaseName" to "PHASE1",
            "url" to url,
            "filesUrl" to fileUrl,
            "executor" to "SY1",
            "reasonNotRunning" to "<Unknown>",
            "submitted" to "2018-11-03T09:05:15.000Z",
            "startTime" to "2018-11-03T09:05:18.010Z",
            "endTime" to "2018-11-03T09:05:25.332Z"
    )
    private val generalSpoolTabProperty = mapOf(
            "jobId" to "JOB07380",
            "jobName" to jobName,
            "jobcorrelator" to "JOB07380S0W1....DB9E6D9D.......:",
            "class" to "K",
            "id" to "2",
            "dd" to spoolFileName,
            "step" to "STEP1",
            "process" to "<Unknown>",

    )
    private val dataSpoolTabProperty = mutableMapOf(
            "record format" to "UA",
            "byte content" to "0",
            "recocrd count" to "2",
            "record url" to recUrk,
            "length" to "133",
            "subsys" to "JES2"
    )
    private lateinit var processManager: ProcessManager


    /**
     * Opens the project and Explorer, clears test environment, creates jes working set with jobs filter.
     */
    @BeforeAll
    fun setUpAll(testInfo: TestInfo, remoteRobot: RemoteRobot) = with(remoteRobot) {
        processManager = ProcessManager()
        startMockServer()
<<<<<<< HEAD
        responseDispatcher.injectEndpoint(
            "${testInfo.displayName}_info",
            { it?.requestLine?.contains("zosmf/info") ?: false },
            { MockResponse().setBody(responseDispatcher.readMockJson("infoResponse") ?: "") }
        )
        responseDispatcher.injectEndpoint(
            "${testInfo.displayName}_resttopology",
            { it?.requestLine?.contains("zosmf/resttopology/systems") ?: false },
            { MockResponse().setBody(responseDispatcher.readMockJson("infoResponse") ?: "") }
        )
=======
        jobPropertiesDialog = JobPropertiesDialog(fixtureStack, remoteRobot)
        spoolFilePropertyDialog = SpoolFilePropertyDialog(fixtureStack, remoteRobot)

        injectTestInfo(testInfo)

        injectTestInfoRestTopology(testInfo)
>>>>>>> 38b6580a
        setUpTestEnvironment(fixtureStack, closableFixtureCollector, remoteRobot)
        createConnection(
            fixtureStack,
            closableFixtureCollector,
            connectionName,
            true,
            remoteRobot,
            "https://${mockServer.hostName}:${mockServer.port}"
        )
<<<<<<< HEAD
        ideFrameImpl(PROJECT_NAME, fixtureStack) {
            createJWSFromContextMenu(fixtureStack, closableFixtureCollector)
            addJesWorkingSetDialog(fixtureStack) {
                addJesWorkingSet(jwsName, connectionName)
                clickButton("OK")
                Thread.sleep(2000)
                find<HeavyWeightWindowFixture>(byXpath("//div[@class='HeavyWeightWindow']")).findText(
                    EMPTY_DATASET_MESSAGE
                )
                clickButton("OK")
                Thread.sleep(2000)
            }
            closableFixtureCollector.closeOnceIfExists(AddJesWorkingSetDialog.name)
            createJobsFilter(jwsName, fixtureStack, closableFixtureCollector)
            createJobsFilterDialog(fixtureStack) {
                createJobsFilter(jobsFilterName)
                clickButton("OK")
            }
        }
        responseDispatcher.injectEndpoint(
            "listJobs_restfiles",
            { it?.requestLine?.contains("GET /zosmf/restjobs/jobs?owner=USER&prefix=*") ?: false },
            { MockResponse().setBody(replaceInJson("getJob", mapOf(Pair("jobName", jobName), Pair("retCode", "CC 0000"),
                    Pair("jobStatus", "OUTPUT")))) })
        responseDispatcher.injectEndpoint(
            "listSpoolFiles_restfiles",
            { it?.requestLine?.contains("GET /zosmf/restjobs/jobs/") ?: false },
            { MockResponse().setBody(replaceInJson("getSingleSpoolFile", mapOf(Pair("jobName", jobName), Pair("spoolFileName", spoolFileName)))) })
        ideFrameImpl(PROJECT_NAME, fixtureStack) {
            explorer {
                jesExplorer.click()
                find<ComponentFixture>(viewTree).findText(jwsName).doubleClick()
                Thread.sleep(1000)
            }
        }
=======
        dataTabProperty["url"] = url.format(mockServer.hostName, mockServer.port)
        dataTabProperty["filesUrl"] = fileUrl.format(mockServer.hostName, mockServer.port)
        dataSpoolTabProperty["record url"] = recUrk.format(mockServer.hostName, mockServer.port)+recUrkNonFormat

        injectEmptySpoolFiles(testInfo,jobName)
        injectOwnerPrefixJobDetails(testInfo,jobName,ZOS_USERID.uppercase())
        injectJobLogHttp(testInfo,jobName,GET_SINGLE_SPOOL_FILE)

        injectEmptySpoolFiles(testInfo,jobName)
        utilObject.createJWS(jwsName,connectionName,jobsFilter, fixtureStack, closableFixtureCollector, remoteRobot)
>>>>>>> 38b6580a
    }

    /**
     * Closes the project and clears test environment.
     */
    @AfterAll
    fun tearDownAll() {
        processManager.close()
        mockServer.shutdown()
<<<<<<< HEAD

        clearEnvironment(fixtureStack, closableFixtureCollector, remoteRobot)
        ideFrameImpl(PROJECT_NAME, fixtureStack) {
            close()
        }
=======
>>>>>>> 38b6580a
    }

    /**
     * Test to check if job properties in opened dialog and expected values are matching
     */
    @Test
    fun testViewJobProperties(remoteRobot: RemoteRobot) = with(remoteRobot) {
<<<<<<< HEAD
        ideFrameImpl(PROJECT_NAME, fixtureStack) {
            explorer {
                find<ComponentFixture>(viewTree).findAllText{ it.text.startsWith("$jobName (JOB07380)") }.first()
                    .rightClick()
            }
            actionMenuItem(remoteRobot, "Properties").click()
            jobPropertiesDialog(fixtureStack) {
                if (!areJobPropertiesValid("JOB07380", jobName, "", ZOS_USERID.uppercase(), "OUTPUT", "JOB",
                        "A", "CC 0000", "JOB07380S0W1....DB9E6D9D.......:", "0", "PHASE1",
                        "https://hostName:port/zosmf/restjobs/jobs/$jobName/JOB07380", "https://hostName:port/zosmf/restjobs/jobs/$jobName/JOB07380/files",
                        "SY1", "", "2018-11-03T09:05:15.000Z", "2018-11-03T09:05:18.010Z", "2018-11-03T09:05:25.332Z")) {
                    throw Exception("Properties in opened 'Job Properties' dialog are different from expected")
                }
                clickButton("OK")
            }
        }
=======
        utilObject.callTreesElementProperty(jesFileName,fixtureStack,remoteRobot, false)
        assertTrue(jobPropertiesDialog.checkTabParam(jobGeneralTabParams, generalTabProperty))
        find<ComponentFixture>(dataTabLoc).click()
        assertTrue(jobPropertiesDialog.checkTabParam(jobDataTabParams, dataTabProperty))
        jobPropertiesDialog.okButton.click()
>>>>>>> 38b6580a
    }

    /**
     * Test to check if spool file properties in opened dialog and expected values are matching
     */
    @Test
    fun testViewSpoolFileProperties(remoteRobot: RemoteRobot) = with(remoteRobot) {
<<<<<<< HEAD
        ideFrameImpl(PROJECT_NAME, fixtureStack) {
            explorer {
                jesExplorer.click()
                Thread.sleep(1000)
                find<ComponentFixture>(viewTree).findAllText{ it.text.startsWith(spoolFileName) }.first().rightClick()
            }
            actionMenuItem(remoteRobot, "Properties").click()
            spoolFilePropertiesDialog(fixtureStack) {
                if (!areSpoolFilePropertiesValid("JOB07380", jobName, "JOB07380S0W1....DB9E6D9D.......:", "K", "2", spoolFileName,
                        "STEP1", "", "UA", "0", "2",
                        "https://hostName:port/zosmf/restjobs/jobs/JOB07380S0W1....DB9E6D9D.......%3A/files/2/records", "133", "JES2")) {
                    throw Exception("Properties in opened 'Spool File Properties' dialog are different from expected")
                }
                clickButton("OK")
            }
        }
=======
        utilObject.callTreesElementProperty(spoolFileName,fixtureStack,remoteRobot, false)

        assertTrue(spoolFilePropertyDialog.checkTabParam(spoolGeneralTabParams, generalSpoolTabProperty ))
        find<ComponentFixture>(dataTabLoc).click()
        assertTrue(spoolFilePropertyDialog.checkTabParam(spoolDataTabParams, dataSpoolTabProperty))
        spoolFilePropertyDialog.okButton.click()
>>>>>>> 38b6580a
    }
}<|MERGE_RESOLUTION|>--- conflicted
+++ resolved
@@ -19,16 +19,11 @@
 import org.junit.jupiter.api.*
 import org.junit.jupiter.api.Assertions.assertTrue
 import org.junit.jupiter.api.extension.ExtendWith
-<<<<<<< HEAD
-import workingset.EMPTY_DATASET_MESSAGE
-import workingset.PROJECT_NAME
-=======
 import testutils.ProcessManager
 import workingset.*
 import workingset.auxiliary.components.dialogs.JobPropertiesDialog
 import workingset.auxiliary.components.dialogs.SpoolFilePropertyDialog
 import workingset.testutils.*
->>>>>>> 38b6580a
 
 /**
  * Tests viewing job and spool file properties.
@@ -39,11 +34,7 @@
 class ViewJwsPropertyTest {
     private val closableFixtureCollector = ClosableFixtureCollector()
     private val fixtureStack = mutableListOf<Locator>()
-<<<<<<< HEAD
-
-=======
     private var utilObject = IdeaInteractionClass()
->>>>>>> 38b6580a
     private val connectionName = "con1"
     private val jwsName = "JWS1"
     private val jobName = "TEST1"
@@ -109,25 +100,12 @@
     fun setUpAll(testInfo: TestInfo, remoteRobot: RemoteRobot) = with(remoteRobot) {
         processManager = ProcessManager()
         startMockServer()
-<<<<<<< HEAD
-        responseDispatcher.injectEndpoint(
-            "${testInfo.displayName}_info",
-            { it?.requestLine?.contains("zosmf/info") ?: false },
-            { MockResponse().setBody(responseDispatcher.readMockJson("infoResponse") ?: "") }
-        )
-        responseDispatcher.injectEndpoint(
-            "${testInfo.displayName}_resttopology",
-            { it?.requestLine?.contains("zosmf/resttopology/systems") ?: false },
-            { MockResponse().setBody(responseDispatcher.readMockJson("infoResponse") ?: "") }
-        )
-=======
         jobPropertiesDialog = JobPropertiesDialog(fixtureStack, remoteRobot)
         spoolFilePropertyDialog = SpoolFilePropertyDialog(fixtureStack, remoteRobot)
 
         injectTestInfo(testInfo)
 
         injectTestInfoRestTopology(testInfo)
->>>>>>> 38b6580a
         setUpTestEnvironment(fixtureStack, closableFixtureCollector, remoteRobot)
         createConnection(
             fixtureStack,
@@ -137,43 +115,6 @@
             remoteRobot,
             "https://${mockServer.hostName}:${mockServer.port}"
         )
-<<<<<<< HEAD
-        ideFrameImpl(PROJECT_NAME, fixtureStack) {
-            createJWSFromContextMenu(fixtureStack, closableFixtureCollector)
-            addJesWorkingSetDialog(fixtureStack) {
-                addJesWorkingSet(jwsName, connectionName)
-                clickButton("OK")
-                Thread.sleep(2000)
-                find<HeavyWeightWindowFixture>(byXpath("//div[@class='HeavyWeightWindow']")).findText(
-                    EMPTY_DATASET_MESSAGE
-                )
-                clickButton("OK")
-                Thread.sleep(2000)
-            }
-            closableFixtureCollector.closeOnceIfExists(AddJesWorkingSetDialog.name)
-            createJobsFilter(jwsName, fixtureStack, closableFixtureCollector)
-            createJobsFilterDialog(fixtureStack) {
-                createJobsFilter(jobsFilterName)
-                clickButton("OK")
-            }
-        }
-        responseDispatcher.injectEndpoint(
-            "listJobs_restfiles",
-            { it?.requestLine?.contains("GET /zosmf/restjobs/jobs?owner=USER&prefix=*") ?: false },
-            { MockResponse().setBody(replaceInJson("getJob", mapOf(Pair("jobName", jobName), Pair("retCode", "CC 0000"),
-                    Pair("jobStatus", "OUTPUT")))) })
-        responseDispatcher.injectEndpoint(
-            "listSpoolFiles_restfiles",
-            { it?.requestLine?.contains("GET /zosmf/restjobs/jobs/") ?: false },
-            { MockResponse().setBody(replaceInJson("getSingleSpoolFile", mapOf(Pair("jobName", jobName), Pair("spoolFileName", spoolFileName)))) })
-        ideFrameImpl(PROJECT_NAME, fixtureStack) {
-            explorer {
-                jesExplorer.click()
-                find<ComponentFixture>(viewTree).findText(jwsName).doubleClick()
-                Thread.sleep(1000)
-            }
-        }
-=======
         dataTabProperty["url"] = url.format(mockServer.hostName, mockServer.port)
         dataTabProperty["filesUrl"] = fileUrl.format(mockServer.hostName, mockServer.port)
         dataSpoolTabProperty["record url"] = recUrk.format(mockServer.hostName, mockServer.port)+recUrkNonFormat
@@ -184,7 +125,6 @@
 
         injectEmptySpoolFiles(testInfo,jobName)
         utilObject.createJWS(jwsName,connectionName,jobsFilter, fixtureStack, closableFixtureCollector, remoteRobot)
->>>>>>> 38b6580a
     }
 
     /**
@@ -194,14 +134,6 @@
     fun tearDownAll() {
         processManager.close()
         mockServer.shutdown()
-<<<<<<< HEAD
-
-        clearEnvironment(fixtureStack, closableFixtureCollector, remoteRobot)
-        ideFrameImpl(PROJECT_NAME, fixtureStack) {
-            close()
-        }
-=======
->>>>>>> 38b6580a
     }
 
     /**
@@ -209,30 +141,11 @@
      */
     @Test
     fun testViewJobProperties(remoteRobot: RemoteRobot) = with(remoteRobot) {
-<<<<<<< HEAD
-        ideFrameImpl(PROJECT_NAME, fixtureStack) {
-            explorer {
-                find<ComponentFixture>(viewTree).findAllText{ it.text.startsWith("$jobName (JOB07380)") }.first()
-                    .rightClick()
-            }
-            actionMenuItem(remoteRobot, "Properties").click()
-            jobPropertiesDialog(fixtureStack) {
-                if (!areJobPropertiesValid("JOB07380", jobName, "", ZOS_USERID.uppercase(), "OUTPUT", "JOB",
-                        "A", "CC 0000", "JOB07380S0W1....DB9E6D9D.......:", "0", "PHASE1",
-                        "https://hostName:port/zosmf/restjobs/jobs/$jobName/JOB07380", "https://hostName:port/zosmf/restjobs/jobs/$jobName/JOB07380/files",
-                        "SY1", "", "2018-11-03T09:05:15.000Z", "2018-11-03T09:05:18.010Z", "2018-11-03T09:05:25.332Z")) {
-                    throw Exception("Properties in opened 'Job Properties' dialog are different from expected")
-                }
-                clickButton("OK")
-            }
-        }
-=======
         utilObject.callTreesElementProperty(jesFileName,fixtureStack,remoteRobot, false)
         assertTrue(jobPropertiesDialog.checkTabParam(jobGeneralTabParams, generalTabProperty))
         find<ComponentFixture>(dataTabLoc).click()
         assertTrue(jobPropertiesDialog.checkTabParam(jobDataTabParams, dataTabProperty))
         jobPropertiesDialog.okButton.click()
->>>>>>> 38b6580a
     }
 
     /**
@@ -240,30 +153,11 @@
      */
     @Test
     fun testViewSpoolFileProperties(remoteRobot: RemoteRobot) = with(remoteRobot) {
-<<<<<<< HEAD
-        ideFrameImpl(PROJECT_NAME, fixtureStack) {
-            explorer {
-                jesExplorer.click()
-                Thread.sleep(1000)
-                find<ComponentFixture>(viewTree).findAllText{ it.text.startsWith(spoolFileName) }.first().rightClick()
-            }
-            actionMenuItem(remoteRobot, "Properties").click()
-            spoolFilePropertiesDialog(fixtureStack) {
-                if (!areSpoolFilePropertiesValid("JOB07380", jobName, "JOB07380S0W1....DB9E6D9D.......:", "K", "2", spoolFileName,
-                        "STEP1", "", "UA", "0", "2",
-                        "https://hostName:port/zosmf/restjobs/jobs/JOB07380S0W1....DB9E6D9D.......%3A/files/2/records", "133", "JES2")) {
-                    throw Exception("Properties in opened 'Spool File Properties' dialog are different from expected")
-                }
-                clickButton("OK")
-            }
-        }
-=======
         utilObject.callTreesElementProperty(spoolFileName,fixtureStack,remoteRobot, false)
 
         assertTrue(spoolFilePropertyDialog.checkTabParam(spoolGeneralTabParams, generalSpoolTabProperty ))
         find<ComponentFixture>(dataTabLoc).click()
         assertTrue(spoolFilePropertyDialog.checkTabParam(spoolDataTabParams, dataSpoolTabProperty))
         spoolFilePropertyDialog.okButton.click()
->>>>>>> 38b6580a
     }
 }