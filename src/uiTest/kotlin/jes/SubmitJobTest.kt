--- conflicted
+++ resolved
@@ -19,15 +19,11 @@
 import com.intellij.remoterobot.utils.keyboard
 import org.junit.jupiter.api.*
 import org.junit.jupiter.api.extension.ExtendWith
-<<<<<<< HEAD
-import workingset.PROJECT_NAME
-=======
 import org.junit.jupiter.params.ParameterizedTest
 import org.junit.jupiter.params.provider.ValueSource
 import testutils.ProcessManager
 import workingset.*
 import workingset.testutils.*
->>>>>>> 38b6580a
 import java.awt.event.KeyEvent
 
 /**
@@ -81,26 +77,6 @@
             closableFixtureCollector,
             remoteRobot
         )
-<<<<<<< HEAD
-        createWsWithoutMask(wsName, connectionName, fixtureStack, closableFixtureCollector, remoteRobot)
-        responseDispatcher.injectEndpoint(
-            "${testInfo.displayName}_${datasetName}_restfiles",
-            { it?.requestLine?.contains("POST /zosmf/restfiles/ds/${datasetName}") ?: false },
-            { MockResponse().setBody("{\"dsorg\":\"PO\",\"alcunit\":\"TRK\",\"primary\":10,\"secondary\":1,\"dirblk\":2,\"recfm\":\"VB\",\"blksize\":6120,\"lrecl\":255}") }
-        )
-        allocatePDSAndCreateMask(
-            wsName,
-            datasetName,
-            fixtureStack,
-            closableFixtureCollector,
-            remoteRobot,
-            datasetName,
-            1,
-            false
-        )
-        mapListDatasets[datasetName] = listDS(datasetName, "PDS", "PO")
-        openWSAndListDatasets(testInfo, remoteRobot)
-=======
         injectTestInfoForPdsDataset(testInfo.displayName, datasetParams,datasetName)
 
         mapListDatasets[datasetName] = listDS(datasetName, PDS_TYPE, PO_ORG_SHORT)
@@ -117,39 +93,15 @@
             injectJobList(testInfo,datasetName,listMembersInDataset)
         }
         utilObject.compressAndDecompressTree(wsName,fixtureStack,remoteRobot)
->>>>>>> 38b6580a
     }
 
     /**
      * Closes the project and clears test environment.
      */
     @AfterAll
-<<<<<<< HEAD
-    fun tearDownAll(testInfo: TestInfo, remoteRobot: RemoteRobot) = with(remoteRobot) {
-        responseDispatcher.injectEndpoint(
-            "${testInfo.displayName}_restfiles",
-            {
-                it?.requestLine?.contains("GET /zosmf/restfiles/ds?dslevel=${datasetName.uppercase()}")
-                    ?: false
-            },
-            { MockResponse().setBody("{}") }
-        )
-        responseDispatcher.injectEndpoint(
-            "${testInfo.displayName}_delete",
-            { it?.requestLine?.contains("DELETE /zosmf/restfiles/ds/${datasetName.uppercase()}") ?: false },
-            { MockResponse().setBody("{}") }
-        )
-        deleteDataset(datasetName, fixtureStack, remoteRobot)
-        mockServer.shutdown()
-        clearEnvironment(fixtureStack, closableFixtureCollector, remoteRobot)
-        ideFrameImpl(PROJECT_NAME, fixtureStack) {
-            close()
-        }
-=======
     fun tearDownAll() {
         processManager.close()
         mockServer.shutdown()
->>>>>>> 38b6580a
     }
 
     /**
@@ -176,54 +128,10 @@
      */
     @Test
     fun testOpenAndCloseJobsOutputsInExplorer(testInfo: TestInfo, remoteRobot: RemoteRobot) = with(remoteRobot) {
-<<<<<<< HEAD
-        val jwsName = "JWS1"
-        val jobName = "TEST1"
-        val filter = Triple(jobName, ZOS_USERID, "")
-        responseDispatcher.injectEndpoint(
-            "${testInfo.displayName}_restjobs",
-            {
-                it?.requestLine?.contains("/zosmf/restjobs/jobs?owner=${ZOS_USERID.uppercase()}&prefix=${jobName}")
-                    ?: false
-            },
-            { MockResponse().setBody(replaceInJson("getJob", mapOf(Pair("hostName", mockServer.hostName),
-                    Pair("port", mockServer.port.toString()), Pair("jobName", jobName), Pair("retCode", "CC 0000"),
-                    Pair("jobStatus", "OUTPUT")))).setResponseCode(200) }
-        )
-        responseDispatcher.injectEndpoint(
-            "${testInfo.displayName}_restjobs2",
-            { it?.requestLine?.contains("GET /zosmf/restjobs/jobs/${jobName}/JOB07380/files HTTP") ?: false },
-            { MockResponse().setBody(replaceInJson("getSpoolFiles", mapOf(Pair("hostName", mockServer.hostName),
-                    Pair("port", mockServer.port.toString()), Pair("jobName", jobName), Pair("retCode", "CC 0000"),
-                    Pair("jobStatus", "OUTPUT")))).setResponseCode(200) }
-        )
-        ideFrameImpl(PROJECT_NAME, fixtureStack) {
-            explorer {
-                jesExplorer.click()
-                settings(closableFixtureCollector, fixtureStack)
-            }
-            settingsDialog(fixtureStack) {
-                configurableEditor {
-                    jesWorkingSetsTab.click()
-                    addJWS(closableFixtureCollector, fixtureStack)
-                }
-                addJesWorkingSetDialog(fixtureStack) {
-                    addJesWorkingSet(jwsName, connectionName, ZOS_USERID, filter)
-                    clickButton("OK")
-                    Thread.sleep(5000)
-                }
-                closableFixtureCollector.closeOnceIfExists(AddJesWorkingSetDialog.name)
-                clickButton("OK")
-            }
-            closableFixtureCollector.closeOnceIfExists(SettingsDialog.name)
-        }
-        Thread.sleep(5000)
-=======
         injectOwnerPrefixJobDetails(testInfo,jobName,ZOS_USERID.uppercase())
         injectJobLogHttp(testInfo,jobName,FILE_NAME_GET_SPOOL)
         utilObject.createJWS(jwsName,connectionName,filter, fixtureStack, closableFixtureCollector, remoteRobot)
 
->>>>>>> 38b6580a
         openJobsOutputs(testInfo, jobName, remoteRobot)
     }
 
@@ -231,57 +139,17 @@
      * Opens and closes the jobs outputs.
      */
     private fun openJobsOutputs(testInfo: TestInfo, jobName: String, remoteRobot: RemoteRobot) = with(remoteRobot) {
-<<<<<<< HEAD
-        val fileList = listOf("JESMSGLG", "JESJCL", "JESYSMSG")
-        responseDispatcher.injectEndpoint(
-            "${testInfo.displayName}_restjobs3",
-            { it?.requestLine?.contains("GET /zosmf/restjobs/jobs/${jobName}/JOB07380/files/") ?: false },
-            { MockResponse().setBody("").setResponseCode(200) }
-        )
-        ideFrameImpl(PROJECT_NAME, fixtureStack) {
-            if (find<ComponentFixture>(viewTree).findAllText { it.text.startsWith(jobName) }.size > 1) {
-                find<ComponentFixture>(viewTree).findAllText { it.text.startsWith(jobName) }.first().doubleClick()
-            }
-
-            Thread.sleep(2000)
-            fileList.forEach { fileName ->
-=======
         injectEmptySpoolFiles(testInfo,jobName)
         utilObject.refreshWorkSpace(jwsName,fixtureStack,remoteRobot)
         if (find<ComponentFixture>(viewTree).findAllText { it.text.startsWith(jobName) }.size > 1) {
             find<ComponentFixture>(viewTree).findAllText { it.text.startsWith(jobName) }.first().doubleClick()
         }
             jwsFileList.forEach { fileName ->
->>>>>>> 38b6580a
                 find<ComponentFixture>(viewTree).findAllText { it.text.startsWith(fileName) }.first().doubleClick()
                 closeTabByKeyboard(fixtureStack,remoteRobot)
             }
     }
 
-<<<<<<< HEAD
-    /**
-     * Creates the member in dataset, submits it, checks that correct info is returned.
-     */
-    private fun doSubmitJobTest(
-        testInfo: TestInfo,
-        jobName: String,
-        fileName: String,
-        rc: String,
-        remoteRobot: RemoteRobot
-    ) =
-        with(remoteRobot) {
-            openLocalFileAndCopyContent(filePath + fileName, fixtureStack, remoteRobot)
-            Thread.sleep(3000)
-            createMemberAndPasteContentWithMock(testInfo, datasetName, jobName, fileName, remoteRobot)
-            submitJobWithMock(testInfo, datasetName, jobName, rc, remoteRobot)
-            Thread.sleep(5000)
-            val jobId = getJobIdFromPanel(remoteRobot)
-            checkNotification(jobName, remoteRobot)
-            checkTabPanelAndConsole(jobName, jobId, rc, remoteRobot)
-        }
-
-=======
->>>>>>> 38b6580a
     private fun submitJobWithMock(
         testInfo: TestInfo,
         datasetName: String,
@@ -294,53 +162,11 @@
         injectJobToSubmit(testInfo,jobName,JobStatus.ACTIVE,FILE_DATASET_NAME_JOB_NAME.format(datasetName,jobName))
         injectJobLogHttp(testInfo,jobName,FILE_NAME_GET_SPOOL,rc)
 
-<<<<<<< HEAD
-            else -> {
-                "mock/getSpoolFileContentAbend.txt"
-            }
-        }
-        responseDispatcher.injectEndpoint(
-            "${testInfo.displayName}__restjobs",
-            { it?.requestLine?.contains("PUT /zosmf/restjobs/jobs") ?: false },
-            {
-                MockResponse().setBody("{\"file\":\"//'$datasetName($jobName)'\"}")
-                    .setBody(setBodyJobSubmit(jobName, JobStatus.ACTIVE))
-            }
-        )
-        responseDispatcher.injectEndpoint(
-            "${testInfo.displayName}_restjobs_files",
-            { it?.requestLine?.contains("GET /zosmf/restjobs/jobs/$jobName/JOB07380/files HTTP") ?: false },
-            { MockResponse().setBody(replaceInJson("getSpoolFiles", mapOf(Pair("hostName", mockServer.hostName),
-                    Pair("port", mockServer.port.toString()), Pair("jobName", jobName), Pair("retCode", rc),
-                    Pair("jobStatus", "")))) }
-        )
-        responseDispatcher.injectEndpoint(
-            "${testInfo.displayName}_restjobs_files2",
-            { it?.requestLine?.contains("GET /zosmf/restjobs/jobs/$jobName/JOB07380/files/2/records") ?: false },
-            { MockResponse().setBody(File(filePath + spoolFileContent).readText(Charsets.UTF_8)) }
-        )
-        responseDispatcher.injectEndpoint(
-            "${testInfo.displayName}_restjobs_files3",
-            { it?.requestLine?.contains("GET /zosmf/restjobs/jobs/$jobName/JOB07380?") ?: false },
-            { MockResponse().setBody(replaceInJson("getStatus", mapOf(Pair("hostName", mockServer.hostName),
-                    Pair("port", mockServer.port.toString()), Pair("jobName", jobName), Pair("retCode", rc),
-                    Pair("jobStatus", "OUTPUT")))) }
-        )
-        submitJob(jobName, fixtureStack, remoteRobot)
-    }
-=======
         injectJobLog2Records(testInfo,jobName,filePath,spoolFileContent)
->>>>>>> 38b6580a
 
         injectJobLogHoldOrReleasedJobNotHttpAsSubmit(testInfo,jobName,FILE_NAME_GET_STATUS,rc)
 
-<<<<<<< HEAD
-        createEmptyDatasetMember(datasetName, memberName, fixtureStack, remoteRobot)
-        isFirstRequest = false
-        pasteContent(memberName, fixtureStack, remoteRobot)
-=======
         submitJob(jobName, fixtureStack, remoteRobot)
->>>>>>> 38b6580a
     }
 
     /**
@@ -348,92 +174,6 @@
      */
     private fun checkTabPanelAndConsole(jobName: String, jobId: String, remoteRobot: RemoteRobot) =
         with(remoteRobot) {
-<<<<<<< HEAD
-            ideFrameImpl(PROJECT_NAME, fixtureStack) {
-                find<ComponentFixture>(byXpath("//div[contains(@accessiblename.key, 'editor.accessible.name')]")).findText(
-                    "JOB $jobName($jobId) EXECUTED"
-                )
-                find<ComponentFixture>(byXpath("//div[contains(@accessiblename.key, 'editor.accessible.name')]")).findText(
-                    "OWNER: ${ZOS_USERID.uppercase()}"
-                )
-                find<ComponentFixture>(byXpath("//div[contains(@accessiblename.key, 'editor.accessible.name')]")).findText(
-                    "RETURN CODE: $rc"
-                )
-                find<ComponentFixture>(byXpath("//div[@class='TabPanel'][.//div[@text='Jobs:']]//div[@class='ContentTabLabel']")).findText(
-                    "//'$datasetName($jobName)'"
-                ).click()
-                keyboard {
-                    hotKey(KeyEvent.VK_CONTROL, KeyEvent.VK_SHIFT, KeyEvent.VK_F4)
-                }
-            }
-        }
-
-    /**
-     * Gets jobId for submitted job.
-     */
-    private fun getJobIdFromPanel(remoteRobot: RemoteRobot): String = with(remoteRobot) {
-        var jobId = ""
-        ideFrameImpl(PROJECT_NAME, fixtureStack) {
-            jobId = find<ContainerFixture>(byXpath("//div[@class='Tree']")).findAllText()[2].text.trim()
-        }
-        return jobId
-    }
-
-    /**
-     * Checks notification that correct info is returned.
-     */
-    private fun checkNotification(jobName: String, remoteRobot: RemoteRobot) = with(remoteRobot) {
-        ideFrameImpl(PROJECT_NAME, fixtureStack) {
-            find<JLabelFixture>(byXpath("//div[@javaclass='javax.swing.JLabel']")).findText("Job $jobName has been submitted")
-                .click()
-            find<ComponentFixture>(byXpath("//div[@tooltiptext.key='tooltip.close.notification']")).click()
-        }
-    }
-
-    private fun buildFinalListDatasetJson(): String {
-        var result = "{}"
-        if (mapListDatasets.isNotEmpty()) {
-            var listDatasetsJson = "{\"items\":["
-            mapListDatasets.forEach {
-                listDatasetsJson += it.value
-            }
-            result = listDatasetsJson.dropLast(1) + "],\n" +
-                    "  \"returnedRows\": ${mapListDatasets.size},\n" +
-                    "  \"totalRows\": ${mapListDatasets.size},\n" +
-                    "  \"JSONversion\": 1\n" +
-                    "}"
-        }
-        return result
-    }
-
-    private fun buildListMembersJson(): String {
-        var members = "[ "
-        if (listMembersInDataset.isNotEmpty()) {
-            listMembersInDataset.forEach { members += "{\"member\": \"${it}\"}," }
-        }
-        members = members.dropLast(1) + "]"
-        return "{\"items\":$members,\"returnedRows\": ${listMembersInDataset.size},\"JSONversion\": 1}"
-    }
-
-    private fun openWSAndListDatasets(testInfo: TestInfo, remoteRobot: RemoteRobot) {
-        responseDispatcher.injectEndpoint(
-            "${testInfo.displayName}_restfiles",
-            {
-                it?.requestLine?.contains("GET /zosmf/restfiles/ds?dslevel=${datasetName}")
-                    ?: false
-            },
-            { MockResponse().setBody(buildFinalListDatasetJson()) }
-        )
-        responseDispatcher.injectEndpoint(
-            "${testInfo.displayName}_restfiles_listmembers",
-            { it?.requestLine?.contains("GET /zosmf/restfiles/ds/${datasetName}/member") ?: false },
-            {
-                MockResponse().setBody(buildListMembersJson())
-            }
-        )
-        openOrCloseWorkingSetInExplorer(wsName, fixtureStack, remoteRobot)
-    }
-=======
             val rc:String = testAbendFileRcMap[jobName]?.get(1)?:""
             find<ComponentFixture>(editorLoc).findText(jobExecutedConsoleText.format(jobName,jobId))
             find<ComponentFixture>(editorLoc).findText(jobOwnerConsoleText.format(ZOS_USERID.uppercase()))
@@ -444,5 +184,4 @@
                 hotKey(KeyEvent.VK_CONTROL, KeyEvent.VK_SHIFT, KeyEvent.VK_F4)
             }
         }
->>>>>>> 38b6580a
 }