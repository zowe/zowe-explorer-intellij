/*
 * This program and the accompanying materials are made available under the terms of the
 * Eclipse Public License v2.0 which accompanies this distribution, and is available at
 * https://www.eclipse.org/legal/epl-v20.html
 *
 * SPDX-License-Identifier: EPL-2.0
 *
 * Copyright IBA Group 2020
 */

package jes

import auxiliary.*
import auxiliary.closable.ClosableFixtureCollector
import auxiliary.containers.*
import com.intellij.remoterobot.RemoteRobot
import com.intellij.remoterobot.fixtures.ActionButtonFixture
import com.intellij.remoterobot.fixtures.ComponentFixture
import com.intellij.remoterobot.fixtures.HeavyWeightWindowFixture
import com.intellij.remoterobot.fixtures.JTextFieldFixture
import com.intellij.remoterobot.search.locators.Locator
import com.intellij.remoterobot.search.locators.byXpath
import io.kotest.matchers.string.shouldContain
import org.junit.jupiter.api.*
import org.junit.jupiter.api.Assertions.assertFalse
import org.junit.jupiter.api.Assertions.assertTrue
import org.junit.jupiter.api.extension.ExtendWith
<<<<<<< HEAD
import workingset.EMPTY_DATASET_MESSAGE
import workingset.PROJECT_NAME
=======
import testutils.ProcessManager
import workingset.*
import workingset.auxiliary.components.dialogs.AddJesWorkingSetSubDialog
import workingset.auxiliary.components.dialogs.EditJesWorkingSetSubDialog
import workingset.auxiliary.components.dialogs.SettingsDialogUtil
import workingset.auxiliary.components.elements.ButtonElement
import workingset.testutils.*
>>>>>>> 38b6580a
import java.time.Duration

/**
 * Tests creating JES working sets and jobs filters via settings.
 */
@TestMethodOrder(MethodOrderer.OrderAnnotation::class)
@TestInstance(TestInstance.Lifecycle.PER_CLASS)
@ExtendWith(RemoteRobotExtension::class)
class JesWorkingSetViaSettingsTest {
    private var closableFixtureCollector = ClosableFixtureCollector()
    private var fixtureStack = mutableListOf<Locator>()
    private var wantToClose = mutableListOf(
        "Settings Dialog", "Add JES Working Set Dialog", "Edit JES Working Set Dialog"
    )
    private val connectionName = "valid connection"
    private var utilObject = IdeaInteractionClass()
    private var settingsDialog = SettingsDialogUtil()
    private var addJesWorkingSetSubDialog = AddJesWorkingSetSubDialog()
    private var editJesWorkingSetSubDialog = EditJesWorkingSetSubDialog()
    private var okButtonSub = ButtonElement()
    private var canselButtonSub = ButtonElement()

    private val invalidConnectionName = "invalid connection"
    private val newUniqueName = "Unique"
    private val newUniqueName2 = "Unique2"
    private lateinit var processManager: ProcessManager

    /**
     * Opens the project and Explorer, clears test environment.
     */
    @BeforeAll
    fun setUpAll(testInfo: TestInfo, remoteRobot: RemoteRobot) {
        processManager = ProcessManager()
        startMockServer()
        setUpTestEnvironment(fixtureStack, closableFixtureCollector, remoteRobot)
<<<<<<< HEAD
=======
        createValidConnectionWithMock(testInfo, connectionName, fixtureStack, closableFixtureCollector, remoteRobot)
        createConnection(fixtureStack, closableFixtureCollector, invalidConnectionName, false,
            remoteRobot, "https://${mockServer.hostName}:$PORT_10443"
        )
        settingsDialog = SettingsDialogUtil(fixtureStack, remoteRobot)
        addJesWorkingSetSubDialog = AddJesWorkingSetSubDialog(fixtureStack, remoteRobot)
        editJesWorkingSetSubDialog = EditJesWorkingSetSubDialog(fixtureStack, remoteRobot)
        okButtonSub = ButtonElement(subOkButtonLoc, fixtureStack, remoteRobot)
        canselButtonSub = ButtonElement(subCancelButtonLoc, fixtureStack, remoteRobot)
>>>>>>> 38b6580a
    }

    /**
     * Closes the project and clears test environment.
     */
    @AfterAll
    fun tearDownAll() {
        processManager.close()
        mockServer.shutdown()
<<<<<<< HEAD
        clearEnvironment(fixtureStack, closableFixtureCollector, remoteRobot)
        ideFrameImpl(PROJECT_NAME, fixtureStack) {
            close()
        }
=======
>>>>>>> 38b6580a
    }

    /**
     * Closes all unclosed closable fixtures that we want to close.
     */
    @AfterEach
    fun tearDown(remoteRobot: RemoteRobot) {
        responseDispatcher.removeAllEndpoints()
        closableFixtureCollector.closeWantedClosables(wantToClose, remoteRobot)
        utilObject.removeAllJwsWorkingSets(fixtureStack,remoteRobot)
    }

    /**
     * Tests to add new JES working set without connection, checks that correct message is returned.
     */
    @Test
    @Disabled("out of date, we can't create ws without connection")
    fun testAddJesWorkingSetWithoutConnectionViaSettings(remoteRobot: RemoteRobot) = with(remoteRobot) {
        ideFrameImpl(PROJECT_NAME, fixtureStack) {
            explorer {
                settings(closableFixtureCollector, fixtureStack)
            }
            settingsDialog(fixtureStack) {
                configurableEditor {
                    jesWorkingSetsTab.click()
                    addJWS(closableFixtureCollector, fixtureStack)
                }
                addJesWorkingSetDialog(fixtureStack) {
                    addJesWorkingSet("JWS1", "")
                    clickButton("OK")
                    comboBox("Specify connection").click()
                    find<HeavyWeightWindowFixture>(byXpath("//div[@class='HeavyWeightWindow']")).findText("You must provide a connection")
                    assertFalse(button("OK").isEnabled())
                    clickButton("Cancel")
                }
                closableFixtureCollector.closeOnceIfExists(AddJesWorkingSetDialog.name)
                clickButton("Cancel")
            }
            closableFixtureCollector.closeOnceIfExists(settingsDialog.dialogTitle)
        }
    }

    /**
     * Tests to add new empty JES working sets with different names, checks that correct message is returned.
     */
    @Test
<<<<<<< HEAD
    @Order(2)
    fun testAddEmptyJesWorkingSetsWithDifferentNamesViaSettings(testInfo: TestInfo, remoteRobot: RemoteRobot) =
        with(remoteRobot) {
            createValidConnectionWithMock(
                testInfo,
                connectionName,
                fixtureStack,
                closableFixtureCollector,
                remoteRobot
            )
            createJWS("A".repeat(200), true, remoteRobot)
            createJWS("B12#$%^&*", true, remoteRobot)
        }
=======
    fun testAddEmptyJesWorkingSetsWithDifferentNamesViaSettings(testInfo: TestInfo, remoteRobot: RemoteRobot){

        createJwsInSettings(testInfo,B_200,remoteRobot)
        settingsDialog.jesWorkingSetTab.click()
        settingsDialog.callAddWs(fixtureStack,remoteRobot,closableFixtureCollector)
        addJesWorkingSetSubDialog.fillAddJobFilter(connectionName,SPEC_SYMBOLS,filterAllAndZos,fixtureStack,remoteRobot)
        okButtonSub.click()
        settingsDialog.okButton.click()
    }
>>>>>>> 38b6580a

    /**
     * Tests to add new JES working set with one valid jobs filter.
     */
    @Test
<<<<<<< HEAD
    @Order(3)
    fun testAddJesWorkingSetWithOneValidFilterViaSettings(remoteRobot: RemoteRobot) = with(remoteRobot) {
        val jwsName = "JWS1"
        val filter = Triple("*", ZOS_USERID, "")
        ideFrameImpl(PROJECT_NAME, fixtureStack) {
            explorer {
                settings(closableFixtureCollector, fixtureStack)
            }
            settingsDialog(fixtureStack) {
                configurableEditor {
                    jesWorkingSetsTab.click()
                    addJWS(closableFixtureCollector, fixtureStack)
                }
                addJesWorkingSetDialog(fixtureStack) {
                    addJesWorkingSet(jwsName, connectionName, ZOS_USERID.uppercase(), filter)
                    clickButton("OK")
                    Thread.sleep(5000)
                }
                closableFixtureCollector.closeOnceIfExists(AddJesWorkingSetDialog.name)
                clickButton("OK")
            }
            closableFixtureCollector.closeOnceIfExists(SettingsDialog.name)
        }
=======
    fun testAddJesWorkingSetWithOneValidFilterViaSettings(testInfo: TestInfo, remoteRobot: RemoteRobot) {
        createJwsInSettings(testInfo, jwsNameV1, remoteRobot)
        closableFixtureCollector.closeOnceIfExists(AddJesWorkingSetDialog.name)
        settingsDialog.okButton.click()
        closableFixtureCollector.closeOnceIfExists(settingsDialog.dialogTitle)
>>>>>>> 38b6580a
    }

    /**
     * Tests to add new JES working set with already existing name, checks that correct message is returned.
     */
    @Test
    fun testAddJWSWithTheSameNameViaSettings(testInfo: TestInfo, remoteRobot: RemoteRobot)= with(remoteRobot) {
        createJwsInSettings(testInfo, jwsNameV2, remoteRobot)
        createJwsInSettings(testInfo, jwsNameV2, remoteRobot)
        val message = find<HeavyWeightWindowFixture>(messageLoc,Duration.ofSeconds(30)).findAllText()
        (message[0].text + message[1].text).shouldContain(UNIQUE_WORKING_SET_NAME.format(jwsNameV2))
        assertFalse(okButtonSub.isEnabled())
        canselButtonSub.click()
        closableFixtureCollector.closeOnceIfExists(AddJesWorkingSetDialog.name)
        settingsDialog.okButton.click()
    }

    /**
     * Tests to add new JES working set with invalid jobs filters, checks that correct messages are returned.
     */
    @Test
    fun testAddJWSWithInvalidFiltersViaSettings(remoteRobot: RemoteRobot) = with(remoteRobot) {
<<<<<<< HEAD
        val jwsName = "JWS2"
        ideFrameImpl(PROJECT_NAME, fixtureStack) {
            explorer {
                jesExplorer.click()
                settings(closableFixtureCollector, fixtureStack)
=======
        utilObject.callSettingsByAction(fixtureStack,remoteRobot)
        settingsDialog.jesWorkingSetTab.click()
        settingsDialog.callAddWs(fixtureStack,remoteRobot,closableFixtureCollector)
        invalidJobsFiltersMap.forEach {
            addJesWorkingSetSubDialog.fillAddJobFilter(connectionName,jwsNameV3,it.key.first,fixtureStack,remoteRobot)

            if (okButtonSub.isEnabled()) {
                okButtonSub.click()
            } else {
                okButtonSub.moveMouse()
>>>>>>> 38b6580a
            }
            val textToMoveMouse = when (it.key.second) {
                1 -> it.key.first.first
                2 -> it.key.first.second.uppercase()
                else -> it.key.first.third
            }
            find<HeavyWeightWindowFixture>(addJesWorkingSetDialogLoc).findText(textToMoveMouse).moveMouse()
            find<HeavyWeightWindowFixture>(helpLoc,Duration.ofSeconds(30)).findText(it.value)
            assertFalse(okButtonSub.isEnabled())
            findAll<JTextFieldFixture>(dialogRootPaneLoc).last().findAllText(PREFIX_WORD).last().click()

            addJesWorkingSetSubDialog.removeButtonAlt.click()

        }
        canselButtonSub.click()
        closableFixtureCollector.closeOnceIfExists(addJesWorkingSetSubDialog.dialogTitle)
        settingsDialog.cancelButton.click()
        closableFixtureCollector.closeOnceIfExists(settingsDialog.dialogTitle)
    }

    /**
     * Tests to add new JES working set with several valid jobs filters, opens filters in explorer.
     */
    @Test
    fun testAddJWSWithValidFiltersViaSettings(testInfo: TestInfo, remoteRobot: RemoteRobot) = with(remoteRobot) {
<<<<<<< HEAD
        val jwsName = "JWS2"
        responseDispatcher.injectEndpoint(
            "${testInfo.displayName}_restjobs",
            { it?.requestLine?.contains("/zosmf/restjobs/jobs") ?: false },
            { MockResponse().setBody("[]").setResponseCode(200) }
        )
        ideFrameImpl(PROJECT_NAME, fixtureStack) {
            explorer {
                jesExplorer.click()
                settings(closableFixtureCollector, fixtureStack)
            }
            settingsDialog(fixtureStack) {
                configurableEditor {
                    jesWorkingSetsTab.click()
                    addJWS(closableFixtureCollector, fixtureStack)
                }
                addJesWorkingSetDialog(fixtureStack) {
                    addJesWorkingSet(jwsName, connectionName, ZOS_USERID, validJobsFilters)
                    clickButton("OK")
                    Thread.sleep(5000)
                }
                closableFixtureCollector.closeOnceIfExists(AddJesWorkingSetDialog.name)
                clickButton("OK")
            }
            closableFixtureCollector.closeOnceIfExists(SettingsDialog.name)
        }
        openOrCloseJesWorkingSetInExplorer(jwsName, fixtureStack, remoteRobot)
        validJobsFilters.forEach {
            openJobFilterInExplorer(it, "", fixtureStack, remoteRobot)
            closeFilterInExplorer(it, fixtureStack, remoteRobot)
        }
        openOrCloseJesWorkingSetInExplorer(jwsName, fixtureStack, remoteRobot)
=======
        createJwsInSettings(testInfo, jwsNameV4, remoteRobot, validJobsFilters)
        closableFixtureCollector.closeOnceIfExists(addJesWorkingSetSubDialog.dialogTitle)
        settingsDialog.okButton.click()
        closableFixtureCollector.closeOnceIfExists(settingsDialog.dialogTitle)
        openOrCloseJesWorkingSetInExplorer(jwsNameV4, fixtureStack,  remoteRobot)
        validJobsFilters.forEach {
            utilObject.openJobFilterInExplorer(it, "", fixtureStack, remoteRobot)
            closeFilterInExplorer(it, fixtureStack, remoteRobot)
        }
        openOrCloseJesWorkingSetInExplorer(jwsNameV4, fixtureStack, remoteRobot)
>>>>>>> 38b6580a
    }

    /**
     * Tests to add new JES working set with invalid connection, checks that correct message is returned.
     */
    @Test
    fun testAddJWSWithInvalidConnectionViaSettings(testInfo: TestInfo, remoteRobot: RemoteRobot) = with(remoteRobot) {
        injectInvalidUrlPortInfo(testInfo,PORT_10443)
        injectEmptyJobList(testInfo)
        utilObject.callSettingsByAction(fixtureStack,remoteRobot)
        settingsDialog.jesWorkingSetTab.click()
        settingsDialog.callAddWs(fixtureStack,remoteRobot,closableFixtureCollector)
        addJesWorkingSetSubDialog.fillAddJobFilter(invalidConnectionName,jwsNameV5, filterAllAndZos,fixtureStack,remoteRobot)
        okButtonSub.click()
        closableFixtureCollector.closeOnceIfExists(addJesWorkingSetSubDialog.dialogTitle)
        settingsDialog.okButton.click()

<<<<<<< HEAD
        createConnection(
            fixtureStack,
            closableFixtureCollector,
            "invalid_connection",
            false,
            remoteRobot,
            "https://${mockServer.hostName}:$testPort"
        )
        val jwsName = "JWS3"
        ideFrameImpl(PROJECT_NAME, fixtureStack) {
            explorer {
                settings(closableFixtureCollector, fixtureStack)
            }
            settingsDialog(fixtureStack) {
                configurableEditor {
                    jesWorkingSetsTab.click()
                    addJWS(closableFixtureCollector, fixtureStack)
                }
                addJesWorkingSetDialog(fixtureStack) {
                    addJesWorkingSet(jwsName, "invalid_connection", ZOS_USERID, Triple("*", ZOS_USERID, ""))
                    clickButton("OK")
                    Thread.sleep(5000)
                }
                closableFixtureCollector.closeOnceIfExists(AddJesWorkingSetDialog.name)
                clickButton("OK")
            }
            closableFixtureCollector.closeOnceIfExists(SettingsDialog.name)
        }
        openOrCloseJesWorkingSetInExplorer(jwsName, fixtureStack, remoteRobot)
        findAll<ComponentFixture>(byXpath("//div[@class='MyComponent'][.//div[@accessiblename='Invalid URL port: \"104431\"' and @class='JEditorPane']]")).forEach {
=======
        openOrCloseJesWorkingSetInExplorer(jwsNameV5, fixtureStack, remoteRobot)
        findAll<ComponentFixture>(invalidPortInTreesLoc).forEach {
>>>>>>> 38b6580a
            it.click()
            findAll<ActionButtonFixture>(errorCloseIconLoc).first().click()
        }
<<<<<<< HEAD
        openOrCloseJesWorkingSetInExplorer(jwsName, fixtureStack, remoteRobot)
=======
        openOrCloseJesWorkingSetInExplorer(jwsNameV5, fixtureStack, remoteRobot)
>>>>>>> 38b6580a
    }

    /**
     * Tests to add new JES working set with the same jobs filters, checks that correct message is returned.
     */
    @Test
<<<<<<< HEAD
    @Order(8)
    fun testAddJWSWithTheSameFiltersViaSettings(remoteRobot: RemoteRobot) = with(remoteRobot) {
        val jwsName = "JWS4"
        ideFrameImpl(PROJECT_NAME, fixtureStack) {
            explorer {
                settings(closableFixtureCollector, fixtureStack)
            }
            settingsDialog(fixtureStack) {
                configurableEditor {
                    jesWorkingSetsTab.click()
                    addJWS(closableFixtureCollector, fixtureStack)
                }
                addJesWorkingSetDialog(fixtureStack) {
                    addJesWorkingSet(jwsName, connectionName, ZOS_USERID, Triple("*", ZOS_USERID.lowercase(), ""))
                    addJesWorkingSet(jwsName, connectionName, ZOS_USERID, Triple("*", ZOS_USERID.lowercase(), ""))
                    clickButton("OK")
                    find<HeavyWeightWindowFixture>(
                        byXpath("//div[@class='HeavyWeightWindow']"),
                        Duration.ofSeconds(30)
                    ).findText(IDENTICAL_FILTERS_MESSAGE)
                    assertFalse(button("OK").isEnabled())
                    clickButton("Cancel")
                }
                closableFixtureCollector.closeOnceIfExists(AddJesWorkingSetDialog.name)
                clickButton("Cancel")
            }
            closableFixtureCollector.closeOnceIfExists(SettingsDialog.name)
        }
=======
    fun testAddJWSWithTheSameFiltersViaSettings(testInfo: TestInfo, remoteRobot: RemoteRobot) = with(remoteRobot) {
        utilObject.callSettingsByAction(fixtureStack,remoteRobot)
        createJwsInSettings(testInfo, jwsNameV6, remoteRobot, listOf(filterAllAndZos, filterAllAndZos))
        find<HeavyWeightWindowFixture>(messageLoc,Duration.ofSeconds(30)).findText(IDENTICAL_FILTERS_MESSAGE)
        assertFalse(okButtonSub.isEnabled())
        canselButtonSub.click()
        closableFixtureCollector.closeOnceIfExists(AddJesWorkingSetDialog.name)
        closableFixtureCollector.closeOnceIfExists(addJesWorkingSetSubDialog.dialogTitle)
        closableFixtureCollector.closeOnceIfExists(settingsDialog.dialogTitle)
>>>>>>> 38b6580a
    }

    /**
     * Tests to edit JES working set by adding one job filter, checks that jws is refreshed, opens new filter.
     */
    @Test
    fun testEditJWSAddOneFilterViaSettings(testInfo: TestInfo, remoteRobot: RemoteRobot) = with(remoteRobot) {
<<<<<<< HEAD
        val jwsName = "JWS1"
        val newFilter = Triple("TEST1", ZOS_USERID, "")
        responseDispatcher.injectEndpoint(
            "${testInfo.displayName}_restjobs",
            { it?.requestLine?.contains("/zosmf/restjobs/jobs") ?: false },
            { MockResponse().setBody("[]") }
        )
        openOrCloseJesWorkingSetInExplorer(jwsName, fixtureStack, remoteRobot)
        closeFilterInExplorer(Triple("*", ZOS_USERID, ""), fixtureStack, remoteRobot)
        ideFrameImpl(PROJECT_NAME, fixtureStack) {
            explorer {
                settings(closableFixtureCollector, fixtureStack)
            }
            settingsDialog(fixtureStack) {
                configurableEditor {
                    jesWorkingSetsTab.click()
                    editWorkingSet(jwsName, closableFixtureCollector, fixtureStack)
                }
                editJesWorkingSetDialog(fixtureStack) {
                    addFilter(ZOS_USERID, newFilter)
                    clickButton("OK")
                    Thread.sleep(5000)
                }
                closableFixtureCollector.closeOnceIfExists(EditJesWorkingSetDialog.name)
                clickButton("OK")
            }
            closableFixtureCollector.closeOnceIfExists(SettingsDialog.name)
        }
        openJobFilterInExplorer(newFilter, "", fixtureStack, remoteRobot)
        openOrCloseJesWorkingSetInExplorer(jwsName, fixtureStack, remoteRobot)
=======
        createJwsInSettings(testInfo, jwsNameV7, remoteRobot)
        settingsDialog.okButton.click()
        openOrCloseJesWorkingSetInExplorer(jwsNameV7, fixtureStack, remoteRobot)
        utilObject.callSettingsByAction(fixtureStack,remoteRobot)
        settingsDialog.jesWorkingSetTab.click()
        settingsDialog.selectWs(jwsNameV7, fixtureStack, remoteRobot)
        settingsDialog.editWsButton.click()
        editJesWorkingSetSubDialog.setJobFilter(filterAllAndZosAlt, remoteRobot)
        okButtonSub.click()
        closableFixtureCollector.closeOnceIfExists(EditJesWorkingSetDialog.name)
        settingsDialog.okButton.click()
        closableFixtureCollector.closeOnceIfExists(settingsDialog.dialogTitle)
        utilObject.openJesExplorerTab(fixtureStack, remoteRobot)
        utilObject.refreshWorkSpace(jwsNameV7, fixtureStack,remoteRobot)
        utilObject.decompressWsIfCompressed(jwsNameV7, convertJobFilterToString(filterAllAndZosAlt), fixtureStack, remoteRobot)
        utilObject.openJobFilterInExplorer(filterAllAndZosAlt, "", fixtureStack, remoteRobot)
        openOrCloseJesWorkingSetInExplorer(jwsNameV7, fixtureStack, remoteRobot)
>>>>>>> 38b6580a
    }

    /**
     * Tests to edit JES working set by deleting several filters, checks that jws is refreshed and filters were deleted.
     */
    @Test
<<<<<<< HEAD
    @Order(10)
    fun testEditJWSDeleteFiltersViaSettings(remoteRobot: RemoteRobot) = with(remoteRobot) {
        val jwsName = "JWS2"
        val filtersToBeDeleted =
            listOf(Triple("*", ZOS_USERID, ""), Triple("TEST**", ZOS_USERID, ""), Triple("TEST***", ZOS_USERID, ""))
        openOrCloseJesWorkingSetInExplorer(jwsName, fixtureStack, remoteRobot)
        ideFrameImpl(PROJECT_NAME, fixtureStack) {
            explorer {
                settings(closableFixtureCollector, fixtureStack)
            }
            settingsDialog(fixtureStack) {
                configurableEditor {
                    jesWorkingSetsTab.click()
                    editJesWorkingSet(jwsName, closableFixtureCollector, fixtureStack)
                }
                editJesWorkingSetDialog(fixtureStack) {
                    deleteFilters(filtersToBeDeleted)
                    clickButton("OK")
                    Thread.sleep(5000)
                }
                closableFixtureCollector.closeOnceIfExists(EditJesWorkingSetDialog.name)
                clickButton("OK")
            }
            closableFixtureCollector.closeOnceIfExists(SettingsDialog.name)
        }
        filtersToBeDeleted.forEach { checkFilterWasDeletedJWSRefreshed(it, fixtureStack, remoteRobot) }
        openOrCloseJesWorkingSetInExplorer(jwsName, fixtureStack, remoteRobot)
=======
    fun testEditJWSDeleteFiltersViaSettings(testInfo: TestInfo, remoteRobot: RemoteRobot) = with(remoteRobot) {
        createJwsInSettings(testInfo, jwsNameV8, remoteRobot, validJobsFilters)
        val filterForRemove = validJobsFilters.slice(1..3)
        settingsDialog.okButton.click()
        utilObject.callSettingsByAction(fixtureStack,remoteRobot)
        settingsDialog.jesWorkingSetTab.click()
        settingsDialog.selectWs(jwsNameV8, fixtureStack, remoteRobot)
        settingsDialog.editWsButton.click()
        editJesWorkingSetSubDialog.deleteFilters(filterForRemove, fixtureStack, remoteRobot)
        okButtonSub.click()
        closableFixtureCollector.closeOnceIfExists(EditJesWorkingSetDialog.name)
        settingsDialog.okButton.click()
        closableFixtureCollector.closeOnceIfExists(settingsDialog.dialogTitle)
        utilObject.openJesExplorerTab(fixtureStack, remoteRobot)
        utilObject.refreshWorkSpace(jwsNameV8, fixtureStack,remoteRobot)
        filterForRemove.forEach { checkFilterWasDeletedJWSRefreshed(it, fixtureStack, remoteRobot) }
        openOrCloseJesWorkingSetInExplorer(jwsNameV8, fixtureStack, remoteRobot)
>>>>>>> 38b6580a
    }

    /**
     * Tests to edit JES working set by deleting all filters, checks that jws is refreshed and filters were deleted.
     */
    @Test
<<<<<<< HEAD
    @Order(11)
    fun testEditJWSDeleteAllFiltersViaSettings(remoteRobot: RemoteRobot) = with(remoteRobot) {
        val jwsName = "JWS2"
        val filtersToBeDeleted = listOf(
            Triple("TEST1", ZOS_USERID, ""),
            Triple("", "", "JOB01234"),
            Triple("TEST*", ZOS_USERID, ""),
            Triple("TEST1", "$ZOS_USERID*", ""),
            Triple("TEST1", "$ZOS_USERID**", ""),
            Triple("TEST1", "$ZOS_USERID***", ""),
            Triple("TEST***", "$ZOS_USERID***", "")
        )
        openOrCloseJesWorkingSetInExplorer(jwsName, fixtureStack, remoteRobot)
        ideFrameImpl(PROJECT_NAME, fixtureStack) {
            explorer {
                settings(closableFixtureCollector, fixtureStack)
            }
            settingsDialog(fixtureStack) {
                configurableEditor {
                    jesWorkingSetsTab.click()
                    editJesWorkingSet(jwsName, closableFixtureCollector, fixtureStack)
                }
                editJesWorkingSetDialog(fixtureStack) {
                    deleteAllFilters()
                    clickButton("OK")
                    find<HeavyWeightWindowFixture>(byXpath("//div[@class='HeavyWeightWindow']")).findText(
                        EMPTY_DATASET_MESSAGE
                    )
                    clickButton("OK")
                    Thread.sleep(5000)
                }
                closableFixtureCollector.closeOnceIfExists(EditJesWorkingSetDialog.name)
                clickButton("OK")
            }
            closableFixtureCollector.closeOnceIfExists(SettingsDialog.name)
        }
        filtersToBeDeleted.forEach { checkFilterWasDeletedJWSRefreshed(it, fixtureStack, remoteRobot) }
        openOrCloseJesWorkingSetInExplorer(jwsName, fixtureStack, remoteRobot)
=======
    fun testEditJWSDeleteAllFiltersViaSettings(testInfo: TestInfo, remoteRobot: RemoteRobot) = with(remoteRobot) {
        createJwsInSettings(testInfo, jwsNameV9, remoteRobot, validJobsFilters)
        settingsDialog.okButton.click()
        utilObject.callSettingsByAction(fixtureStack,remoteRobot)
        settingsDialog.jesWorkingSetTab.click()
        settingsDialog.selectWs(jwsNameV9, fixtureStack, remoteRobot)
        settingsDialog.editWsButton.click()
        editJesWorkingSetSubDialog.deleteAllFilters(remoteRobot)
        okButtonSub.click()
        okButtonSub.click()
        settingsDialog.okButton.click()
        utilObject.openJesExplorerTab(fixtureStack,remoteRobot)
        utilObject.refreshWorkSpace(jwsNameV9, fixtureStack,remoteRobot)
        validJobsFilters.forEach { checkFilterWasDeletedJWSRefreshed(it, fixtureStack, remoteRobot) }
        openOrCloseJesWorkingSetInExplorer(jwsNameV9, fixtureStack, remoteRobot)
>>>>>>> 38b6580a
    }

    /**
     * Tests to edit JES working set by changing connection to invalid, checks that correct message is returned.
     */
    @Test
<<<<<<< HEAD
    @Order(12)
    fun testEditJWSChangeConnectionToInvalidViaSettings(remoteRobot: RemoteRobot) = with(remoteRobot) {
        val jwsName = "JWS1"
        openOrCloseJesWorkingSetInExplorer(jwsName, fixtureStack, remoteRobot)
        ideFrameImpl(PROJECT_NAME, fixtureStack) {
            explorer {
                settings(closableFixtureCollector, fixtureStack)
            }
            settingsDialog(fixtureStack) {
                configurableEditor {
                    jesWorkingSetsTab.click()
                    editJesWorkingSet(jwsName, closableFixtureCollector, fixtureStack)
                }
                editJesWorkingSetDialog(fixtureStack) {
                    changeConnection("invalid_connection")
                    clickButton("OK")
                    Thread.sleep(5000)
                }
                closableFixtureCollector.closeOnceIfExists(EditJesWorkingSetDialog.name)
                clickButton("OK")
            }
            closableFixtureCollector.closeOnceIfExists(SettingsDialog.name)
        }
        findAll<ComponentFixture>(byXpath("//div[@class='MyComponent'][.//div[@accessiblename='Invalid URL port: \"104431\"' and @class='JEditorPane']]")).forEach {
=======
    fun testEditJWSChangeConnectionToInvalidViaSettings(testInfo: TestInfo,remoteRobot: RemoteRobot) = with(remoteRobot) {
        createJwsInSettings(testInfo, jwsNameV10, remoteRobot, filterAllAndZos)
        settingsDialog.selectWs(jwsNameV10, fixtureStack, remoteRobot)
        settingsDialog.editWsButton.click()
        editJesWorkingSetSubDialog.setConnectionName(invalidConnectionName, fixtureStack, remoteRobot)
        okButtonSub.click()
        settingsDialog.okButton.click()
        utilObject.openJesExplorerTab(fixtureStack,remoteRobot)
        utilObject.decompressWsIfCompressed(jwsNameV10,
            convertJobFilterToString(filterAllAndZos),fixtureStack, remoteRobot)
        utilObject.compressAndDecompressTree(convertJobFilterToString(filterAllAndZos),fixtureStack, remoteRobot)

        findAll<ComponentFixture>(invalidPortInTreesLoc).forEach {
>>>>>>> 38b6580a
            it.click()
            findAll<ActionButtonFixture>(errorCloseIconLoc).first().click()
        }
<<<<<<< HEAD
        openJobFilterInExplorer(
            Triple("*", ZOS_USERID, ""),
            "Invalid URL port: \"104431\"",
            fixtureStack,
            remoteRobot
        )
=======
>>>>>>> 38b6580a
    }

    /**
     * Tests to edit JES working set by changing connection from invalid to valid, checks that jws is refreshed in explorer and error message disappeared.
     */
    @Test
<<<<<<< HEAD
    @Order(13)
    fun testEditJWSChangeConnectionToNewValidViaSettings(testInfo: TestInfo, remoteRobot: RemoteRobot) =
        with(remoteRobot) {
            val jwsName = "JWS1"
            val newConnectionName = "new $connectionName"
            responseDispatcher.injectEndpoint(
                "${testInfo.displayName}_info",
                { it?.requestLine?.contains("zosmf/info") ?: false },
                { MockResponse().setBody(responseDispatcher.readMockJson("infoResponse") ?: "") }
            )
            responseDispatcher.injectEndpoint(
                "${testInfo.displayName}_resttopology",
                { it?.requestLine?.contains("zosmf/resttopology/systems") ?: false },
                { MockResponse().setBody(responseDispatcher.readMockJson("infoResponse") ?: "") }
            )
            responseDispatcher.injectEndpoint(
                "${testInfo.displayName}_restjobs",
                { it?.requestLine?.contains("/zosmf/restjobs/jobs") ?: false },
                { MockResponse().setBody("[]") }
            )
            createConnection(
                fixtureStack,
                closableFixtureCollector,
                newConnectionName,
                true,
                remoteRobot,
                "https://${mockServer.hostName}:${mockServer.port}"
            )
            ideFrameImpl(PROJECT_NAME, fixtureStack) {
                explorer {
                    settings(closableFixtureCollector, fixtureStack)
                }
                settingsDialog(fixtureStack) {
                    configurableEditor {
                        jesWorkingSetsTab.click()
                        editJesWorkingSet(jwsName, closableFixtureCollector, fixtureStack)
                    }
                    editJesWorkingSetDialog(fixtureStack) {
                        changeConnection(newConnectionName)
                        clickButton("OK")
                        Thread.sleep(5000)
                    }
                    closableFixtureCollector.closeOnceIfExists(EditJesWorkingSetDialog.name)
                    clickButton("OK")
                }
                closableFixtureCollector.closeOnceIfExists(SettingsDialog.name)
            }
            checkItemWasDeletedWSRefreshed("Invalid URL port: \"104431\"", fixtureStack, remoteRobot)
            openOrCloseJesWorkingSetInExplorer(jwsName, fixtureStack, remoteRobot)
=======
    fun testEditJWSChangeConnectionToNewValidViaSettings(testInfo: TestInfo, remoteRobot: RemoteRobot){
            createJwsInSettings(testInfo, jwsNameV12, remoteRobot, filterAllAndZos,invalidConnectionName)
            injectTestInfo(testInfo)
            injectTestInfoRestTopology(testInfo)
            injectEmptyJobList(testInfo)
            settingsDialog.selectWs(jwsNameV12, fixtureStack, remoteRobot)
            settingsDialog.editWsButton.click()
            editJesWorkingSetSubDialog.setConnectionName(connectionName, fixtureStack, remoteRobot)
            okButtonSub.click()
            settingsDialog.okButton.click()
            utilObject.openJesExplorerTab(fixtureStack, remoteRobot)
            utilObject.decompressWsIfCompressed(jwsNameV12,convertJobFilterToString(filterAllAndZos), fixtureStack, remoteRobot)
            checkItemWasDeletedWSRefreshed(invalidPort104431, fixtureStack, remoteRobot)

>>>>>>> 38b6580a
        }

    /**
     * Tests to edit JES working set by renaming it, checks that jws is refreshed in explorer.
     */
    @Test
<<<<<<< HEAD
    @Order(14)
    fun testEditJWSRenameViaSettings(remoteRobot: RemoteRobot) = with(remoteRobot) {
        val newJesWorkingSetName = "new jws name"
        val oldJesWorkingSetName = "JWS1"
        val alreadyExistsJesWorkingSetName = "JWS2"
        openOrCloseJesWorkingSetInExplorer(oldJesWorkingSetName, fixtureStack, remoteRobot)
        ideFrameImpl(PROJECT_NAME, fixtureStack) {
            explorer {
                settings(closableFixtureCollector, fixtureStack)
            }
            settingsDialog(fixtureStack) {
                configurableEditor {
                    jesWorkingSetsTab.click()
                    editJesWorkingSet(oldJesWorkingSetName, closableFixtureCollector, fixtureStack)
                }
                editJesWorkingSetDialog(fixtureStack) {
                    renameJesWorkingSet(alreadyExistsJesWorkingSetName)
                    clickButton("OK")
                    val message = find<HeavyWeightWindowFixture>(
                        byXpath("//div[@class='HeavyWeightWindow']"),
                        Duration.ofSeconds(30)
                    ).findAllText()
                    (message[0].text + message[1].text).shouldContain("You must provide unique working set name. Working Set $alreadyExistsJesWorkingSetName already exists.")
                    renameJesWorkingSet(newJesWorkingSetName)
                    clickButton("OK")
                    Thread.sleep(5000)
                }
                closableFixtureCollector.closeOnceIfExists(EditJesWorkingSetDialog.name)
                clickButton("OK")
            }
            closableFixtureCollector.closeOnceIfExists(SettingsDialog.name)
        }
        checkItemWasDeletedWSRefreshed(oldJesWorkingSetName, fixtureStack, remoteRobot)
        openOrCloseJesWorkingSetInExplorer(newJesWorkingSetName, fixtureStack, remoteRobot)
=======
    fun testEditJWSRenameViaSettings(testInfo: TestInfo, remoteRobot: RemoteRobot) = with(remoteRobot) {
        createJwsInSettings(testInfo, newUniqueName, remoteRobot, filterAllAndZos)
        createJwsInSettings(testInfo, jwsNameV13, remoteRobot, filterAllAndZos)
        settingsDialog.selectWs(newUniqueName, fixtureStack, remoteRobot)
        settingsDialog.editWsButton.click()
        editJesWorkingSetSubDialog.setWsName(jwsNameV13, fixtureStack, remoteRobot)
        okButtonSub.click()
        val message = find<HeavyWeightWindowFixture>(messageLoc,Duration.ofSeconds(30)).findAllText()
        (message[0].text + message[1].text).shouldContain(UNIQUE_WORKING_SET_NAME.format(jwsNameV13))
        editJesWorkingSetSubDialog.setWsName(newUniqueName2, fixtureStack, remoteRobot)
        okButtonSub.click()
        closableFixtureCollector.closeOnceIfExists(EditJesWorkingSetDialog.name)
        settingsDialog.okButton.click()
        closableFixtureCollector.closeOnceIfExists(settingsDialog.dialogTitle)
        checkItemWasDeletedWSRefreshed(newUniqueName, fixtureStack, remoteRobot)
        openOrCloseJesWorkingSetInExplorer(newUniqueName2, fixtureStack, remoteRobot)
>>>>>>> 38b6580a
    }

    /**
     * Tests to delete JES working set, checks that explorer info is refreshed.
     */
    @Test
<<<<<<< HEAD
    @Order(15)
    fun testDeleteJWSViaSettings(remoteRobot: RemoteRobot) = with(remoteRobot) {
        val jwsName = "JWS2"
        ideFrameImpl(PROJECT_NAME, fixtureStack) {
            explorer {
                settings(closableFixtureCollector, fixtureStack)
            }
            settingsDialog(fixtureStack) {
                configurableEditor {
                    jesWorkingSetsTab.click()
                    deleteItem(jwsName)
                }
                clickButton("OK")
            }
            closableFixtureCollector.closeOnceIfExists(SettingsDialog.name)
        }
        checkItemWasDeletedWSRefreshed(jwsName, fixtureStack, remoteRobot)
=======
    fun testDeleteJWSViaSettings(testInfo: TestInfo, remoteRobot: RemoteRobot){
        createJwsInSettings(testInfo, jwsNameV14, remoteRobot, filterAllAndZos)
        settingsDialog.okButton.click()
        utilObject.compressAndDecompressTree(jwsNameV14, fixtureStack, remoteRobot)
        utilObject.callSettingsByAction(fixtureStack,remoteRobot)
        settingsDialog.jesWorkingSetTab.click()
        settingsDialog.selectWs(jwsNameV14, fixtureStack, remoteRobot)
        settingsDialog.removeButton.click()
        settingsDialog.okButton.click()
        checkItemWasDeletedWSRefreshed(jwsNameV14, fixtureStack, remoteRobot)
>>>>>>> 38b6580a
    }

    /**
     * Tests to delete all JES working sets, checks that explorer info is refreshed.
     */
    @Test
<<<<<<< HEAD
    @Order(16)
    fun testDeleteAllJWSViaSettings(remoteRobot: RemoteRobot) = with(remoteRobot) {
        ideFrameImpl(PROJECT_NAME, fixtureStack) {
            explorer {
                settings(closableFixtureCollector, fixtureStack)
            }
            settingsDialog(fixtureStack) {
                configurableEditor {
                    jesWorkingSetsTab.click()
                    deleteAllItems()
                }
                clickButton("OK")
            }
            closableFixtureCollector.closeOnceIfExists(SettingsDialog.name)
            find<ComponentFixture>(viewTree).findText("Nothing to show")
        }
    }

    /**
     * Creates empty JES working set via settings.
     */
    private fun createJWS(jwsName: String, isUniqueName: Boolean, remoteRobot: RemoteRobot) = with(remoteRobot) {
        ideFrameImpl(PROJECT_NAME, fixtureStack) {
            explorer {
                settings(closableFixtureCollector, fixtureStack)
            }
            settingsDialog(fixtureStack) {
                configurableEditor {
                    jesWorkingSetsTab.click()
                    addJWS(closableFixtureCollector, fixtureStack)
                }
                addJesWorkingSetDialog(fixtureStack) {
                    addJesWorkingSet(jwsName, connectionName)
                    clickButton("OK")
                    if (isUniqueName) {
                        Thread.sleep(5000)
                        find<HeavyWeightWindowFixture>(byXpath("//div[@class='HeavyWeightWindow']")).findText(
                            EMPTY_DATASET_MESSAGE
                        )
                        clickButton("OK")
                        Thread.sleep(5000)
                    } else {
                        val message = find<HeavyWeightWindowFixture>(
                            byXpath("//div[@class='HeavyWeightWindow']"),
                            Duration.ofSeconds(30)
                        ).findAllText()
                        (message[0].text + message[1].text).shouldContain("You must provide unique working set name. Working Set $jwsName already exists.")
                        assertFalse(button("OK").isEnabled())
                        clickButton("Cancel")
                    }
                }
                closableFixtureCollector.closeOnceIfExists(AddJesWorkingSetDialog.name)
                clickButton("OK")
            }
            closableFixtureCollector.closeOnceIfExists(SettingsDialog.name)
        }
=======
    fun testDeleteAllJWSViaSettings(testInfo: TestInfo,remoteRobot: RemoteRobot) = with(remoteRobot) {
        createJwsInSettings(testInfo, jwsNameV15, remoteRobot, filterAllAndZos)
        createJwsInSettings(testInfo, jwsNameV16, remoteRobot, filterAllAndZos)
        createJwsInSettings(testInfo, jwsNameV17, remoteRobot, filterAllAndZos)
        settingsDialog.okButton.click()
        utilObject.openJesExplorerTab(fixtureStack,remoteRobot)
        utilObject.compressAndDecompressTree(jwsNameV15, fixtureStack, remoteRobot)
        utilObject.compressAndDecompressTree(jwsNameV16, fixtureStack, remoteRobot)
        utilObject.compressAndDecompressTree(jwsNameV17, fixtureStack, remoteRobot)
        utilObject.callSettingsByAction(fixtureStack,remoteRobot)
        settingsDialog.jesWorkingSetTab.click()
        settingsDialog.selectWs(jwsNameV15, fixtureStack, remoteRobot)
        utilObject.doSelectAll(fixtureStack,remoteRobot)
        settingsDialog.removeButton.click()
        settingsDialog.okButton.click()
        closableFixtureCollector.closeOnceIfExists(settingsDialog.dialogTitle)
        assertTrue(find<ComponentFixture>(viewTree).hasText(NOTHING_TO_SHOW_MSG))

    }

    private fun createJwsInSettings(testInfo:TestInfo, jwsName: String, remoteRobot:RemoteRobot, filet: Triple<String, String, String> =filterAllAndZos, connection:String=connectionName){
        injectEmptyJobList(testInfo)
        utilObject.callSettingsByAction(fixtureStack,remoteRobot)
        settingsDialog.jesWorkingSetTab.click()
        settingsDialog.callAddWs(fixtureStack,remoteRobot,closableFixtureCollector)
        addJesWorkingSetSubDialog.fillAddJobFilter(connection,jwsName,filet,fixtureStack,remoteRobot)
        okButtonSub.click()
    }

    private fun createJwsInSettings(testInfo:TestInfo, jwsName: String, remoteRobot:RemoteRobot, filet: List<Triple<String, String, String>> ){
        injectEmptyJobList(testInfo)
        utilObject.callSettingsByAction(fixtureStack,remoteRobot)
        settingsDialog.jesWorkingSetTab.click()
        settingsDialog.callAddWs(fixtureStack,remoteRobot,closableFixtureCollector)
        addJesWorkingSetSubDialog.fillAddJobFilter(connectionName,jwsName,filet,fixtureStack,remoteRobot)
        okButtonSub.click()
>>>>>>> 38b6580a
    }
}<|MERGE_RESOLUTION|>--- conflicted
+++ resolved
@@ -25,10 +25,6 @@
 import org.junit.jupiter.api.Assertions.assertFalse
 import org.junit.jupiter.api.Assertions.assertTrue
 import org.junit.jupiter.api.extension.ExtendWith
-<<<<<<< HEAD
-import workingset.EMPTY_DATASET_MESSAGE
-import workingset.PROJECT_NAME
-=======
 import testutils.ProcessManager
 import workingset.*
 import workingset.auxiliary.components.dialogs.AddJesWorkingSetSubDialog
@@ -36,7 +32,6 @@
 import workingset.auxiliary.components.dialogs.SettingsDialogUtil
 import workingset.auxiliary.components.elements.ButtonElement
 import workingset.testutils.*
->>>>>>> 38b6580a
 import java.time.Duration
 
 /**
@@ -72,8 +67,6 @@
         processManager = ProcessManager()
         startMockServer()
         setUpTestEnvironment(fixtureStack, closableFixtureCollector, remoteRobot)
-<<<<<<< HEAD
-=======
         createValidConnectionWithMock(testInfo, connectionName, fixtureStack, closableFixtureCollector, remoteRobot)
         createConnection(fixtureStack, closableFixtureCollector, invalidConnectionName, false,
             remoteRobot, "https://${mockServer.hostName}:$PORT_10443"
@@ -83,7 +76,6 @@
         editJesWorkingSetSubDialog = EditJesWorkingSetSubDialog(fixtureStack, remoteRobot)
         okButtonSub = ButtonElement(subOkButtonLoc, fixtureStack, remoteRobot)
         canselButtonSub = ButtonElement(subCancelButtonLoc, fixtureStack, remoteRobot)
->>>>>>> 38b6580a
     }
 
     /**
@@ -93,13 +85,6 @@
     fun tearDownAll() {
         processManager.close()
         mockServer.shutdown()
-<<<<<<< HEAD
-        clearEnvironment(fixtureStack, closableFixtureCollector, remoteRobot)
-        ideFrameImpl(PROJECT_NAME, fixtureStack) {
-            close()
-        }
-=======
->>>>>>> 38b6580a
     }
 
     /**
@@ -146,21 +131,6 @@
      * Tests to add new empty JES working sets with different names, checks that correct message is returned.
      */
     @Test
-<<<<<<< HEAD
-    @Order(2)
-    fun testAddEmptyJesWorkingSetsWithDifferentNamesViaSettings(testInfo: TestInfo, remoteRobot: RemoteRobot) =
-        with(remoteRobot) {
-            createValidConnectionWithMock(
-                testInfo,
-                connectionName,
-                fixtureStack,
-                closableFixtureCollector,
-                remoteRobot
-            )
-            createJWS("A".repeat(200), true, remoteRobot)
-            createJWS("B12#$%^&*", true, remoteRobot)
-        }
-=======
     fun testAddEmptyJesWorkingSetsWithDifferentNamesViaSettings(testInfo: TestInfo, remoteRobot: RemoteRobot){
 
         createJwsInSettings(testInfo,B_200,remoteRobot)
@@ -170,43 +140,16 @@
         okButtonSub.click()
         settingsDialog.okButton.click()
     }
->>>>>>> 38b6580a
 
     /**
      * Tests to add new JES working set with one valid jobs filter.
      */
     @Test
-<<<<<<< HEAD
-    @Order(3)
-    fun testAddJesWorkingSetWithOneValidFilterViaSettings(remoteRobot: RemoteRobot) = with(remoteRobot) {
-        val jwsName = "JWS1"
-        val filter = Triple("*", ZOS_USERID, "")
-        ideFrameImpl(PROJECT_NAME, fixtureStack) {
-            explorer {
-                settings(closableFixtureCollector, fixtureStack)
-            }
-            settingsDialog(fixtureStack) {
-                configurableEditor {
-                    jesWorkingSetsTab.click()
-                    addJWS(closableFixtureCollector, fixtureStack)
-                }
-                addJesWorkingSetDialog(fixtureStack) {
-                    addJesWorkingSet(jwsName, connectionName, ZOS_USERID.uppercase(), filter)
-                    clickButton("OK")
-                    Thread.sleep(5000)
-                }
-                closableFixtureCollector.closeOnceIfExists(AddJesWorkingSetDialog.name)
-                clickButton("OK")
-            }
-            closableFixtureCollector.closeOnceIfExists(SettingsDialog.name)
-        }
-=======
     fun testAddJesWorkingSetWithOneValidFilterViaSettings(testInfo: TestInfo, remoteRobot: RemoteRobot) {
         createJwsInSettings(testInfo, jwsNameV1, remoteRobot)
         closableFixtureCollector.closeOnceIfExists(AddJesWorkingSetDialog.name)
         settingsDialog.okButton.click()
         closableFixtureCollector.closeOnceIfExists(settingsDialog.dialogTitle)
->>>>>>> 38b6580a
     }
 
     /**
@@ -229,13 +172,6 @@
      */
     @Test
     fun testAddJWSWithInvalidFiltersViaSettings(remoteRobot: RemoteRobot) = with(remoteRobot) {
-<<<<<<< HEAD
-        val jwsName = "JWS2"
-        ideFrameImpl(PROJECT_NAME, fixtureStack) {
-            explorer {
-                jesExplorer.click()
-                settings(closableFixtureCollector, fixtureStack)
-=======
         utilObject.callSettingsByAction(fixtureStack,remoteRobot)
         settingsDialog.jesWorkingSetTab.click()
         settingsDialog.callAddWs(fixtureStack,remoteRobot,closableFixtureCollector)
@@ -246,7 +182,6 @@
                 okButtonSub.click()
             } else {
                 okButtonSub.moveMouse()
->>>>>>> 38b6580a
             }
             val textToMoveMouse = when (it.key.second) {
                 1 -> it.key.first.first
@@ -272,40 +207,6 @@
      */
     @Test
     fun testAddJWSWithValidFiltersViaSettings(testInfo: TestInfo, remoteRobot: RemoteRobot) = with(remoteRobot) {
-<<<<<<< HEAD
-        val jwsName = "JWS2"
-        responseDispatcher.injectEndpoint(
-            "${testInfo.displayName}_restjobs",
-            { it?.requestLine?.contains("/zosmf/restjobs/jobs") ?: false },
-            { MockResponse().setBody("[]").setResponseCode(200) }
-        )
-        ideFrameImpl(PROJECT_NAME, fixtureStack) {
-            explorer {
-                jesExplorer.click()
-                settings(closableFixtureCollector, fixtureStack)
-            }
-            settingsDialog(fixtureStack) {
-                configurableEditor {
-                    jesWorkingSetsTab.click()
-                    addJWS(closableFixtureCollector, fixtureStack)
-                }
-                addJesWorkingSetDialog(fixtureStack) {
-                    addJesWorkingSet(jwsName, connectionName, ZOS_USERID, validJobsFilters)
-                    clickButton("OK")
-                    Thread.sleep(5000)
-                }
-                closableFixtureCollector.closeOnceIfExists(AddJesWorkingSetDialog.name)
-                clickButton("OK")
-            }
-            closableFixtureCollector.closeOnceIfExists(SettingsDialog.name)
-        }
-        openOrCloseJesWorkingSetInExplorer(jwsName, fixtureStack, remoteRobot)
-        validJobsFilters.forEach {
-            openJobFilterInExplorer(it, "", fixtureStack, remoteRobot)
-            closeFilterInExplorer(it, fixtureStack, remoteRobot)
-        }
-        openOrCloseJesWorkingSetInExplorer(jwsName, fixtureStack, remoteRobot)
-=======
         createJwsInSettings(testInfo, jwsNameV4, remoteRobot, validJobsFilters)
         closableFixtureCollector.closeOnceIfExists(addJesWorkingSetSubDialog.dialogTitle)
         settingsDialog.okButton.click()
@@ -316,7 +217,6 @@
             closeFilterInExplorer(it, fixtureStack, remoteRobot)
         }
         openOrCloseJesWorkingSetInExplorer(jwsNameV4, fixtureStack, remoteRobot)
->>>>>>> 38b6580a
     }
 
     /**
@@ -334,85 +234,18 @@
         closableFixtureCollector.closeOnceIfExists(addJesWorkingSetSubDialog.dialogTitle)
         settingsDialog.okButton.click()
 
-<<<<<<< HEAD
-        createConnection(
-            fixtureStack,
-            closableFixtureCollector,
-            "invalid_connection",
-            false,
-            remoteRobot,
-            "https://${mockServer.hostName}:$testPort"
-        )
-        val jwsName = "JWS3"
-        ideFrameImpl(PROJECT_NAME, fixtureStack) {
-            explorer {
-                settings(closableFixtureCollector, fixtureStack)
-            }
-            settingsDialog(fixtureStack) {
-                configurableEditor {
-                    jesWorkingSetsTab.click()
-                    addJWS(closableFixtureCollector, fixtureStack)
-                }
-                addJesWorkingSetDialog(fixtureStack) {
-                    addJesWorkingSet(jwsName, "invalid_connection", ZOS_USERID, Triple("*", ZOS_USERID, ""))
-                    clickButton("OK")
-                    Thread.sleep(5000)
-                }
-                closableFixtureCollector.closeOnceIfExists(AddJesWorkingSetDialog.name)
-                clickButton("OK")
-            }
-            closableFixtureCollector.closeOnceIfExists(SettingsDialog.name)
-        }
-        openOrCloseJesWorkingSetInExplorer(jwsName, fixtureStack, remoteRobot)
-        findAll<ComponentFixture>(byXpath("//div[@class='MyComponent'][.//div[@accessiblename='Invalid URL port: \"104431\"' and @class='JEditorPane']]")).forEach {
-=======
         openOrCloseJesWorkingSetInExplorer(jwsNameV5, fixtureStack, remoteRobot)
         findAll<ComponentFixture>(invalidPortInTreesLoc).forEach {
->>>>>>> 38b6580a
             it.click()
             findAll<ActionButtonFixture>(errorCloseIconLoc).first().click()
         }
-<<<<<<< HEAD
-        openOrCloseJesWorkingSetInExplorer(jwsName, fixtureStack, remoteRobot)
-=======
         openOrCloseJesWorkingSetInExplorer(jwsNameV5, fixtureStack, remoteRobot)
->>>>>>> 38b6580a
     }
 
     /**
      * Tests to add new JES working set with the same jobs filters, checks that correct message is returned.
      */
     @Test
-<<<<<<< HEAD
-    @Order(8)
-    fun testAddJWSWithTheSameFiltersViaSettings(remoteRobot: RemoteRobot) = with(remoteRobot) {
-        val jwsName = "JWS4"
-        ideFrameImpl(PROJECT_NAME, fixtureStack) {
-            explorer {
-                settings(closableFixtureCollector, fixtureStack)
-            }
-            settingsDialog(fixtureStack) {
-                configurableEditor {
-                    jesWorkingSetsTab.click()
-                    addJWS(closableFixtureCollector, fixtureStack)
-                }
-                addJesWorkingSetDialog(fixtureStack) {
-                    addJesWorkingSet(jwsName, connectionName, ZOS_USERID, Triple("*", ZOS_USERID.lowercase(), ""))
-                    addJesWorkingSet(jwsName, connectionName, ZOS_USERID, Triple("*", ZOS_USERID.lowercase(), ""))
-                    clickButton("OK")
-                    find<HeavyWeightWindowFixture>(
-                        byXpath("//div[@class='HeavyWeightWindow']"),
-                        Duration.ofSeconds(30)
-                    ).findText(IDENTICAL_FILTERS_MESSAGE)
-                    assertFalse(button("OK").isEnabled())
-                    clickButton("Cancel")
-                }
-                closableFixtureCollector.closeOnceIfExists(AddJesWorkingSetDialog.name)
-                clickButton("Cancel")
-            }
-            closableFixtureCollector.closeOnceIfExists(SettingsDialog.name)
-        }
-=======
     fun testAddJWSWithTheSameFiltersViaSettings(testInfo: TestInfo, remoteRobot: RemoteRobot) = with(remoteRobot) {
         utilObject.callSettingsByAction(fixtureStack,remoteRobot)
         createJwsInSettings(testInfo, jwsNameV6, remoteRobot, listOf(filterAllAndZos, filterAllAndZos))
@@ -422,7 +255,6 @@
         closableFixtureCollector.closeOnceIfExists(AddJesWorkingSetDialog.name)
         closableFixtureCollector.closeOnceIfExists(addJesWorkingSetSubDialog.dialogTitle)
         closableFixtureCollector.closeOnceIfExists(settingsDialog.dialogTitle)
->>>>>>> 38b6580a
     }
 
     /**
@@ -430,38 +262,6 @@
      */
     @Test
     fun testEditJWSAddOneFilterViaSettings(testInfo: TestInfo, remoteRobot: RemoteRobot) = with(remoteRobot) {
-<<<<<<< HEAD
-        val jwsName = "JWS1"
-        val newFilter = Triple("TEST1", ZOS_USERID, "")
-        responseDispatcher.injectEndpoint(
-            "${testInfo.displayName}_restjobs",
-            { it?.requestLine?.contains("/zosmf/restjobs/jobs") ?: false },
-            { MockResponse().setBody("[]") }
-        )
-        openOrCloseJesWorkingSetInExplorer(jwsName, fixtureStack, remoteRobot)
-        closeFilterInExplorer(Triple("*", ZOS_USERID, ""), fixtureStack, remoteRobot)
-        ideFrameImpl(PROJECT_NAME, fixtureStack) {
-            explorer {
-                settings(closableFixtureCollector, fixtureStack)
-            }
-            settingsDialog(fixtureStack) {
-                configurableEditor {
-                    jesWorkingSetsTab.click()
-                    editWorkingSet(jwsName, closableFixtureCollector, fixtureStack)
-                }
-                editJesWorkingSetDialog(fixtureStack) {
-                    addFilter(ZOS_USERID, newFilter)
-                    clickButton("OK")
-                    Thread.sleep(5000)
-                }
-                closableFixtureCollector.closeOnceIfExists(EditJesWorkingSetDialog.name)
-                clickButton("OK")
-            }
-            closableFixtureCollector.closeOnceIfExists(SettingsDialog.name)
-        }
-        openJobFilterInExplorer(newFilter, "", fixtureStack, remoteRobot)
-        openOrCloseJesWorkingSetInExplorer(jwsName, fixtureStack, remoteRobot)
-=======
         createJwsInSettings(testInfo, jwsNameV7, remoteRobot)
         settingsDialog.okButton.click()
         openOrCloseJesWorkingSetInExplorer(jwsNameV7, fixtureStack, remoteRobot)
@@ -479,42 +279,12 @@
         utilObject.decompressWsIfCompressed(jwsNameV7, convertJobFilterToString(filterAllAndZosAlt), fixtureStack, remoteRobot)
         utilObject.openJobFilterInExplorer(filterAllAndZosAlt, "", fixtureStack, remoteRobot)
         openOrCloseJesWorkingSetInExplorer(jwsNameV7, fixtureStack, remoteRobot)
->>>>>>> 38b6580a
     }
 
     /**
      * Tests to edit JES working set by deleting several filters, checks that jws is refreshed and filters were deleted.
      */
     @Test
-<<<<<<< HEAD
-    @Order(10)
-    fun testEditJWSDeleteFiltersViaSettings(remoteRobot: RemoteRobot) = with(remoteRobot) {
-        val jwsName = "JWS2"
-        val filtersToBeDeleted =
-            listOf(Triple("*", ZOS_USERID, ""), Triple("TEST**", ZOS_USERID, ""), Triple("TEST***", ZOS_USERID, ""))
-        openOrCloseJesWorkingSetInExplorer(jwsName, fixtureStack, remoteRobot)
-        ideFrameImpl(PROJECT_NAME, fixtureStack) {
-            explorer {
-                settings(closableFixtureCollector, fixtureStack)
-            }
-            settingsDialog(fixtureStack) {
-                configurableEditor {
-                    jesWorkingSetsTab.click()
-                    editJesWorkingSet(jwsName, closableFixtureCollector, fixtureStack)
-                }
-                editJesWorkingSetDialog(fixtureStack) {
-                    deleteFilters(filtersToBeDeleted)
-                    clickButton("OK")
-                    Thread.sleep(5000)
-                }
-                closableFixtureCollector.closeOnceIfExists(EditJesWorkingSetDialog.name)
-                clickButton("OK")
-            }
-            closableFixtureCollector.closeOnceIfExists(SettingsDialog.name)
-        }
-        filtersToBeDeleted.forEach { checkFilterWasDeletedJWSRefreshed(it, fixtureStack, remoteRobot) }
-        openOrCloseJesWorkingSetInExplorer(jwsName, fixtureStack, remoteRobot)
-=======
     fun testEditJWSDeleteFiltersViaSettings(testInfo: TestInfo, remoteRobot: RemoteRobot) = with(remoteRobot) {
         createJwsInSettings(testInfo, jwsNameV8, remoteRobot, validJobsFilters)
         val filterForRemove = validJobsFilters.slice(1..3)
@@ -532,53 +302,12 @@
         utilObject.refreshWorkSpace(jwsNameV8, fixtureStack,remoteRobot)
         filterForRemove.forEach { checkFilterWasDeletedJWSRefreshed(it, fixtureStack, remoteRobot) }
         openOrCloseJesWorkingSetInExplorer(jwsNameV8, fixtureStack, remoteRobot)
->>>>>>> 38b6580a
     }
 
     /**
      * Tests to edit JES working set by deleting all filters, checks that jws is refreshed and filters were deleted.
      */
     @Test
-<<<<<<< HEAD
-    @Order(11)
-    fun testEditJWSDeleteAllFiltersViaSettings(remoteRobot: RemoteRobot) = with(remoteRobot) {
-        val jwsName = "JWS2"
-        val filtersToBeDeleted = listOf(
-            Triple("TEST1", ZOS_USERID, ""),
-            Triple("", "", "JOB01234"),
-            Triple("TEST*", ZOS_USERID, ""),
-            Triple("TEST1", "$ZOS_USERID*", ""),
-            Triple("TEST1", "$ZOS_USERID**", ""),
-            Triple("TEST1", "$ZOS_USERID***", ""),
-            Triple("TEST***", "$ZOS_USERID***", "")
-        )
-        openOrCloseJesWorkingSetInExplorer(jwsName, fixtureStack, remoteRobot)
-        ideFrameImpl(PROJECT_NAME, fixtureStack) {
-            explorer {
-                settings(closableFixtureCollector, fixtureStack)
-            }
-            settingsDialog(fixtureStack) {
-                configurableEditor {
-                    jesWorkingSetsTab.click()
-                    editJesWorkingSet(jwsName, closableFixtureCollector, fixtureStack)
-                }
-                editJesWorkingSetDialog(fixtureStack) {
-                    deleteAllFilters()
-                    clickButton("OK")
-                    find<HeavyWeightWindowFixture>(byXpath("//div[@class='HeavyWeightWindow']")).findText(
-                        EMPTY_DATASET_MESSAGE
-                    )
-                    clickButton("OK")
-                    Thread.sleep(5000)
-                }
-                closableFixtureCollector.closeOnceIfExists(EditJesWorkingSetDialog.name)
-                clickButton("OK")
-            }
-            closableFixtureCollector.closeOnceIfExists(SettingsDialog.name)
-        }
-        filtersToBeDeleted.forEach { checkFilterWasDeletedJWSRefreshed(it, fixtureStack, remoteRobot) }
-        openOrCloseJesWorkingSetInExplorer(jwsName, fixtureStack, remoteRobot)
-=======
     fun testEditJWSDeleteAllFiltersViaSettings(testInfo: TestInfo, remoteRobot: RemoteRobot) = with(remoteRobot) {
         createJwsInSettings(testInfo, jwsNameV9, remoteRobot, validJobsFilters)
         settingsDialog.okButton.click()
@@ -594,39 +323,12 @@
         utilObject.refreshWorkSpace(jwsNameV9, fixtureStack,remoteRobot)
         validJobsFilters.forEach { checkFilterWasDeletedJWSRefreshed(it, fixtureStack, remoteRobot) }
         openOrCloseJesWorkingSetInExplorer(jwsNameV9, fixtureStack, remoteRobot)
->>>>>>> 38b6580a
     }
 
     /**
      * Tests to edit JES working set by changing connection to invalid, checks that correct message is returned.
      */
     @Test
-<<<<<<< HEAD
-    @Order(12)
-    fun testEditJWSChangeConnectionToInvalidViaSettings(remoteRobot: RemoteRobot) = with(remoteRobot) {
-        val jwsName = "JWS1"
-        openOrCloseJesWorkingSetInExplorer(jwsName, fixtureStack, remoteRobot)
-        ideFrameImpl(PROJECT_NAME, fixtureStack) {
-            explorer {
-                settings(closableFixtureCollector, fixtureStack)
-            }
-            settingsDialog(fixtureStack) {
-                configurableEditor {
-                    jesWorkingSetsTab.click()
-                    editJesWorkingSet(jwsName, closableFixtureCollector, fixtureStack)
-                }
-                editJesWorkingSetDialog(fixtureStack) {
-                    changeConnection("invalid_connection")
-                    clickButton("OK")
-                    Thread.sleep(5000)
-                }
-                closableFixtureCollector.closeOnceIfExists(EditJesWorkingSetDialog.name)
-                clickButton("OK")
-            }
-            closableFixtureCollector.closeOnceIfExists(SettingsDialog.name)
-        }
-        findAll<ComponentFixture>(byXpath("//div[@class='MyComponent'][.//div[@accessiblename='Invalid URL port: \"104431\"' and @class='JEditorPane']]")).forEach {
-=======
     fun testEditJWSChangeConnectionToInvalidViaSettings(testInfo: TestInfo,remoteRobot: RemoteRobot) = with(remoteRobot) {
         createJwsInSettings(testInfo, jwsNameV10, remoteRobot, filterAllAndZos)
         settingsDialog.selectWs(jwsNameV10, fixtureStack, remoteRobot)
@@ -640,76 +342,15 @@
         utilObject.compressAndDecompressTree(convertJobFilterToString(filterAllAndZos),fixtureStack, remoteRobot)
 
         findAll<ComponentFixture>(invalidPortInTreesLoc).forEach {
->>>>>>> 38b6580a
             it.click()
             findAll<ActionButtonFixture>(errorCloseIconLoc).first().click()
         }
-<<<<<<< HEAD
-        openJobFilterInExplorer(
-            Triple("*", ZOS_USERID, ""),
-            "Invalid URL port: \"104431\"",
-            fixtureStack,
-            remoteRobot
-        )
-=======
->>>>>>> 38b6580a
     }
 
     /**
      * Tests to edit JES working set by changing connection from invalid to valid, checks that jws is refreshed in explorer and error message disappeared.
      */
     @Test
-<<<<<<< HEAD
-    @Order(13)
-    fun testEditJWSChangeConnectionToNewValidViaSettings(testInfo: TestInfo, remoteRobot: RemoteRobot) =
-        with(remoteRobot) {
-            val jwsName = "JWS1"
-            val newConnectionName = "new $connectionName"
-            responseDispatcher.injectEndpoint(
-                "${testInfo.displayName}_info",
-                { it?.requestLine?.contains("zosmf/info") ?: false },
-                { MockResponse().setBody(responseDispatcher.readMockJson("infoResponse") ?: "") }
-            )
-            responseDispatcher.injectEndpoint(
-                "${testInfo.displayName}_resttopology",
-                { it?.requestLine?.contains("zosmf/resttopology/systems") ?: false },
-                { MockResponse().setBody(responseDispatcher.readMockJson("infoResponse") ?: "") }
-            )
-            responseDispatcher.injectEndpoint(
-                "${testInfo.displayName}_restjobs",
-                { it?.requestLine?.contains("/zosmf/restjobs/jobs") ?: false },
-                { MockResponse().setBody("[]") }
-            )
-            createConnection(
-                fixtureStack,
-                closableFixtureCollector,
-                newConnectionName,
-                true,
-                remoteRobot,
-                "https://${mockServer.hostName}:${mockServer.port}"
-            )
-            ideFrameImpl(PROJECT_NAME, fixtureStack) {
-                explorer {
-                    settings(closableFixtureCollector, fixtureStack)
-                }
-                settingsDialog(fixtureStack) {
-                    configurableEditor {
-                        jesWorkingSetsTab.click()
-                        editJesWorkingSet(jwsName, closableFixtureCollector, fixtureStack)
-                    }
-                    editJesWorkingSetDialog(fixtureStack) {
-                        changeConnection(newConnectionName)
-                        clickButton("OK")
-                        Thread.sleep(5000)
-                    }
-                    closableFixtureCollector.closeOnceIfExists(EditJesWorkingSetDialog.name)
-                    clickButton("OK")
-                }
-                closableFixtureCollector.closeOnceIfExists(SettingsDialog.name)
-            }
-            checkItemWasDeletedWSRefreshed("Invalid URL port: \"104431\"", fixtureStack, remoteRobot)
-            openOrCloseJesWorkingSetInExplorer(jwsName, fixtureStack, remoteRobot)
-=======
     fun testEditJWSChangeConnectionToNewValidViaSettings(testInfo: TestInfo, remoteRobot: RemoteRobot){
             createJwsInSettings(testInfo, jwsNameV12, remoteRobot, filterAllAndZos,invalidConnectionName)
             injectTestInfo(testInfo)
@@ -724,49 +365,12 @@
             utilObject.decompressWsIfCompressed(jwsNameV12,convertJobFilterToString(filterAllAndZos), fixtureStack, remoteRobot)
             checkItemWasDeletedWSRefreshed(invalidPort104431, fixtureStack, remoteRobot)
 
->>>>>>> 38b6580a
         }
 
     /**
      * Tests to edit JES working set by renaming it, checks that jws is refreshed in explorer.
      */
     @Test
-<<<<<<< HEAD
-    @Order(14)
-    fun testEditJWSRenameViaSettings(remoteRobot: RemoteRobot) = with(remoteRobot) {
-        val newJesWorkingSetName = "new jws name"
-        val oldJesWorkingSetName = "JWS1"
-        val alreadyExistsJesWorkingSetName = "JWS2"
-        openOrCloseJesWorkingSetInExplorer(oldJesWorkingSetName, fixtureStack, remoteRobot)
-        ideFrameImpl(PROJECT_NAME, fixtureStack) {
-            explorer {
-                settings(closableFixtureCollector, fixtureStack)
-            }
-            settingsDialog(fixtureStack) {
-                configurableEditor {
-                    jesWorkingSetsTab.click()
-                    editJesWorkingSet(oldJesWorkingSetName, closableFixtureCollector, fixtureStack)
-                }
-                editJesWorkingSetDialog(fixtureStack) {
-                    renameJesWorkingSet(alreadyExistsJesWorkingSetName)
-                    clickButton("OK")
-                    val message = find<HeavyWeightWindowFixture>(
-                        byXpath("//div[@class='HeavyWeightWindow']"),
-                        Duration.ofSeconds(30)
-                    ).findAllText()
-                    (message[0].text + message[1].text).shouldContain("You must provide unique working set name. Working Set $alreadyExistsJesWorkingSetName already exists.")
-                    renameJesWorkingSet(newJesWorkingSetName)
-                    clickButton("OK")
-                    Thread.sleep(5000)
-                }
-                closableFixtureCollector.closeOnceIfExists(EditJesWorkingSetDialog.name)
-                clickButton("OK")
-            }
-            closableFixtureCollector.closeOnceIfExists(SettingsDialog.name)
-        }
-        checkItemWasDeletedWSRefreshed(oldJesWorkingSetName, fixtureStack, remoteRobot)
-        openOrCloseJesWorkingSetInExplorer(newJesWorkingSetName, fixtureStack, remoteRobot)
-=======
     fun testEditJWSRenameViaSettings(testInfo: TestInfo, remoteRobot: RemoteRobot) = with(remoteRobot) {
         createJwsInSettings(testInfo, newUniqueName, remoteRobot, filterAllAndZos)
         createJwsInSettings(testInfo, jwsNameV13, remoteRobot, filterAllAndZos)
@@ -783,32 +387,12 @@
         closableFixtureCollector.closeOnceIfExists(settingsDialog.dialogTitle)
         checkItemWasDeletedWSRefreshed(newUniqueName, fixtureStack, remoteRobot)
         openOrCloseJesWorkingSetInExplorer(newUniqueName2, fixtureStack, remoteRobot)
->>>>>>> 38b6580a
     }
 
     /**
      * Tests to delete JES working set, checks that explorer info is refreshed.
      */
     @Test
-<<<<<<< HEAD
-    @Order(15)
-    fun testDeleteJWSViaSettings(remoteRobot: RemoteRobot) = with(remoteRobot) {
-        val jwsName = "JWS2"
-        ideFrameImpl(PROJECT_NAME, fixtureStack) {
-            explorer {
-                settings(closableFixtureCollector, fixtureStack)
-            }
-            settingsDialog(fixtureStack) {
-                configurableEditor {
-                    jesWorkingSetsTab.click()
-                    deleteItem(jwsName)
-                }
-                clickButton("OK")
-            }
-            closableFixtureCollector.closeOnceIfExists(SettingsDialog.name)
-        }
-        checkItemWasDeletedWSRefreshed(jwsName, fixtureStack, remoteRobot)
-=======
     fun testDeleteJWSViaSettings(testInfo: TestInfo, remoteRobot: RemoteRobot){
         createJwsInSettings(testInfo, jwsNameV14, remoteRobot, filterAllAndZos)
         settingsDialog.okButton.click()
@@ -819,71 +403,12 @@
         settingsDialog.removeButton.click()
         settingsDialog.okButton.click()
         checkItemWasDeletedWSRefreshed(jwsNameV14, fixtureStack, remoteRobot)
->>>>>>> 38b6580a
     }
 
     /**
      * Tests to delete all JES working sets, checks that explorer info is refreshed.
      */
     @Test
-<<<<<<< HEAD
-    @Order(16)
-    fun testDeleteAllJWSViaSettings(remoteRobot: RemoteRobot) = with(remoteRobot) {
-        ideFrameImpl(PROJECT_NAME, fixtureStack) {
-            explorer {
-                settings(closableFixtureCollector, fixtureStack)
-            }
-            settingsDialog(fixtureStack) {
-                configurableEditor {
-                    jesWorkingSetsTab.click()
-                    deleteAllItems()
-                }
-                clickButton("OK")
-            }
-            closableFixtureCollector.closeOnceIfExists(SettingsDialog.name)
-            find<ComponentFixture>(viewTree).findText("Nothing to show")
-        }
-    }
-
-    /**
-     * Creates empty JES working set via settings.
-     */
-    private fun createJWS(jwsName: String, isUniqueName: Boolean, remoteRobot: RemoteRobot) = with(remoteRobot) {
-        ideFrameImpl(PROJECT_NAME, fixtureStack) {
-            explorer {
-                settings(closableFixtureCollector, fixtureStack)
-            }
-            settingsDialog(fixtureStack) {
-                configurableEditor {
-                    jesWorkingSetsTab.click()
-                    addJWS(closableFixtureCollector, fixtureStack)
-                }
-                addJesWorkingSetDialog(fixtureStack) {
-                    addJesWorkingSet(jwsName, connectionName)
-                    clickButton("OK")
-                    if (isUniqueName) {
-                        Thread.sleep(5000)
-                        find<HeavyWeightWindowFixture>(byXpath("//div[@class='HeavyWeightWindow']")).findText(
-                            EMPTY_DATASET_MESSAGE
-                        )
-                        clickButton("OK")
-                        Thread.sleep(5000)
-                    } else {
-                        val message = find<HeavyWeightWindowFixture>(
-                            byXpath("//div[@class='HeavyWeightWindow']"),
-                            Duration.ofSeconds(30)
-                        ).findAllText()
-                        (message[0].text + message[1].text).shouldContain("You must provide unique working set name. Working Set $jwsName already exists.")
-                        assertFalse(button("OK").isEnabled())
-                        clickButton("Cancel")
-                    }
-                }
-                closableFixtureCollector.closeOnceIfExists(AddJesWorkingSetDialog.name)
-                clickButton("OK")
-            }
-            closableFixtureCollector.closeOnceIfExists(SettingsDialog.name)
-        }
-=======
     fun testDeleteAllJWSViaSettings(testInfo: TestInfo,remoteRobot: RemoteRobot) = with(remoteRobot) {
         createJwsInSettings(testInfo, jwsNameV15, remoteRobot, filterAllAndZos)
         createJwsInSettings(testInfo, jwsNameV16, remoteRobot, filterAllAndZos)
@@ -920,6 +445,5 @@
         settingsDialog.callAddWs(fixtureStack,remoteRobot,closableFixtureCollector)
         addJesWorkingSetSubDialog.fillAddJobFilter(connectionName,jwsName,filet,fixtureStack,remoteRobot)
         okButtonSub.click()
->>>>>>> 38b6580a
     }
 }