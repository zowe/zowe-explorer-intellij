--- conflicted
+++ resolved
@@ -471,8 +471,4 @@
         assertTrue(find<ComponentFixture>(viewTree).findText(NOTHING_TO_SHOW_MSG).text==NOTHING_TO_SHOW_MSG)
     }
 
-<<<<<<< HEAD
-}
-=======
-}
->>>>>>> 28fadc85
+}