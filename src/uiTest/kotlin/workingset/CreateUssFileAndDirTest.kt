/*
 * This program and the accompanying materials are made available under the terms of the
 * Eclipse Public License v2.0 which accompanies this distribution, and is available at
 * https://www.eclipse.org/legal/epl-v20.html
 *
 * SPDX-License-Identifier: EPL-2.0
 *
 * Copyright IBA Group 2020
 */

package workingset

import auxiliary.*
import auxiliary.closable.ClosableFixtureCollector
import com.intellij.remoterobot.RemoteRobot
import com.intellij.remoterobot.fixtures.HeavyWeightWindowFixture
import com.intellij.remoterobot.search.locators.Locator
import com.intellij.remoterobot.stepsProcessing.step
import org.junit.jupiter.api.*
import org.junit.jupiter.api.Assertions.assertTrue
import org.junit.jupiter.api.extension.ExtendWith
import org.junit.jupiter.params.ParameterizedTest
import org.junit.jupiter.params.provider.Arguments
import org.junit.jupiter.params.provider.MethodSource
import org.junit.jupiter.params.provider.ValueSource
import testutils.ProcessManager
import workingset.auxiliary.components.dialogs.CreateDirectoryDialog
import workingset.auxiliary.components.dialogs.CreateFileDialog
import workingset.auxiliary.components.dialogs.CreateMaskSubDialog
import workingset.auxiliary.components.elements.ButtonElement
import workingset.testutils.injectAllocateUssFile
import workingset.testutils.injectErrorFileCreating
import workingset.testutils.injectListAllUssFiles
import java.util.stream.Stream

/**
 * Tests allocating uss file and directory with valid and invalid parameters.
 */
@TestMethodOrder(MethodOrderer.OrderAnnotation::class)
@TestInstance(TestInstance.Lifecycle.PER_CLASS)
@ExtendWith(RemoteRobotExtension::class)
class CreateUssFileAndDirTest :IdeaInteractionClass(){
    private val closableFixtureCollector = ClosableFixtureCollector()
    private val fixtureStack = mutableListOf<Locator>()
    private val mapListUssFiles = mutableMapOf<String, String>()
    override val wsName = "WS1"

    private val errorType = "Cannot allocate file"
    private val fileErrorDetail = "The specified file already exists"
    private val dirErrorDetail = "The specified directory already exists"

    companion object {

        private val fileNameA = "a".repeat(256)
        private val fileNameB = "b".repeat(256)
        private const val invalidFileName = "invalid/name"

        private val incorrectFileName = mapOf(
            Pair(FILE_NAME_LENGTH_MESSAGE, fileNameA),
            Pair(FILE_RESRVED_SYMBOL_MESSAGE, invalidFileName),
        )
        @JvmStatic
        fun valuesProviderIncorrectFileName(): Stream<Arguments> {
            return incorrectFileName.entries.stream().map { entry ->
                Arguments.of(entry.key, entry.value)
            }
        }

        private val incorrectDirName = mapOf(
            Pair(FILE_RESRVED_SYMBOL_MESSAGE, invalidFileName),
            Pair(    FILE_NAME_LENGTH_MESSAGE, fileNameB),
        )

        @JvmStatic
        fun valuesProviderIncorrectDirName(): Stream<Arguments> {
            return incorrectDirName.entries.stream().map { entry ->
                Arguments.of(entry.key, entry.value)
            }
        }
    }


    private val fileList = "{\"name\":\"$USS_FILE_NAME\",\"mode\":\"-rwxr--rw-\",\"size\":20,\"uid\":0,\"user\":\"${ZOS_USERID.uppercase()}\",\"gid\":1,\n" +
            "\"group\":\"OMVSGRP\",\"mtime\":\"2015-11-24T02:12:04\"},"
    private val dirList = "{\"name\":\"$USS_DIR_NAME\",\"mode\":\"drwxr--rw-\",\"size\":888, \"uid\":0, \"user\":\"${ZOS_USERID.uppercase()}\",\"gid\":1,\n" +
            "\"group\":\"OMVSGRP\",\"mtime\":\"2013-05-07T11:23:08\"},"
    private val dirHereList = "{\"name\":\".\", \"mode\":\"drwxrwxrwx\", \"size\":8192, \"uid\":0, \"user\":\"${ZOS_USERID.uppercase()}\", \"gid\":1, \n" +
            "\"group\":\"OMVSGRP\", \"mtime\":\"2015-11-24T02:12:04\"},"
    private val dirParentList = "{\"name\":\"..\", \"mode\":\"drwxr-xr-x\", \"size\":8192, \"uid\":0, \"user\":\"${ZOS_USERID.uppercase()}\", \"gid\":1, \n" +
            "\"group\":\"OMVSGRP\", \"mtime\":\"2015-09-15T02:38:29\"},"
    private val ussFileExistError = "{\"category\":\"1.0\",\"message\":\"The specified file already exists\",\"rc\":\"4.0\",\"reason\":\"19.0\"}"
    private val ussFileSpecSymbolError = "{\"category\":\"1.0\",\"message\":\"The specified directory already exists\",\"rc\":\"4.0\",\"reason\":\"19.0\"}"
    private lateinit var processManager: ProcessManager

    /**
     * Opens the project and Explorer, clears test environment, creates uss mask.
     */
    @BeforeAll
    fun setUpAll(testInfo: TestInfo, remoteRobot: RemoteRobot) = with(remoteRobot) {
        processManager = ProcessManager()
        startMockServer()
<<<<<<< HEAD
        responseDispatcher.injectEndpoint(
            "${testInfo.displayName}_info",
            { it?.requestLine?.contains("zosmf/info") ?: false },
            { MockResponse().setBody(responseDispatcher.readMockJson("infoResponse") ?: "") }
        )
        responseDispatcher.injectEndpoint(
            "${testInfo.displayName}_resttopology",
            { it?.requestLine?.contains("zosmf/resttopology/systems") ?: false },
            { MockResponse().setBody(responseDispatcher.readMockJson("infoResponse") ?: "") }
        )
=======
        responseDispatcher.injectTestInfo(testInfo)
        responseDispatcher.injectTestInfoRestTopology(testInfo)
>>>>>>> 38b6580a
        setUpTestEnvironment(fixtureStack, closableFixtureCollector, remoteRobot)
        createConnection(
            fixtureStack,
            closableFixtureCollector,
            connectionName,
            true,
            remoteRobot,
            "https://${mockServer.hostName}:${mockServer.port}"
        )
<<<<<<< HEAD
        createWsWithoutMask(wsName, connectionName, fixtureStack, closableFixtureCollector, remoteRobot)
        mapListUssFiles["."] = dirHereList
        mapListUssFiles[".."] = dirParentList
        responseDispatcher.injectEndpoint(
            "listAllUssFiles_restfiles",
            { it?.requestLine?.contains("GET /zosmf/restfiles/fs?path") ?: false },
            { MockResponse().setBody(buildResponseListJson(mapListUssFiles, true)) }
        )
        ideFrameImpl(PROJECT_NAME, fixtureStack) {
            createMask(wsName, fixtureStack, closableFixtureCollector)
            createMaskDialog(fixtureStack) {
                createMask(Pair(ussMaskName, "USS"))
                clickButton("OK")
                Thread.sleep(1000)
            }
            explorer {
                fileExplorer.click()
                find<ComponentFixture>(viewTree).findText(wsName).doubleClick()
                Thread.sleep(1000)
            }
        }
=======
        createMaskSubDialog = CreateMaskSubDialog(fixtureStack, remoteRobot)
        createFileDialog = CreateFileDialog(fixtureStack, remoteRobot)
        createDirectoryDialog = CreateDirectoryDialog(fixtureStack, remoteRobot)

        createWsWithoutMask(wsName, connectionName, fixtureStack, closableFixtureCollector, remoteRobot)
        mapListUssFiles["."] = dirHereList
        mapListUssFiles[".."] = dirParentList
//        injectListAllUssFiles(mapListUssFiles)
        callCreateMask(wsName, fixtureStack, remoteRobot)
        createMaskSubDialog.setMask(singleUssMask)
        createMaskSubDialog.clickButtonByName(OK_TEXT)
        compressAndDecompressTree(wsName, fixtureStack, remoteRobot)

        cancelButton = ButtonElement(CANCEL_TEXT, fixtureStack, remoteRobot)
>>>>>>> 38b6580a
    }

    /**
     * Closes the project and clears test environment.
     */
    @AfterAll
    fun tearDownAll(remoteRobot: RemoteRobot) = with(remoteRobot) {
        processManager.close()
        mockServer.shutdown()
<<<<<<< HEAD

        clearEnvironment(fixtureStack, closableFixtureCollector, remoteRobot)
        ideFrameImpl(PROJECT_NAME, fixtureStack) {
            close()
        }
=======
>>>>>>> 38b6580a
    }

    @AfterEach
    fun tearDown(remoteRobot: RemoteRobot) = with(remoteRobot){
        responseDispatcher.removeAllEndpoints()
        refreshWorkSpace(wsName,  fixtureStack, remoteRobot)
    }

    /**
     * Test to create uss file with valid parameters
     */
    @Test
    fun testCreateUssFile(remoteRobot: RemoteRobot) = with(remoteRobot) {
<<<<<<< HEAD
        responseDispatcher.injectEndpoint(
            "allocateUssFile_restfiles",
            { it?.requestLine?.contains("POST /zosmf/restfiles/fs$ussMaskName/$ussFileName") ?: false },
            { MockResponse().setResponseCode(201) }
        )
        responseDispatcher.injectEndpoint(
            "listAllUssFiles_restfiles",
            { it?.requestLine?.contains("GET /zosmf/restfiles/fs?path") ?: false },
            { MockResponse().setBody(buildResponseListJson(mapListUssFiles, true)) }
        )
        ideFrameImpl(PROJECT_NAME, fixtureStack) {
            createUssFile(ussMaskName, ussFileName, UssFileType.File, fixtureStack, remoteRobot)
            mapListUssFiles[ussFileName] = fileList
            explorer {
                fileExplorer.click()
                find<ComponentFixture>(viewTree).findText(wsName).rightClick()
            }
            actionMenuItem(remoteRobot, "Refresh").click()
        }
=======
        injectAllocateUssFile(ussMask, USS_FILE_NAME)
        injectListAllUssFiles(mapListUssFiles)
        createUssFileForMask(ussMask,USS_FILE_NAME, remoteRobot)

        mapListUssFiles[USS_FILE_NAME] = fileList
        refreshWorkSpace(wsName, fixtureStack, remoteRobot)
>>>>>>> 38b6580a
    }

    /**
     * Test to create uss file with too long name and create uss file with invalid name
     */
<<<<<<< HEAD
    @Test
    @Order(2)
    fun testCreateUssFileWithLongName(remoteRobot: RemoteRobot) = with(remoteRobot) {
        responseDispatcher.injectEndpoint(
            "listAllUssFiles_restfiles",
            { it?.requestLine?.contains("GET /zosmf/restfiles/fs?path") ?: false },
            { MockResponse().setBody(buildResponseListJson(mapListUssFiles, true)) }
        )
        ideFrameImpl(PROJECT_NAME, fixtureStack) {
            explorer {
                fileExplorer.click()
                find<ComponentFixture>(viewTree).findText(ussMaskName).rightClick()
            }
            actionMenu(remoteRobot, "New").click()
            actionMenuItem(remoteRobot, UssFileType.File.name).click()
            createUssFileDialog(fixtureStack) {
                createFile("a".repeat(256), "READ_WRITE_EXECUTE", "READ", "READ_WRITE")
                clickButton("OK")
            }
            find<HeavyWeightWindowFixture>(byXpath("//div[@class='HeavyWeightWindow']")).findText(
                FILE_NAME_LENGTH_MESSAGE
            )
            Thread.sleep(1000)
            clickButton("Cancel")
        }
=======
    @ParameterizedTest
    @MethodSource("valuesProviderIncorrectFileName")
    fun testCreateUssFileWithIncorrectFileName(errorText: String, invalidValue: String, remoteRobot: RemoteRobot) = with(remoteRobot) {
        injectListAllUssFiles(mapListUssFiles)
        createUssFileForMask(ussMask,invalidValue, remoteRobot)

        find<HeavyWeightWindowFixture>(messageLoc).findText(errorText)
        createFileDialog.clickButtonByName(CANCEL_TEXT)
>>>>>>> 38b6580a
    }

    /**
     * Test to create uss directory with invalid name and
     * with too long name
     */
<<<<<<< HEAD
    @Test
    @Order(3)
    fun testCreateUssFileWithReservedSymbol(remoteRobot: RemoteRobot) = with(remoteRobot) {
        responseDispatcher.injectEndpoint(
            "listAllUssFiles_restfiles",
            { it?.requestLine?.contains("GET /zosmf/restfiles/fs?path") ?: false },
            { MockResponse().setBody(buildResponseListJson(mapListUssFiles, true)) }
        )
        ideFrameImpl(PROJECT_NAME, fixtureStack) {
            explorer {
                fileExplorer.click()
                find<ComponentFixture>(viewTree).findText(ussMaskName).rightClick()
            }
            actionMenu(remoteRobot, "New").click()
            actionMenuItem(remoteRobot, UssFileType.File.name).click()
            createUssFileDialog(fixtureStack) {
                createFile(invalidFileName, "READ_WRITE_EXECUTE", "READ", "READ_WRITE")
                clickButton("OK")
            }
            find<HeavyWeightWindowFixture>(byXpath("//div[@class='HeavyWeightWindow']")).findText(
                FILE_RESRVED_SYMBOL_MESSAGE
            )
            Thread.sleep(1000)
            clickButton("Cancel")
=======
    @ParameterizedTest
    @MethodSource("valuesProviderIncorrectDirName")
    fun testCreateUssDirWithIncorrectDirName(errorText: String, invalidValue: String, remoteRobot: RemoteRobot) = with(remoteRobot) {
        injectListAllUssFiles(mapListUssFiles)
        step("try create with long dir name"){
            createUssDirForMask(ussMask, invalidValue, remoteRobot)
            find<HeavyWeightWindowFixture>(messageLoc).findText(errorText)
            createDirectoryDialog.clickButtonByName(CANCEL_TEXT)
>>>>>>> 38b6580a
        }
    }

    /**
     * Test to create uss file when file with the same name already exists
     */
    @Test
    fun testCreateUssFileWithExistingFileName(remoteRobot: RemoteRobot) = with(remoteRobot) {
<<<<<<< HEAD
        responseDispatcher.injectEndpoint(
            "listAllUssFiles_restfiles",
            { it?.requestLine?.contains("GET /zosmf/restfiles/fs?path") ?: false },
            { MockResponse().setBody(buildResponseListJson(mapListUssFiles, true)) }
        )
        responseDispatcher.injectEndpoint(
            "CreateFileWhenDirWithTheSameNameExists_restfiles",
            { it?.requestLine?.contains("POST /zosmf/restfiles/fs${ussMaskName}/${ussFileName}") ?: false },
            {
                MockResponse().setResponseCode(500)
                    .setBody("{\"category\":\"1.0\",\"message\":\"The specified file already exists\",\"rc\":\"4.0\",\"reason\":\"19.0\"}")
            }
        )
        ideFrameImpl(PROJECT_NAME, fixtureStack) {
            explorer {
                fileExplorer.click()
                find<ComponentFixture>(viewTree).findText(ussMaskName).rightClick()
            }
            actionMenu(remoteRobot, "New").click()
            actionMenuItem(remoteRobot, UssFileType.File.name).click()
            createUssFileDialog(fixtureStack) {
                createFile(ussFileName, "READ_WRITE_EXECUTE", "READ", "READ_WRITE")
                clickButton("OK")
            }
            clickButton("Cancel")
            checkErrorNotification(fileErrorDetail, errorType, fileErrorDetail, fixtureStack, remoteRobot)
            closeNotificztion(fixtureStack, remoteRobot)
=======
        step("Injection for tests"){
            injectListAllUssFiles(mapListUssFiles)
            injectErrorFileCreating(ussMask, USS_FILE_NAME,500, ussFileExistError)
            injectAllocateUssFile(ussMask, USS_FILE_NAME)
        }
        step("try create file"){
            createUssFileForMask(ussMask, USS_FILE_NAME, remoteRobot)
            cancelButton.click()
>>>>>>> 38b6580a
        }
        assertTrue(isErrorNotificationValid(fileErrorDetail, errorType, fileErrorDetail, fixtureStack, remoteRobot))
        closeNotificztion(fixtureStack, remoteRobot)
    }

    /**
     * Test to create uss directory with valid parameters
     */
    @Test
    fun testCreateUssDir(remoteRobot: RemoteRobot) = with(remoteRobot) {
<<<<<<< HEAD
        responseDispatcher.injectEndpoint(
            "listAllUssFiles_restfiles",
            { it?.requestLine?.contains("GET /zosmf/restfiles/fs?path") ?: false },
            { MockResponse().setBody(buildResponseListJson(mapListUssFiles, true)) }
        )
        responseDispatcher.injectEndpoint(
            "allocateUssDir_restfiles",
            { it?.requestLine?.contains("POST /zosmf/restfiles/fs$ussMaskName/$ussDirName") ?: false },
            { MockResponse().setResponseCode(201) }
        )
        ideFrameImpl(PROJECT_NAME, fixtureStack) {
            createUssFile(ussMaskName, ussDirName, UssFileType.Directory, fixtureStack, remoteRobot)
            mapListUssFiles[ussDirName] = dirList
            explorer {
                fileExplorer.click()
                find<ComponentFixture>(viewTree).findText(wsName).rightClick()
            }
            actionMenuItem(remoteRobot, "Refresh").click()
        }
    }

    /**
     * Test to create uss file when directory with the same name already exists
     */
    @Test
    @Order(6)
    fun testCreateUssFileWithExistingDirName(remoteRobot: RemoteRobot) = with(remoteRobot) {
        responseDispatcher.injectEndpoint(
            "listAllUssFiles_restfiles",
            { it?.requestLine?.contains("GET /zosmf/restfiles/fs?path") ?: false },
            { MockResponse().setBody(buildResponseListJson(mapListUssFiles, true)) }
        )
        responseDispatcher.injectEndpoint(
            "FileAlreadyExists_restfiles",
            { it?.requestLine?.contains("POST /zosmf/restfiles/fs${ussMaskName}/${ussDirName}") ?: false },
            {
                MockResponse().setResponseCode(500)
                    .setBody("{\"category\":\"1.0\",\"message\":\"The specified file already exists\",\"rc\":\"4.0\",\"reason\":\"19.0\"}")
            }
        )
        ideFrameImpl(PROJECT_NAME, fixtureStack) {
            explorer {
                fileExplorer.click()
                find<ComponentFixture>(viewTree).findText(ussMaskName).rightClick()
            }
            actionMenu(remoteRobot, "New").click()
            actionMenuItem(remoteRobot, UssFileType.File.name).click()
            createUssFileDialog(fixtureStack) {
                createFile(ussDirName, "READ_WRITE_EXECUTE", "READ", "READ_WRITE")
                clickButton("OK")
            }
            clickButton("Cancel")
            checkErrorNotification(fileErrorDetail, errorType, fileErrorDetail, fixtureStack, remoteRobot)
            closeNotificztion(fixtureStack, remoteRobot)
        }
    }

    /**
     * Test to create uss directory with too long name
     */
    @Test
    @Order(7)
    fun testCreateUssDirWithLongName(remoteRobot: RemoteRobot) = with(remoteRobot) {
        responseDispatcher.injectEndpoint(
            "listAllUssFiles_restfiles",
            { it?.requestLine?.contains("GET /zosmf/restfiles/fs?path") ?: false },
            { MockResponse().setBody(buildResponseListJson(mapListUssFiles, true)) }
        )
        ideFrameImpl(PROJECT_NAME, fixtureStack) {
            explorer {
                fileExplorer.click()
                find<ComponentFixture>(viewTree).findText(ussMaskName).rightClick()
            }
            actionMenu(remoteRobot, "New").click()
            actionMenuItem(remoteRobot, UssFileType.Directory.name).click()
            createUssFileDialog(fixtureStack) {
                createFile("a".repeat(256), "READ_WRITE_EXECUTE", "READ", "READ_WRITE")
                clickButton("OK")
            }
            find<HeavyWeightWindowFixture>(byXpath("//div[@class='HeavyWeightWindow']")).findText(
                FILE_NAME_LENGTH_MESSAGE
            )
            Thread.sleep(1000)
            clickButton("Cancel")
        }
=======
        injectListAllUssFiles(mapListUssFiles)
        injectAllocateUssFile(ussMask, USS_DIR_NAME)
        createUssDirForMask(ussMask, USS_DIR_NAME, remoteRobot)

        mapListUssFiles[USS_DIR_NAME] = dirList

        refreshWorkSpace(wsName,fixtureStack, remoteRobot)
>>>>>>> 38b6580a
    }

    /**
     * Test to create uss file when directory with the same name already exists
     */
    @Test
<<<<<<< HEAD
    @Order(8)
    fun testCreateUssDirWithReservedSymbol(remoteRobot: RemoteRobot) = with(remoteRobot) {
        responseDispatcher.injectEndpoint(
            "listAllUssFiles_restfiles",
            { it?.requestLine?.contains("GET /zosmf/restfiles/fs?path") ?: false },
            { MockResponse().setBody(buildResponseListJson(mapListUssFiles, true)) }
        )
        ideFrameImpl(PROJECT_NAME, fixtureStack) {
            explorer {
                fileExplorer.click()
                find<ComponentFixture>(viewTree).findText(ussMaskName).rightClick()
            }
            actionMenu(remoteRobot, "New").click()
            actionMenuItem(remoteRobot, UssFileType.Directory.name).click()
            createUssFileDialog(fixtureStack) {
                createFile(invalidFileName, "READ_WRITE_EXECUTE", "READ", "READ_WRITE")
                clickButton("OK")
            }
            find<HeavyWeightWindowFixture>(byXpath("//div[@class='HeavyWeightWindow']")).findText(
                FILE_RESRVED_SYMBOL_MESSAGE
            )
            Thread.sleep(1000)
            clickButton("Cancel")
        }
    }

    /**
     * Test to create uss directory when file with the same name already exists
     */
    @Test
    @Order(9)
    fun testCreateUssDirWithExistingFileName(remoteRobot: RemoteRobot) = with(remoteRobot) {
        responseDispatcher.injectEndpoint(
            "listAllUssFiles_restfiles",
            { it?.requestLine?.contains("GET /zosmf/restfiles/fs?path") ?: false },
            { MockResponse().setBody(buildResponseListJson(mapListUssFiles, true)) }
        )
        responseDispatcher.injectEndpoint(
            "DirAlreadyExists_restfiles",
            { it?.requestLine?.contains("POST /zosmf/restfiles/fs${ussMaskName}/${ussFileName}") ?: false },
            {
                MockResponse().setResponseCode(500)
                    .setBody("{\"category\":\"1.0\",\"message\":\"The specified directory already exists\",\"rc\":\"4.0\",\"reason\":\"19.0\"}")
            }
        )
        ideFrameImpl(PROJECT_NAME, fixtureStack) {
            explorer {
                fileExplorer.click()
                find<ComponentFixture>(viewTree).findText(ussMaskName).rightClick()
            }
            actionMenu(remoteRobot, "New").click()
            actionMenuItem(remoteRobot, UssFileType.Directory.name).click()
            createUssFileDialog(fixtureStack) {
                createFile(ussFileName, "READ_WRITE_EXECUTE", "READ", "READ_WRITE")
                clickButton("OK")
            }
            clickButton("Cancel")
            checkErrorNotification(dirErrorDetail, errorType, dirErrorDetail, fixtureStack, remoteRobot)
            closeNotificztion(fixtureStack, remoteRobot)
=======
    fun testCreateUssFileWithExistingDirName(remoteRobot: RemoteRobot) = with(remoteRobot) {
        injectListAllUssFiles(mapListUssFiles)
        injectErrorFileCreating(ussMask, USS_DIR_NAME,500, ussFileExistError)

        step("try create file"){
            createUssDirForMask(ussMask, USS_DIR_NAME, remoteRobot)
            cancelButton.click()
>>>>>>> 38b6580a
        }
        assertTrue(isErrorNotificationValid(fileErrorDetail, errorType, fileErrorDetail, fixtureStack, remoteRobot))
        closeNotificztion(fixtureStack, remoteRobot)
    }

    /**
     * Test to create uss directory when file with the same name already exists and
     * when directory with the same name already exists
     */
<<<<<<< HEAD
    @Test
    @Order(10)
    fun testCreateUssDirWithExistingDirName(remoteRobot: RemoteRobot) = with(remoteRobot) {
        responseDispatcher.injectEndpoint(
            "listAllUssFiles_restfiles",
            { it?.requestLine?.contains("GET /zosmf/restfiles/fs?path") ?: false },
            { MockResponse().setBody(buildResponseListJson(mapListUssFiles, true)) }
        )
        responseDispatcher.injectEndpoint(
            "DirAlreadyExists_restfiles",
            { it?.requestLine?.contains("POST /zosmf/restfiles/fs${ussMaskName}/${ussDirName}") ?: false },
            {
                MockResponse().setResponseCode(500)
                    .setBody("{\"category\":\"1.0\",\"message\":\"The specified directory already exists\",\"rc\":\"4.0\",\"reason\":\"19.0\"}")
            }
        )
        ideFrameImpl(PROJECT_NAME, fixtureStack) {
            explorer {
                fileExplorer.click()
                find<ComponentFixture>(viewTree).findText(ussMaskName).rightClick()
            }
            actionMenu(remoteRobot, "New").click()
            actionMenuItem(remoteRobot, UssFileType.Directory.name).click()
            createUssFileDialog(fixtureStack) {
                createFile(ussDirName, "READ_WRITE_EXECUTE", "READ", "READ_WRITE")
                clickButton("OK")
            }
            clickButton("Cancel")
            checkErrorNotification(dirErrorDetail, errorType, dirErrorDetail, fixtureStack, remoteRobot)
            closeNotificztion(fixtureStack, remoteRobot)
=======
    @ParameterizedTest
    @ValueSource(strings = [USS_FILE_NAME, USS_DIR_NAME])
    fun testCreateUssDirWithExistingFileName(itemName: String, remoteRobot: RemoteRobot) = with(remoteRobot) {
        injectListAllUssFiles(mapListUssFiles)

        injectErrorFileCreating(ussMask, itemName,500, ussFileSpecSymbolError)
        step("try create directory"){
            createUssDirForMask(ussMask, itemName, remoteRobot)
            cancelButton.click()
>>>>>>> 38b6580a
        }
        assertTrue(isErrorNotificationValid(dirErrorDetail, errorType, dirErrorDetail, fixtureStack, remoteRobot))
        closeNotificztion(fixtureStack, remoteRobot)
    }
}<|MERGE_RESOLUTION|>--- conflicted
+++ resolved
@@ -99,21 +99,8 @@
     fun setUpAll(testInfo: TestInfo, remoteRobot: RemoteRobot) = with(remoteRobot) {
         processManager = ProcessManager()
         startMockServer()
-<<<<<<< HEAD
-        responseDispatcher.injectEndpoint(
-            "${testInfo.displayName}_info",
-            { it?.requestLine?.contains("zosmf/info") ?: false },
-            { MockResponse().setBody(responseDispatcher.readMockJson("infoResponse") ?: "") }
-        )
-        responseDispatcher.injectEndpoint(
-            "${testInfo.displayName}_resttopology",
-            { it?.requestLine?.contains("zosmf/resttopology/systems") ?: false },
-            { MockResponse().setBody(responseDispatcher.readMockJson("infoResponse") ?: "") }
-        )
-=======
         responseDispatcher.injectTestInfo(testInfo)
         responseDispatcher.injectTestInfoRestTopology(testInfo)
->>>>>>> 38b6580a
         setUpTestEnvironment(fixtureStack, closableFixtureCollector, remoteRobot)
         createConnection(
             fixtureStack,
@@ -123,29 +110,6 @@
             remoteRobot,
             "https://${mockServer.hostName}:${mockServer.port}"
         )
-<<<<<<< HEAD
-        createWsWithoutMask(wsName, connectionName, fixtureStack, closableFixtureCollector, remoteRobot)
-        mapListUssFiles["."] = dirHereList
-        mapListUssFiles[".."] = dirParentList
-        responseDispatcher.injectEndpoint(
-            "listAllUssFiles_restfiles",
-            { it?.requestLine?.contains("GET /zosmf/restfiles/fs?path") ?: false },
-            { MockResponse().setBody(buildResponseListJson(mapListUssFiles, true)) }
-        )
-        ideFrameImpl(PROJECT_NAME, fixtureStack) {
-            createMask(wsName, fixtureStack, closableFixtureCollector)
-            createMaskDialog(fixtureStack) {
-                createMask(Pair(ussMaskName, "USS"))
-                clickButton("OK")
-                Thread.sleep(1000)
-            }
-            explorer {
-                fileExplorer.click()
-                find<ComponentFixture>(viewTree).findText(wsName).doubleClick()
-                Thread.sleep(1000)
-            }
-        }
-=======
         createMaskSubDialog = CreateMaskSubDialog(fixtureStack, remoteRobot)
         createFileDialog = CreateFileDialog(fixtureStack, remoteRobot)
         createDirectoryDialog = CreateDirectoryDialog(fixtureStack, remoteRobot)
@@ -160,7 +124,6 @@
         compressAndDecompressTree(wsName, fixtureStack, remoteRobot)
 
         cancelButton = ButtonElement(CANCEL_TEXT, fixtureStack, remoteRobot)
->>>>>>> 38b6580a
     }
 
     /**
@@ -170,14 +133,6 @@
     fun tearDownAll(remoteRobot: RemoteRobot) = with(remoteRobot) {
         processManager.close()
         mockServer.shutdown()
-<<<<<<< HEAD
-
-        clearEnvironment(fixtureStack, closableFixtureCollector, remoteRobot)
-        ideFrameImpl(PROJECT_NAME, fixtureStack) {
-            close()
-        }
-=======
->>>>>>> 38b6580a
     }
 
     @AfterEach
@@ -191,66 +146,17 @@
      */
     @Test
     fun testCreateUssFile(remoteRobot: RemoteRobot) = with(remoteRobot) {
-<<<<<<< HEAD
-        responseDispatcher.injectEndpoint(
-            "allocateUssFile_restfiles",
-            { it?.requestLine?.contains("POST /zosmf/restfiles/fs$ussMaskName/$ussFileName") ?: false },
-            { MockResponse().setResponseCode(201) }
-        )
-        responseDispatcher.injectEndpoint(
-            "listAllUssFiles_restfiles",
-            { it?.requestLine?.contains("GET /zosmf/restfiles/fs?path") ?: false },
-            { MockResponse().setBody(buildResponseListJson(mapListUssFiles, true)) }
-        )
-        ideFrameImpl(PROJECT_NAME, fixtureStack) {
-            createUssFile(ussMaskName, ussFileName, UssFileType.File, fixtureStack, remoteRobot)
-            mapListUssFiles[ussFileName] = fileList
-            explorer {
-                fileExplorer.click()
-                find<ComponentFixture>(viewTree).findText(wsName).rightClick()
-            }
-            actionMenuItem(remoteRobot, "Refresh").click()
-        }
-=======
         injectAllocateUssFile(ussMask, USS_FILE_NAME)
         injectListAllUssFiles(mapListUssFiles)
         createUssFileForMask(ussMask,USS_FILE_NAME, remoteRobot)
 
         mapListUssFiles[USS_FILE_NAME] = fileList
         refreshWorkSpace(wsName, fixtureStack, remoteRobot)
->>>>>>> 38b6580a
     }
 
     /**
      * Test to create uss file with too long name and create uss file with invalid name
      */
-<<<<<<< HEAD
-    @Test
-    @Order(2)
-    fun testCreateUssFileWithLongName(remoteRobot: RemoteRobot) = with(remoteRobot) {
-        responseDispatcher.injectEndpoint(
-            "listAllUssFiles_restfiles",
-            { it?.requestLine?.contains("GET /zosmf/restfiles/fs?path") ?: false },
-            { MockResponse().setBody(buildResponseListJson(mapListUssFiles, true)) }
-        )
-        ideFrameImpl(PROJECT_NAME, fixtureStack) {
-            explorer {
-                fileExplorer.click()
-                find<ComponentFixture>(viewTree).findText(ussMaskName).rightClick()
-            }
-            actionMenu(remoteRobot, "New").click()
-            actionMenuItem(remoteRobot, UssFileType.File.name).click()
-            createUssFileDialog(fixtureStack) {
-                createFile("a".repeat(256), "READ_WRITE_EXECUTE", "READ", "READ_WRITE")
-                clickButton("OK")
-            }
-            find<HeavyWeightWindowFixture>(byXpath("//div[@class='HeavyWeightWindow']")).findText(
-                FILE_NAME_LENGTH_MESSAGE
-            )
-            Thread.sleep(1000)
-            clickButton("Cancel")
-        }
-=======
     @ParameterizedTest
     @MethodSource("valuesProviderIncorrectFileName")
     fun testCreateUssFileWithIncorrectFileName(errorText: String, invalidValue: String, remoteRobot: RemoteRobot) = with(remoteRobot) {
@@ -259,39 +165,12 @@
 
         find<HeavyWeightWindowFixture>(messageLoc).findText(errorText)
         createFileDialog.clickButtonByName(CANCEL_TEXT)
->>>>>>> 38b6580a
     }
 
     /**
      * Test to create uss directory with invalid name and
      * with too long name
      */
-<<<<<<< HEAD
-    @Test
-    @Order(3)
-    fun testCreateUssFileWithReservedSymbol(remoteRobot: RemoteRobot) = with(remoteRobot) {
-        responseDispatcher.injectEndpoint(
-            "listAllUssFiles_restfiles",
-            { it?.requestLine?.contains("GET /zosmf/restfiles/fs?path") ?: false },
-            { MockResponse().setBody(buildResponseListJson(mapListUssFiles, true)) }
-        )
-        ideFrameImpl(PROJECT_NAME, fixtureStack) {
-            explorer {
-                fileExplorer.click()
-                find<ComponentFixture>(viewTree).findText(ussMaskName).rightClick()
-            }
-            actionMenu(remoteRobot, "New").click()
-            actionMenuItem(remoteRobot, UssFileType.File.name).click()
-            createUssFileDialog(fixtureStack) {
-                createFile(invalidFileName, "READ_WRITE_EXECUTE", "READ", "READ_WRITE")
-                clickButton("OK")
-            }
-            find<HeavyWeightWindowFixture>(byXpath("//div[@class='HeavyWeightWindow']")).findText(
-                FILE_RESRVED_SYMBOL_MESSAGE
-            )
-            Thread.sleep(1000)
-            clickButton("Cancel")
-=======
     @ParameterizedTest
     @MethodSource("valuesProviderIncorrectDirName")
     fun testCreateUssDirWithIncorrectDirName(errorText: String, invalidValue: String, remoteRobot: RemoteRobot) = with(remoteRobot) {
@@ -300,7 +179,6 @@
             createUssDirForMask(ussMask, invalidValue, remoteRobot)
             find<HeavyWeightWindowFixture>(messageLoc).findText(errorText)
             createDirectoryDialog.clickButtonByName(CANCEL_TEXT)
->>>>>>> 38b6580a
         }
     }
 
@@ -309,35 +187,6 @@
      */
     @Test
     fun testCreateUssFileWithExistingFileName(remoteRobot: RemoteRobot) = with(remoteRobot) {
-<<<<<<< HEAD
-        responseDispatcher.injectEndpoint(
-            "listAllUssFiles_restfiles",
-            { it?.requestLine?.contains("GET /zosmf/restfiles/fs?path") ?: false },
-            { MockResponse().setBody(buildResponseListJson(mapListUssFiles, true)) }
-        )
-        responseDispatcher.injectEndpoint(
-            "CreateFileWhenDirWithTheSameNameExists_restfiles",
-            { it?.requestLine?.contains("POST /zosmf/restfiles/fs${ussMaskName}/${ussFileName}") ?: false },
-            {
-                MockResponse().setResponseCode(500)
-                    .setBody("{\"category\":\"1.0\",\"message\":\"The specified file already exists\",\"rc\":\"4.0\",\"reason\":\"19.0\"}")
-            }
-        )
-        ideFrameImpl(PROJECT_NAME, fixtureStack) {
-            explorer {
-                fileExplorer.click()
-                find<ComponentFixture>(viewTree).findText(ussMaskName).rightClick()
-            }
-            actionMenu(remoteRobot, "New").click()
-            actionMenuItem(remoteRobot, UssFileType.File.name).click()
-            createUssFileDialog(fixtureStack) {
-                createFile(ussFileName, "READ_WRITE_EXECUTE", "READ", "READ_WRITE")
-                clickButton("OK")
-            }
-            clickButton("Cancel")
-            checkErrorNotification(fileErrorDetail, errorType, fileErrorDetail, fixtureStack, remoteRobot)
-            closeNotificztion(fixtureStack, remoteRobot)
-=======
         step("Injection for tests"){
             injectListAllUssFiles(mapListUssFiles)
             injectErrorFileCreating(ussMask, USS_FILE_NAME,500, ussFileExistError)
@@ -346,7 +195,6 @@
         step("try create file"){
             createUssFileForMask(ussMask, USS_FILE_NAME, remoteRobot)
             cancelButton.click()
->>>>>>> 38b6580a
         }
         assertTrue(isErrorNotificationValid(fileErrorDetail, errorType, fileErrorDetail, fixtureStack, remoteRobot))
         closeNotificztion(fixtureStack, remoteRobot)
@@ -357,93 +205,6 @@
      */
     @Test
     fun testCreateUssDir(remoteRobot: RemoteRobot) = with(remoteRobot) {
-<<<<<<< HEAD
-        responseDispatcher.injectEndpoint(
-            "listAllUssFiles_restfiles",
-            { it?.requestLine?.contains("GET /zosmf/restfiles/fs?path") ?: false },
-            { MockResponse().setBody(buildResponseListJson(mapListUssFiles, true)) }
-        )
-        responseDispatcher.injectEndpoint(
-            "allocateUssDir_restfiles",
-            { it?.requestLine?.contains("POST /zosmf/restfiles/fs$ussMaskName/$ussDirName") ?: false },
-            { MockResponse().setResponseCode(201) }
-        )
-        ideFrameImpl(PROJECT_NAME, fixtureStack) {
-            createUssFile(ussMaskName, ussDirName, UssFileType.Directory, fixtureStack, remoteRobot)
-            mapListUssFiles[ussDirName] = dirList
-            explorer {
-                fileExplorer.click()
-                find<ComponentFixture>(viewTree).findText(wsName).rightClick()
-            }
-            actionMenuItem(remoteRobot, "Refresh").click()
-        }
-    }
-
-    /**
-     * Test to create uss file when directory with the same name already exists
-     */
-    @Test
-    @Order(6)
-    fun testCreateUssFileWithExistingDirName(remoteRobot: RemoteRobot) = with(remoteRobot) {
-        responseDispatcher.injectEndpoint(
-            "listAllUssFiles_restfiles",
-            { it?.requestLine?.contains("GET /zosmf/restfiles/fs?path") ?: false },
-            { MockResponse().setBody(buildResponseListJson(mapListUssFiles, true)) }
-        )
-        responseDispatcher.injectEndpoint(
-            "FileAlreadyExists_restfiles",
-            { it?.requestLine?.contains("POST /zosmf/restfiles/fs${ussMaskName}/${ussDirName}") ?: false },
-            {
-                MockResponse().setResponseCode(500)
-                    .setBody("{\"category\":\"1.0\",\"message\":\"The specified file already exists\",\"rc\":\"4.0\",\"reason\":\"19.0\"}")
-            }
-        )
-        ideFrameImpl(PROJECT_NAME, fixtureStack) {
-            explorer {
-                fileExplorer.click()
-                find<ComponentFixture>(viewTree).findText(ussMaskName).rightClick()
-            }
-            actionMenu(remoteRobot, "New").click()
-            actionMenuItem(remoteRobot, UssFileType.File.name).click()
-            createUssFileDialog(fixtureStack) {
-                createFile(ussDirName, "READ_WRITE_EXECUTE", "READ", "READ_WRITE")
-                clickButton("OK")
-            }
-            clickButton("Cancel")
-            checkErrorNotification(fileErrorDetail, errorType, fileErrorDetail, fixtureStack, remoteRobot)
-            closeNotificztion(fixtureStack, remoteRobot)
-        }
-    }
-
-    /**
-     * Test to create uss directory with too long name
-     */
-    @Test
-    @Order(7)
-    fun testCreateUssDirWithLongName(remoteRobot: RemoteRobot) = with(remoteRobot) {
-        responseDispatcher.injectEndpoint(
-            "listAllUssFiles_restfiles",
-            { it?.requestLine?.contains("GET /zosmf/restfiles/fs?path") ?: false },
-            { MockResponse().setBody(buildResponseListJson(mapListUssFiles, true)) }
-        )
-        ideFrameImpl(PROJECT_NAME, fixtureStack) {
-            explorer {
-                fileExplorer.click()
-                find<ComponentFixture>(viewTree).findText(ussMaskName).rightClick()
-            }
-            actionMenu(remoteRobot, "New").click()
-            actionMenuItem(remoteRobot, UssFileType.Directory.name).click()
-            createUssFileDialog(fixtureStack) {
-                createFile("a".repeat(256), "READ_WRITE_EXECUTE", "READ", "READ_WRITE")
-                clickButton("OK")
-            }
-            find<HeavyWeightWindowFixture>(byXpath("//div[@class='HeavyWeightWindow']")).findText(
-                FILE_NAME_LENGTH_MESSAGE
-            )
-            Thread.sleep(1000)
-            clickButton("Cancel")
-        }
-=======
         injectListAllUssFiles(mapListUssFiles)
         injectAllocateUssFile(ussMask, USS_DIR_NAME)
         createUssDirForMask(ussMask, USS_DIR_NAME, remoteRobot)
@@ -451,74 +212,12 @@
         mapListUssFiles[USS_DIR_NAME] = dirList
 
         refreshWorkSpace(wsName,fixtureStack, remoteRobot)
->>>>>>> 38b6580a
     }
 
     /**
      * Test to create uss file when directory with the same name already exists
      */
     @Test
-<<<<<<< HEAD
-    @Order(8)
-    fun testCreateUssDirWithReservedSymbol(remoteRobot: RemoteRobot) = with(remoteRobot) {
-        responseDispatcher.injectEndpoint(
-            "listAllUssFiles_restfiles",
-            { it?.requestLine?.contains("GET /zosmf/restfiles/fs?path") ?: false },
-            { MockResponse().setBody(buildResponseListJson(mapListUssFiles, true)) }
-        )
-        ideFrameImpl(PROJECT_NAME, fixtureStack) {
-            explorer {
-                fileExplorer.click()
-                find<ComponentFixture>(viewTree).findText(ussMaskName).rightClick()
-            }
-            actionMenu(remoteRobot, "New").click()
-            actionMenuItem(remoteRobot, UssFileType.Directory.name).click()
-            createUssFileDialog(fixtureStack) {
-                createFile(invalidFileName, "READ_WRITE_EXECUTE", "READ", "READ_WRITE")
-                clickButton("OK")
-            }
-            find<HeavyWeightWindowFixture>(byXpath("//div[@class='HeavyWeightWindow']")).findText(
-                FILE_RESRVED_SYMBOL_MESSAGE
-            )
-            Thread.sleep(1000)
-            clickButton("Cancel")
-        }
-    }
-
-    /**
-     * Test to create uss directory when file with the same name already exists
-     */
-    @Test
-    @Order(9)
-    fun testCreateUssDirWithExistingFileName(remoteRobot: RemoteRobot) = with(remoteRobot) {
-        responseDispatcher.injectEndpoint(
-            "listAllUssFiles_restfiles",
-            { it?.requestLine?.contains("GET /zosmf/restfiles/fs?path") ?: false },
-            { MockResponse().setBody(buildResponseListJson(mapListUssFiles, true)) }
-        )
-        responseDispatcher.injectEndpoint(
-            "DirAlreadyExists_restfiles",
-            { it?.requestLine?.contains("POST /zosmf/restfiles/fs${ussMaskName}/${ussFileName}") ?: false },
-            {
-                MockResponse().setResponseCode(500)
-                    .setBody("{\"category\":\"1.0\",\"message\":\"The specified directory already exists\",\"rc\":\"4.0\",\"reason\":\"19.0\"}")
-            }
-        )
-        ideFrameImpl(PROJECT_NAME, fixtureStack) {
-            explorer {
-                fileExplorer.click()
-                find<ComponentFixture>(viewTree).findText(ussMaskName).rightClick()
-            }
-            actionMenu(remoteRobot, "New").click()
-            actionMenuItem(remoteRobot, UssFileType.Directory.name).click()
-            createUssFileDialog(fixtureStack) {
-                createFile(ussFileName, "READ_WRITE_EXECUTE", "READ", "READ_WRITE")
-                clickButton("OK")
-            }
-            clickButton("Cancel")
-            checkErrorNotification(dirErrorDetail, errorType, dirErrorDetail, fixtureStack, remoteRobot)
-            closeNotificztion(fixtureStack, remoteRobot)
-=======
     fun testCreateUssFileWithExistingDirName(remoteRobot: RemoteRobot) = with(remoteRobot) {
         injectListAllUssFiles(mapListUssFiles)
         injectErrorFileCreating(ussMask, USS_DIR_NAME,500, ussFileExistError)
@@ -526,7 +225,6 @@
         step("try create file"){
             createUssDirForMask(ussMask, USS_DIR_NAME, remoteRobot)
             cancelButton.click()
->>>>>>> 38b6580a
         }
         assertTrue(isErrorNotificationValid(fileErrorDetail, errorType, fileErrorDetail, fixtureStack, remoteRobot))
         closeNotificztion(fixtureStack, remoteRobot)
@@ -536,38 +234,6 @@
      * Test to create uss directory when file with the same name already exists and
      * when directory with the same name already exists
      */
-<<<<<<< HEAD
-    @Test
-    @Order(10)
-    fun testCreateUssDirWithExistingDirName(remoteRobot: RemoteRobot) = with(remoteRobot) {
-        responseDispatcher.injectEndpoint(
-            "listAllUssFiles_restfiles",
-            { it?.requestLine?.contains("GET /zosmf/restfiles/fs?path") ?: false },
-            { MockResponse().setBody(buildResponseListJson(mapListUssFiles, true)) }
-        )
-        responseDispatcher.injectEndpoint(
-            "DirAlreadyExists_restfiles",
-            { it?.requestLine?.contains("POST /zosmf/restfiles/fs${ussMaskName}/${ussDirName}") ?: false },
-            {
-                MockResponse().setResponseCode(500)
-                    .setBody("{\"category\":\"1.0\",\"message\":\"The specified directory already exists\",\"rc\":\"4.0\",\"reason\":\"19.0\"}")
-            }
-        )
-        ideFrameImpl(PROJECT_NAME, fixtureStack) {
-            explorer {
-                fileExplorer.click()
-                find<ComponentFixture>(viewTree).findText(ussMaskName).rightClick()
-            }
-            actionMenu(remoteRobot, "New").click()
-            actionMenuItem(remoteRobot, UssFileType.Directory.name).click()
-            createUssFileDialog(fixtureStack) {
-                createFile(ussDirName, "READ_WRITE_EXECUTE", "READ", "READ_WRITE")
-                clickButton("OK")
-            }
-            clickButton("Cancel")
-            checkErrorNotification(dirErrorDetail, errorType, dirErrorDetail, fixtureStack, remoteRobot)
-            closeNotificztion(fixtureStack, remoteRobot)
-=======
     @ParameterizedTest
     @ValueSource(strings = [USS_FILE_NAME, USS_DIR_NAME])
     fun testCreateUssDirWithExistingFileName(itemName: String, remoteRobot: RemoteRobot) = with(remoteRobot) {
@@ -577,7 +243,6 @@
         step("try create directory"){
             createUssDirForMask(ussMask, itemName, remoteRobot)
             cancelButton.click()
->>>>>>> 38b6580a
         }
         assertTrue(isErrorNotificationValid(dirErrorDetail, errorType, dirErrorDetail, fixtureStack, remoteRobot))
         closeNotificztion(fixtureStack, remoteRobot)
