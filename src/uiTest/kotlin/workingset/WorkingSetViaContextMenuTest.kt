--- conflicted
+++ resolved
@@ -42,19 +42,11 @@
     private var closableFixtureCollector = ClosableFixtureCollector()
     private var fixtureStack = mutableListOf<Locator>()
     private var wantToClose = mutableListOf(EDIT_WORKING_SET, CREATE_MASK_DIALOG, ADD_WORKING_SET_DIALOG)
-<<<<<<< HEAD
 
     override val connectionName: String = "valid connection"
     private val wsNameA: String = "A".repeat(200)
     private val newInvalidName: String = "invalid connection"
 
-=======
-
-    override val connectionName: String = "valid connection"
-    private val wsNameA: String = "A".repeat(200)
-    private val newInvalidName: String = "invalid connection"
-
->>>>>>> 28fadc85
     private val newWorkingSetName = "new ws name"
     private val oldWorkingSetName = "old name"
     private val alreadyExistsWorkingSetName = "already exists"
