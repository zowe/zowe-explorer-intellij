/*
 * This program and the accompanying materials are made available under the terms of the
 * Eclipse Public License v2.0 which accompanies this distribution, and is available at
 * https://www.eclipse.org/legal/epl-v20.html
 *
 * SPDX-License-Identifier: EPL-2.0
 *
 * Copyright IBA Group 2020
 */

package workingset

import auxiliary.*
import auxiliary.closable.ClosableFixtureCollector
import auxiliary.containers.*
import com.intellij.remoterobot.RemoteRobot
import com.intellij.remoterobot.fixtures.HeavyWeightWindowFixture
import com.intellij.remoterobot.search.locators.Locator
import com.intellij.remoterobot.search.locators.byXpath
import com.intellij.remoterobot.utils.WaitForConditionTimeoutException
import io.kotest.matchers.string.shouldContain
import org.junit.jupiter.api.*
import org.junit.jupiter.api.Assertions.assertFalse
import org.junit.jupiter.api.extension.ExtendWith
<<<<<<< HEAD
=======
import testutils.ProcessManager
>>>>>>> 38b6580a
import workingset.auxiliary.components.dialogs.*
import workingset.auxiliary.components.elements.ButtonElement
import workingset.testutils.*
import java.time.Duration

/**
 * Tests creating, editing and deleting working sets and masks from context menu.
 */
@TestMethodOrder(MethodOrderer.OrderAnnotation::class)
@TestInstance(TestInstance.Lifecycle.PER_CLASS)
@ExtendWith(RemoteRobotExtension::class)
<<<<<<< HEAD
class WorkingSetViaContextMenuTest : WorkingSetBase()  {
=======
class WorkingSetViaContextMenuTest : IdeaInteractionClass()  {
>>>>>>> 38b6580a
    private var closableFixtureCollector = ClosableFixtureCollector()
    private var fixtureStack = mutableListOf<Locator>()
    private var wantToClose = mutableListOf(EDIT_WORKING_SET, CREATE_MASK_DIALOG, ADD_WORKING_SET_DIALOG)

    override val connectionName: String = "valid connection"
    private val wsNameA: String = "A".repeat(200)
    private val newInvalidName: String = "invalid connection"

    private val newWorkingSetName = "new ws name"
    private val oldWorkingSetName = "old name"
    private val alreadyExistsWorkingSetName = "already exists"
    private val alreadyExistsWorkingSetNameRename = "already exists for rename"
    private val wsForDelete = "ws for delete"
    private val wsForInvalidMask = "ws for invalid mask"
    private val wsWithUssAndDataset = "ws with uss and dataset"
    private val wsWithAlreadyExistsMask = "ws with already exists mask"
    private val wsWithMaskForRename = "ws with mask for rename"
    private val wsWithMaskForDelete = "ws with mask for delete"
<<<<<<< HEAD
    
     /**
=======
    private lateinit var processManager: ProcessManager


    /**
>>>>>>> 38b6580a
     * Opens the project and Explorer, clears test environment.
     */
    @BeforeAll
    fun setUpAll(remoteRobot: RemoteRobot, testInfo:TestInfo) {
<<<<<<< HEAD
=======
        processManager = ProcessManager()
>>>>>>> 38b6580a
        addWorkingSetDialog = AddWorkingSetSubDialog(fixtureStack, remoteRobot)
        startMockServer()
        setUpTestEnvironment(fixtureStack, closableFixtureCollector, remoteRobot)
        createValidConnectionWithMock(testInfo, connectionName, fixtureStack, closableFixtureCollector, remoteRobot)

        editWorkingSetSubDialog = EditWorkingSetSubDialog(fixtureStack=fixtureStack, remoteRobot=remoteRobot)
        createMaskSubDialog = CreateMaskSubDialog(fixtureStack=fixtureStack, remoteRobot=remoteRobot)
        renameDatasetMaskDialog = RenameDatasetMaskDialog(fixtureStack=fixtureStack, remoteRobot=remoteRobot)
        deletionOfUssPathRoot = DeletionOfUssPathRoot(fixtureStack=fixtureStack, remoteRobot=remoteRobot)
        deletionOfDSMask = DeletionOfDSMask(fixtureStack=fixtureStack, remoteRobot=remoteRobot)

        okButton = ButtonElement(OK_TEXT, fixtureStack, remoteRobot)
        cancelButton = ButtonElement(CANCEL_TEXT, fixtureStack, remoteRobot)
        yesButton = ButtonElement(YES_TEXT, fixtureStack, remoteRobot)
<<<<<<< HEAD

=======
>>>>>>> 38b6580a
    }

    /**
     * Closes the project and clears test environment.
     */
    @AfterAll
<<<<<<< HEAD
    fun tearDownAll(remoteRobot: RemoteRobot) {
        mockServer.shutdown()
        clearEnvironment(fixtureStack, closableFixtureCollector, remoteRobot)
        return closeIntelligentProject(fixtureStack, remoteRobot)
=======
    fun tearDownAll() {
        processManager.close()
        mockServer.shutdown()
>>>>>>> 38b6580a
    }

    /**
     * Closes all unclosed closable fixtures that we want to close.
     */
    @AfterEach
    fun tearDown(remoteRobot: RemoteRobot) {
        responseDispatcher.removeAllEndpoints()
        closableFixtureCollector.closeWantedClosables(wantToClose, remoteRobot)
    }

    /**
     * Tests to add new empty working set with very long name, checks that correct message is returned.
     */
    @Test
    @Disabled("https://jira.ibagroup.eu/browse/IJMP-977")
    fun testAddEmptyWorkingSetWithVeryLongNameViaContextMenu(remoteRobot: RemoteRobot) = with(remoteRobot) {
        callCreateWSFromContextMenu(fixtureStack, remoteRobot)
        addWorkingSetDialog.fillAddWorkingSet(connectionName, wsNameA, fixtureStack, remoteRobot)
        clickByText(OK_TEXT, fixtureStack, remoteRobot)
        find<HeavyWeightWindowFixture>(messageLoc).findText(EMPTY_DATASET_MESSAGE)
        clickByText(OK_TEXT, fixtureStack, remoteRobot)
        closableFixtureCollector.closeOnceIfExists(AddWorkingSetDialog.name)

    }

    /**
     * Tests to add new working set with one valid mask.
     */
    @Test
    fun testAddWorkingSetWithOneValidMaskViaContextMenu(remoteRobot: RemoteRobot) {
        callCreateWSFromContextMenu(fixtureStack, remoteRobot)
<<<<<<< HEAD
        addWorkingSetDialog.fillAddWorkingSet(connectionName, WS_NAME_WS_1, singleMask, fixtureStack, remoteRobot)
        clickByText(OK_TEXT, fixtureStack, remoteRobot)
        closableFixtureCollector.closeOnceIfExists(AddWorkingSetDialog.name)
        return deleteWSFromContextMenu(WS_NAME_WS_1, fixtureStack, remoteRobot)
=======
        addWorkingSetDialog.fillAddWorkingSet(connectionName, WS_NAME_1, singleMask, fixtureStack, remoteRobot)
        clickByText(OK_TEXT, fixtureStack, remoteRobot)
        closableFixtureCollector.closeOnceIfExists(AddWorkingSetDialog.name)
        return deleteWSFromContextMenu(WS_NAME_1, fixtureStack, remoteRobot)
>>>>>>> 38b6580a
    }

    /**
     * Tests to add new working set with several valid z/OS masks, opens masks in explorer.
     */
    @Test
    fun testAddWorkingSetWithValidZOSMasksViaContextMenu(testInfo: TestInfo, remoteRobot: RemoteRobot) {
        //todo allocate dataset with 44 length when 'Allocate Dataset Dialog' implemented
        val masks: ArrayList<Pair<String, String>> = ArrayList()
        validZOSMasks.forEach {masks.add(Pair(it, ZOS_MASK))}
        injectListEmptyData(testInfo)
        callCreateWSFromContextMenu(fixtureStack, remoteRobot)
<<<<<<< HEAD
        addWorkingSetDialog.fillAddWorkingSet(connectionName, WS_NAME_WS_2, masks, fixtureStack, remoteRobot)
        clickByText(OK_TEXT, fixtureStack, remoteRobot)
        closableFixtureCollector.closeOnceIfExists(AddWorkingSetDialog.name)
        compressWsIfcDecompressed(WS_NAME_WS_2, validZOSMasks[0],fixtureStack,remoteRobot)
        validZOSMasks.forEach {
            openWSOpenMaskInExplorer(
                WS_NAME_WS_2,
=======
        addWorkingSetDialog.fillAddWorkingSet(connectionName, WS_NAME_2, masks, fixtureStack, remoteRobot)
        clickByText(OK_TEXT, fixtureStack, remoteRobot)
        closableFixtureCollector.closeOnceIfExists(AddWorkingSetDialog.name)
        compressWsIfcDecompressed(WS_NAME_2, validZOSMasks[0],fixtureStack,remoteRobot)
        validZOSMasks.forEach {
            openWSOpenMaskInExplorer(
                WS_NAME_2,
>>>>>>> 38b6580a
                it.uppercase(),
                fixtureStack,
                remoteRobot
            )
        }
<<<<<<< HEAD
        return deleteWSFromContextMenu(WS_NAME_WS_2, fixtureStack, remoteRobot)
=======
        return deleteWSFromContextMenu(WS_NAME_2, fixtureStack, remoteRobot)
>>>>>>> 38b6580a
    }

    /**
     * Tests to add new working set with several valid USS masks, opens masks in explorer.
     */
    @Test
    fun testAddWorkingSetWithValidUSSMasksViaContextMenu(testInfo: TestInfo, remoteRobot: RemoteRobot){
        val masks: ArrayList<Pair<String, String>> = ArrayList()
        validUSSMasks.forEach {
            masks.add(Pair(it, USS_MASK))
        }
        injectListEmptyData(testInfo, false)
        callCreateWSFromContextMenu(fixtureStack, remoteRobot)
<<<<<<< HEAD
        addWorkingSetDialog.fillAddWorkingSet(connectionName, WS_NAME_WS_3, masks, fixtureStack, remoteRobot)
        addWorkingSetDialog.okButton.click()
        closableFixtureCollector.closeOnceIfExists(AddWorkingSetDialog.name)
        compressAndDecompressTree(WS_NAME_WS_3, fixtureStack, remoteRobot)
        validUSSMasks.forEach { openWSOpenMaskInExplorer(WS_NAME_WS_3, it, fixtureStack, remoteRobot) }
        deleteWSFromContextMenu(WS_NAME_WS_3, fixtureStack, remoteRobot)
=======
        addWorkingSetDialog.fillAddWorkingSet(connectionName, WS_NAME_3, masks, fixtureStack, remoteRobot)
        addWorkingSetDialog.okButton.click()
        closableFixtureCollector.closeOnceIfExists(AddWorkingSetDialog.name)
        compressAndDecompressTree(WS_NAME_3, fixtureStack, remoteRobot)
        validUSSMasks.forEach { openWSOpenMaskInExplorer(WS_NAME_3, it, fixtureStack, remoteRobot) }
        deleteWSFromContextMenu(WS_NAME_3, fixtureStack, remoteRobot)
>>>>>>> 38b6580a
        }


    /**
     * Tests to add new working set with invalid masks, checks that correct messages are returned.
     */
    @Test
    fun testAddWorkingSetWithInvalidMasksViaContextMenu(remoteRobot: RemoteRobot) = with(remoteRobot) {
        callCreateWSFromContextMenu(fixtureStack, remoteRobot)
        maskMessageMap.forEach {
            val mask = Pair(it.key, ZOS_MASK)
<<<<<<< HEAD
            addWorkingSetDialog.fillAddWorkingSet(connectionName, WS_NAME_WS_4, mask, fixtureStack, remoteRobot)
=======
            addWorkingSetDialog.fillAddWorkingSet(connectionName, WS_NAME_4, mask, fixtureStack, remoteRobot)
>>>>>>> 38b6580a
            if(addWorkingSetDialog.okButton.isEnabled()){
                addWorkingSetDialog.okButton.click()
            } else {
                hoverToByTextAddWorkingSet(OK_TEXT, fixtureStack, remoteRobot)
<<<<<<< HEAD
            }
            if (it.key.length < 49) {
                hoverToByTextAddWorkingSet(it.key.uppercase(), fixtureStack, remoteRobot)
            } else {
                hoverToByTextAddWorkingSet("${it.key.uppercase().substring(0, 46)}...", fixtureStack, remoteRobot)
            }
=======
            }
            if (it.key.length < 49) {
                hoverToByTextAddWorkingSet(it.key.uppercase(), fixtureStack, remoteRobot)
            } else {
                hoverToByTextAddWorkingSet("${it.key.uppercase().substring(0, 46)}...", fixtureStack, remoteRobot)
            }
>>>>>>> 38b6580a
            Thread.sleep(1000)
            find<HeavyWeightWindowFixture>(helpLoc).findText(it.value)
            assertFalse(addWorkingSetDialog.okButton.isEnabled())
            clickToByTextAddWorkingSet(it.key.uppercase(), fixtureStack,remoteRobot)
            Thread.sleep(3000)
<<<<<<< HEAD
            clickActionButtonByXpath(removeEMaskButtonLoc, fixtureStack, remoteRobot)
=======
            clickActionButtonByXpath(removeButtonLoc, fixtureStack, remoteRobot)
>>>>>>> 38b6580a
        }
        cancelButton.click()
        closableFixtureCollector.closeOnceIfExists(AddWorkingSetDialog.name)
    }

    /**
     * Tests to add working set with the same masks, checks that correct message is returned.
     */
    @Test
    fun testAddWorkingSetWithTheSameMasksViaContextMenu(remoteRobot: RemoteRobot) = with(remoteRobot) {
        callCreateWSFromContextMenu(fixtureStack, remoteRobot)
<<<<<<< HEAD
        addWorkingSetDialog.fillAddWorkingSet(connectionName, WS_NAME_WS_5, singleMask, fixtureStack, remoteRobot)
        addWorkingSetDialog.fillAddWorkingSet(connectionName, WS_NAME_WS_5, singleMask, fixtureStack, remoteRobot)
=======
        addWorkingSetDialog.fillAddWorkingSet(connectionName, WS_NAME_5, singleMask, fixtureStack, remoteRobot)
        addWorkingSetDialog.fillAddWorkingSet(connectionName, WS_NAME_5, singleMask, fixtureStack, remoteRobot)
>>>>>>> 38b6580a
        addWorkingSetDialog.okButton.click()
        Thread.sleep(2000)
        find<HeavyWeightWindowFixture>(messageLoc).findText(IDENTICAL_MASKS_MESSAGE)
        assertFalse(isButtonEnableByTextAddWorkingSet(OK_TEXT, fixtureStack, remoteRobot))
        addWorkingSetDialog.cancelButton.click()
        closableFixtureCollector.closeOnceIfExists(AddWorkingSetDialog.name)
    }

    /**
     * Tests to edit working set by adding one mask, checks that ws is refreshed in explorer, opens new mask.
     */
    @Test
    fun testEditWorkingSetAddOneMaskViaContextMenu(testInfo: TestInfo, remoteRobot: RemoteRobot) {
        injectListEmptyData(testInfo)
        callCreateWSFromContextMenu(fixtureStack, remoteRobot)
<<<<<<< HEAD
        addWorkingSetDialog.fillAddWorkingSet(connectionName, WS_NAME_WS_6, singleMask, fixtureStack, remoteRobot)
        okButton.click()
        callEditWSFromContextMenu(WS_NAME_WS_6, fixtureStack, remoteRobot)
        fillEditWorkingSet(connectionName,WS_NAME_WS_6,singleUssMask,fixtureStack, remoteRobot)
        okButton.click()
        closableFixtureCollector.closeOnceIfExists(EditWorkingSetDialog.name)
        decompressWsIfCompressed(WS_NAME_WS_6, ussMask, fixtureStack, remoteRobot)
        openMaskInExplorer(ussMask,"", fixtureStack, remoteRobot)
        openOrCloseWorkingSetInExplorer(WS_NAME_WS_6, fixtureStack, remoteRobot)
        return deleteWSFromContextMenu(WS_NAME_WS_6, fixtureStack, remoteRobot)
=======
        addWorkingSetDialog.fillAddWorkingSet(connectionName, WS_NAME_6, singleMask, fixtureStack, remoteRobot)
        okButton.click()
        callEditWSFromContextMenu(WS_NAME_6, fixtureStack, remoteRobot)
        fillEditWorkingSet(connectionName,WS_NAME_6,singleUssMask,fixtureStack, remoteRobot)
        okButton.click()
        closableFixtureCollector.closeOnceIfExists(EditWorkingSetDialog.name)
        decompressWsIfCompressed(WS_NAME_6, ussMask, fixtureStack, remoteRobot)
        openMaskInExplorer(ussMask,"", fixtureStack, remoteRobot)
        openOrCloseWorkingSetInExplorer(WS_NAME_6, fixtureStack, remoteRobot)
        return deleteWSFromContextMenu(WS_NAME_6, fixtureStack, remoteRobot)
>>>>>>> 38b6580a
    }

    /**
     * Tests to edit working set by deleting several masks, checks that ws is refreshed in explorer and masks were deleted.
     */
    @Test
    fun testEditWorkingSetDeleteMasksViaContextMenu(remoteRobot: RemoteRobot) {
        val masks = listOf(zosUserDatasetMask, "Q.*", ZOS_USERID.uppercase())
        callCreateWSFromContextMenu(fixtureStack, remoteRobot)
<<<<<<< HEAD
        masks.forEach {addWorkingSetDialog.fillAddWorkingSet(connectionName, WS_NAME_WS_7, Pair(it, ZOS_MASK), fixtureStack, remoteRobot)}
        okButton.click()
        callEditWSFromContextMenu(WS_NAME_WS_7, fixtureStack, remoteRobot)
        deleteInEditWorkingSet(masks, fixtureStack, remoteRobot)
        okButton.click()

        masks.forEach { checkItemWasDeletedWSRefreshed(it.uppercase(), fixtureStack, remoteRobot) }
        openOrCloseWorkingSetInExplorer(WS_NAME_WS_7, fixtureStack, remoteRobot)
        deleteWSFromContextMenu(WS_NAME_WS_7, fixtureStack, remoteRobot)
        return closableFixtureCollector.closeOnceIfExists(EditWorkingSetDialog.name)
=======
        masks.forEach {addWorkingSetDialog.fillAddWorkingSet(connectionName, WS_NAME_7, Pair(it, ZOS_MASK), fixtureStack, remoteRobot)}
        okButton.click()
        callEditWSFromContextMenu(WS_NAME_7, fixtureStack, remoteRobot)
        deleteInEditWorkingSet(masks, fixtureStack, remoteRobot)
        okButton.click()
        okButton.click()

        masks.forEach { checkItemWasDeletedWSRefreshed(it.uppercase(), fixtureStack, remoteRobot) }
        openOrCloseWorkingSetInExplorer(WS_NAME_7, fixtureStack, remoteRobot)
        deleteWSFromContextMenu(WS_NAME_7, fixtureStack, remoteRobot)
        closableFixtureCollector.closeOnceIfExists(EditWorkingSetDialog.name)
>>>>>>> 38b6580a
    }

    /**
     * Tests to edit working set by deleting all masks, checks that ws is refreshed in explorer and masks were deleted.
     */
    @Test
    @Disabled("https://jira.ibagroup.eu/browse/IJMP-977")
    fun testEditWorkingSetDeleteAllMasksViaContextMenu(remoteRobot: RemoteRobot) = with(remoteRobot) {
        callCreateWSFromContextMenu(fixtureStack, remoteRobot)
<<<<<<< HEAD
        validZOSMasks.forEach {addWorkingSetDialog.fillAddWorkingSet(connectionName, WS_NAME_WS_8, Pair(it, ZOS_MASK), fixtureStack, remoteRobot)}
        addWorkingSetDialog.okButton.click()
        openOrCloseWorkingSetInExplorer(WS_NAME_WS_8, fixtureStack, remoteRobot)
        callEditWSFromContextMenu(WS_NAME_WS_8, fixtureStack, remoteRobot)
=======
        validZOSMasks.forEach {addWorkingSetDialog.fillAddWorkingSet(connectionName, WS_NAME_8, Pair(it, ZOS_MASK), fixtureStack, remoteRobot)}
        addWorkingSetDialog.okButton.click()
        openOrCloseWorkingSetInExplorer(WS_NAME_8, fixtureStack, remoteRobot)
        callEditWSFromContextMenu(WS_NAME_8, fixtureStack, remoteRobot)
>>>>>>> 38b6580a
        deleteInEditWorkingSet(validZOSMasks, fixtureStack, remoteRobot)
        okButton.click()
        ideFrameImpl(PROJECT_NAME, fixtureStack) {
            editWorkingSetDialog(fixtureStack) {
                find<HeavyWeightWindowFixture>(messageLoc).findText(EMPTY_DATASET_MESSAGE)
                okButton.click()
                Thread.sleep(5000)
            }
            closableFixtureCollector.closeOnceIfExists(EditWorkingSetDialog.name)
        }
        validZOSMasks.forEach { checkItemWasDeletedWSRefreshed(it.uppercase(), fixtureStack, remoteRobot) }
<<<<<<< HEAD
        openOrCloseWorkingSetInExplorer(WS_NAME_WS_8, fixtureStack, remoteRobot)
=======
        openOrCloseWorkingSetInExplorer(WS_NAME_8, fixtureStack, remoteRobot)
>>>>>>> 38b6580a
    }

    /**
     * Tests to edit working set by changing connection to invalid, checks that correct message is returned.
     */
    @Test
    fun testEditWorkingSetChangeConnectionToInvalidViaContextMenu(testInfo: TestInfo, remoteRobot: RemoteRobot) {
        injectInvalidUrlPortInfo(testInfo,PORT_104431_AND_1)
        injectEmptyZosmfRestfilesPath(testInfo)
        createConnection(fixtureStack, closableFixtureCollector, newInvalidName, false, remoteRobot, "https://${mockServer.hostName}:$PORT_104431")

        callCreateWSFromContextMenu(fixtureStack, remoteRobot)
<<<<<<< HEAD
        validZOSMasks.forEach {addWorkingSetDialog.fillAddWorkingSet(connectionName, WS_NAME_WS_9, Pair(it, ZOS_MASK), fixtureStack, remoteRobot)}
        addWorkingSetDialog.okButton.click()

        openOrCloseWorkingSetInExplorer(WS_NAME_WS_9, fixtureStack, remoteRobot)
        callEditWSFromContextMenu(WS_NAME_WS_9, fixtureStack, remoteRobot)
=======
        validZOSMasks.forEach {addWorkingSetDialog.fillAddWorkingSet(connectionName, WS_NAME_9, Pair(it, ZOS_MASK), fixtureStack, remoteRobot)}
        addWorkingSetDialog.okButton.click()

        openOrCloseWorkingSetInExplorer(WS_NAME_9, fixtureStack, remoteRobot)
        callEditWSFromContextMenu(WS_NAME_9, fixtureStack, remoteRobot)
>>>>>>> 38b6580a
        setInComboBox(newInvalidName,fixtureStack,remoteRobot)
        okButton.click()
        closableFixtureCollector.closeOnceIfExists(EditWorkingSetDialog.name)

        openMaskInExplorer(
            zosUserDatasetMask, INVALID_URL_PORT.format(PORT_104431_AND_1), fixtureStack, remoteRobot
        )
<<<<<<< HEAD
        return deleteWSFromContextMenu(WS_NAME_WS_9, fixtureStack, remoteRobot)
=======
        return deleteWSFromContextMenu(WS_NAME_9, fixtureStack, remoteRobot)
>>>>>>> 38b6580a
    }

    /**
     * Tests to edit working set by changing connection from invalid to valid, checks that ws is refreshed in explorer and error message disappeared.
     */
    @Test
    fun testEditWorkingSetChangeConnectionToValidViaContextMenu(testInfo: TestInfo, remoteRobot: RemoteRobot) {
        injectInvalidUrlPortInfo(testInfo,PORT_104431_AND_1)
        injectTestInfoRestTopology(testInfo)
<<<<<<< HEAD
        createConnection(fixtureStack, closableFixtureCollector, WS_NAME_WS_10, false, remoteRobot, "https://${mockServer.hostName}:$PORT_104431")

        callCreateWSFromContextMenu(fixtureStack, remoteRobot)
        validZOSMasks.forEach {addWorkingSetDialog.fillAddWorkingSet(WS_NAME_WS_10, WS_NAME_WS_10, Pair(it, ZOS_MASK), fixtureStack, remoteRobot)}
        addWorkingSetDialog.okButton.click()

        injectEmptyZosmfRestfilesPath(testInfo)
        callEditWSFromContextMenu(WS_NAME_WS_10, fixtureStack, remoteRobot)
        changeConnectionInEditWorkingSet(connectionName, fixtureStack, remoteRobot)
        okButton.click()

        openOrCloseWorkingSetInExplorer(WS_NAME_WS_10, fixtureStack, remoteRobot)
        checkItemWasDeletedWSRefreshed(INVALID_URL_PORT.format(PORT_104431_AND_1), fixtureStack, remoteRobot)
        closableFixtureCollector.closeOnceIfExists(EditWorkingSetDialog.name)
        return deleteWSFromContextMenu(WS_NAME_WS_10, fixtureStack, remoteRobot)
=======
        createConnection(fixtureStack, closableFixtureCollector, WS_NAME_10, false, remoteRobot, "https://${mockServer.hostName}:$PORT_104431")

        callCreateWSFromContextMenu(fixtureStack, remoteRobot)
        validZOSMasks.forEach {addWorkingSetDialog.fillAddWorkingSet(WS_NAME_10, WS_NAME_10, Pair(it, ZOS_MASK), fixtureStack, remoteRobot)}
        addWorkingSetDialog.okButton.click()

        injectEmptyZosmfRestfilesPath(testInfo)
        callEditWSFromContextMenu(WS_NAME_10, fixtureStack, remoteRobot)
        changeConnectionInEditWorkingSet(connectionName, fixtureStack, remoteRobot)
        okButton.click()

        openOrCloseWorkingSetInExplorer(WS_NAME_10, fixtureStack, remoteRobot)
        checkItemWasDeletedWSRefreshed(INVALID_URL_PORT.format(PORT_104431_AND_1), fixtureStack, remoteRobot)
        closableFixtureCollector.closeOnceIfExists(EditWorkingSetDialog.name)
        return deleteWSFromContextMenu(WS_NAME_10, fixtureStack, remoteRobot)
>>>>>>> 38b6580a
    }

    /**
     * Tests to edit working set by renaming it, checks that ws is refreshed in explorer.
     */
    @Test
    fun testEditWorkingSetRenameViaContextMenu(remoteRobot: RemoteRobot) = with(remoteRobot) {
        createWsWithConnectionFromAction(connectionName, oldWorkingSetName, singleMask, fixtureStack, remoteRobot)

        createWsWithConnectionFromAction(
            connectionName, alreadyExistsWorkingSetName, singleMask, fixtureStack, remoteRobot)

        callEditWSFromContextMenu(oldWorkingSetName, fixtureStack, remoteRobot)

        editWorkingSetSubDialog.renameWorkingSet(alreadyExistsWorkingSetName)
        clickByText(OK_TEXT, fixtureStack, remoteRobot)

        val message = find<HeavyWeightWindowFixture>(messageLoc,Duration.ofSeconds(30)).findAllText()
        (message[0].text + message[1].text).shouldContain(UNIQUE_WORKING_SET_NAME.format(alreadyExistsWorkingSetName))

        editWorkingSetSubDialog.renameWorkingSet(newWorkingSetName)
        clickByText(OK_TEXT, fixtureStack, remoteRobot)

        closableFixtureCollector.closeOnceIfExists(EditWorkingSetDialog.name)

        checkItemWasDeletedWSRefreshed(oldWorkingSetName, fixtureStack, remoteRobot)
        openOrCloseWorkingSetInExplorer(newWorkingSetName, fixtureStack, remoteRobot)
        deleteWSFromContextMenu(alreadyExistsWorkingSetName, fixtureStack, remoteRobot)
        deleteWSFromContextMenu(newWorkingSetName, fixtureStack, remoteRobot)
    }

    /**
     * Tests to delete working set, checks that explorer info is refreshed.
     */
    @Test
    fun testDeleteWorkingSetViaContextMenu(remoteRobot: RemoteRobot) {
        createWsWithConnectionFromAction(connectionName, wsForDelete, fixtureStack, closableFixtureCollector, remoteRobot)

        deleteWSFromContextMenu(wsForDelete, fixtureStack,remoteRobot)

        return checkItemWasDeletedWSRefreshed(wsForDelete, fixtureStack, remoteRobot)
    }

    /**
     * Tests to create invalid masks, checks that correct messages are returned.
     */
    @Test
    fun testCreateInvalidMasksViaContextMenu(remoteRobot: RemoteRobot) = with(remoteRobot) {
        createWsWithConnectionFromAction(connectionName, wsForInvalidMask, fixtureStack, closableFixtureCollector, remoteRobot)

        callCreateMask(wsForInvalidMask, fixtureStack,remoteRobot)
        maskMessageMap.forEach {
            createMaskSubDialog.setMask(Pair(it.key, ZOS_MASK))
            Thread.sleep(3000)
            if (okButton.isEnabled()) {
                okButton.click()
            }
            find<HeavyWeightWindowFixture>(messageLoc).findText(
                it.value
            )
            assertFalse(okButton.isEnabled())
        }
        cancelButton.click()
        closableFixtureCollector.closeOnceIfExists(createMaskSubDialog.dialogTitle)
        deleteWSFromContextMenu(wsForInvalidMask, fixtureStack, remoteRobot)
    }

    /**
     * Tests to create valid USS and z/OS masks from context menu.
     */
    @Test
    fun testCreateValidMasksViaContextMenu(testInfo: TestInfo, remoteRobot: RemoteRobot) {
        createWsWithConnectionFromAction(connectionName, wsWithUssAndDataset, fixtureStack, closableFixtureCollector, remoteRobot)

        injectEmptyZosmfRestfilesPath(testInfo)

        validZOSMasks.forEach {
            createMask(wsWithUssAndDataset, it, fixtureStack,closableFixtureCollector, ZOS_MASK, remoteRobot)
            openWSOpenMaskInExplorer(wsWithUssAndDataset, it.uppercase(), fixtureStack, remoteRobot)
            closableFixtureCollector.closeOnceIfExists(CreateMaskDialog.name)
        }
        validUSSMasks.forEach {
            createMask(wsWithUssAndDataset, it, fixtureStack,closableFixtureCollector, USS_MASK, remoteRobot)
            closableFixtureCollector.closeOnceIfExists(CreateMaskDialog.name)
        }
        return deleteWSFromContextMenu(wsWithUssAndDataset, fixtureStack, remoteRobot)
    }

    /**
     * Tests to create already exists mask in working set, checks that correct message is returned.
     */
    @Test
    fun testCreateAlreadyExistsMaskViaContextMenu(remoteRobot: RemoteRobot) = with(remoteRobot) {
        createWsWithConnectionFromAction(connectionName, wsWithAlreadyExistsMask, fixtureStack, closableFixtureCollector, remoteRobot)
        createMask(wsWithAlreadyExistsMask, zosUserDatasetMask, fixtureStack,closableFixtureCollector, ZOS_MASK, remoteRobot)

        callCreateMask(wsWithAlreadyExistsMask, fixtureStack,remoteRobot)
        createMaskSubDialog.setMask(singleMask)
        okButton.click()
        assertFalse(okButton.isEnabled())

        val message = find<HeavyWeightWindowFixture>(messageLoc,Duration.ofSeconds(30)).findAllText()
        (message[0].text + message[1].text).shouldContain(UNIQUE_MASK.format(wsWithAlreadyExistsMask, zosUserDatasetMask))
        cancelButton.click()
        closableFixtureCollector.closeOnceIfExists(CreateMaskDialog.name)
        deleteWSFromContextMenu(wsWithAlreadyExistsMask, fixtureStack, remoteRobot)

    }

    /**
     * Tests to rename mask, checks that info is refreshed in explorer.
     */
    @Test
    fun testRenameMasksViaContextMenu(testInfo: TestInfo, remoteRobot: RemoteRobot) {
        createWsWithConnectionFromAction(connectionName, wsWithMaskForRename, fixtureStack, closableFixtureCollector, remoteRobot)

        createMask(wsWithMaskForRename, zosUserDatasetMask, fixtureStack,closableFixtureCollector, ZOS_MASK, remoteRobot)
        createMask(wsWithMaskForRename, ussMask, fixtureStack,closableFixtureCollector, USS_MASK, remoteRobot)

        injectEmptyZosmfRestfilesPath(testInfo)
        compressAndDecompressTree(wsWithMaskForRename, fixtureStack, remoteRobot)

        callEditWSFromContextMenu(zosUserDatasetMask, fixtureStack, remoteRobot)
<<<<<<< HEAD
        renameDatasetMaskDialog.renameMaskFromContextMenu(zosUserDatasetMaskDoubleStar, remoteRobot)
        okButton.click()

        callEditWSFromContextMenu(ussMask, fixtureStack, remoteRobot)
        renameDatasetMaskDialog.renameMaskFromContextMenu(defaultNewUssMask, remoteRobot)
=======
        renameDatasetMaskDialog.renameMaskFromContextMenu(zosUserDatasetMaskDoubleStar)
        okButton.click()

        callEditWSFromContextMenu(ussMask, fixtureStack, remoteRobot)
        renameDatasetMaskDialog.renameMaskFromContextMenu(defaultNewUssMask)
>>>>>>> 38b6580a
        okButton.click()

        refreshWorkSpace(wsWithMaskForRename, fixtureStack,remoteRobot)

        compressAndDecompressTree(zosUserDatasetMaskDoubleStar, fixtureStack, remoteRobot)
        compressAndDecompressTree(defaultNewUssMask, fixtureStack, remoteRobot)

        checkItemWasDeletedWSRefreshed(zosUserDatasetMask, fixtureStack, remoteRobot)
        checkItemWasDeletedWSRefreshed(ussMask, fixtureStack, remoteRobot)

        closableFixtureCollector.closeOnceIfExists(CreateMaskDialog.name)
        closableFixtureCollector.closeOnceIfExists(CreateMaskDialog.name)
        return deleteWSFromContextMenu(wsWithMaskForRename, fixtureStack, remoteRobot)
    }

    /**
     * Tests to rename mask to already exists, checks that correct message is returned.
     */
    @Test
    fun testRenameMaskToAlreadyExistsViaContextMenu(remoteRobot: RemoteRobot) = with(remoteRobot) {
        // before test preparation
        createWsWithConnectionFromAction(connectionName, alreadyExistsWorkingSetNameRename, fixtureStack, closableFixtureCollector, remoteRobot)

        createMask(alreadyExistsWorkingSetNameRename, zosUserDatasetMask, fixtureStack,closableFixtureCollector, ZOS_MASK, remoteRobot)
        createMask(alreadyExistsWorkingSetNameRename, zosUserDatasetMaskDoubleStar, fixtureStack,closableFixtureCollector, ZOS_MASK, remoteRobot)
        closableFixtureCollector.closeOnceIfExists(CreateMaskDialog.name)
        createMask(alreadyExistsWorkingSetNameRename, ussMask, fixtureStack,closableFixtureCollector, USS_MASK, remoteRobot)
        createMask(alreadyExistsWorkingSetNameRename, defaultNewUssMask, fixtureStack,closableFixtureCollector, USS_MASK, remoteRobot)
        closableFixtureCollector.closeOnceIfExists(CreateMaskDialog.name)

        compressAndDecompressTree(alreadyExistsWorkingSetNameRename, fixtureStack, remoteRobot)

        //test
        callEditWSFromContextMenu(zosUserDatasetMask, fixtureStack, remoteRobot)
<<<<<<< HEAD
        renameDatasetMaskDialog.renameMaskFromContextMenu(zosUserDatasetMaskDoubleStar, remoteRobot)
=======
        renameDatasetMaskDialog.renameMaskFromContextMenu(zosUserDatasetMaskDoubleStar)
>>>>>>> 38b6580a
        okButton.click()

        assertFalse(okButton.isEnabled())
        val message = find<HeavyWeightWindowFixture>(messageLoc,Duration.ofSeconds(30)).findAllText()
        (message[0].text + message[1].text).shouldContain(UNIQUE_MASK.format(alreadyExistsWorkingSetNameRename, zosUserDatasetMask))
        cancelButton.click()

        callEditWSFromContextMenu(ussMask, fixtureStack, remoteRobot)
<<<<<<< HEAD
        renameDatasetMaskDialog.renameMaskFromContextMenu(defaultNewUssMask, remoteRobot)
=======
        renameDatasetMaskDialog.renameMaskFromContextMenu(defaultNewUssMask)
>>>>>>> 38b6580a
        okButton.click()

        assertFalse(okButton.isEnabled())
        val messageUss = find<HeavyWeightWindowFixture>(messageLoc,Duration.ofSeconds(30)).findAllText()
        (messageUss[0].text + messageUss[1].text).shouldContain(UNIQUE_MASK.format(alreadyExistsWorkingSetNameRename, defaultNewUssMask))
        cancelButton.click()

        deleteWSFromContextMenu(alreadyExistsWorkingSetNameRename, fixtureStack, remoteRobot)

    }

    /**
     * Tests to delete masks, checks that ws is refreshed in explorer and masks were deleted.
     */
    @Test
    fun testDeleteMaskViaContextMenu(remoteRobot: RemoteRobot) {
        // before test preparation
        createWsWithConnectionFromAction(connectionName, wsWithMaskForDelete, fixtureStack, closableFixtureCollector, remoteRobot)

        createMask(wsWithMaskForDelete, zosUserDatasetMask, fixtureStack,closableFixtureCollector, ZOS_MASK, remoteRobot)
        closableFixtureCollector.closeOnceIfExists(CreateMaskDialog.name)
        createMask(wsWithMaskForDelete, ussMask, fixtureStack,closableFixtureCollector, USS_MASK, remoteRobot)
        closableFixtureCollector.closeOnceIfExists(CreateMaskDialog.name)

        compressAndDecompressTree(wsWithMaskForDelete, fixtureStack, remoteRobot)

        deletionOfUssPathRoot.dialogTitle = deletionOfUssPathRoot.dialogTitle.format(ussMask)
        deletionOfDSMask.dialogTitle = deletionOfDSMask.dialogTitle.format(zosUserDatasetMask)
        //test
<<<<<<< HEAD

        deleteWSFromContextMenu(ussMask, fixtureStack,remoteRobot)
        deleteWSFromContextMenu(zosUserDatasetMask, fixtureStack,remoteRobot)

=======

        deleteWSFromContextMenu(ussMask, fixtureStack,remoteRobot)
        deleteWSFromContextMenu(zosUserDatasetMask, fixtureStack,remoteRobot)

>>>>>>> 38b6580a
        closableFixtureCollector.closeOnceIfExists(CreateMaskDialog.name)
        return deleteWSFromContextMenu(wsWithMaskForDelete, fixtureStack, remoteRobot)
    }
}

<<<<<<< HEAD

@TestMethodOrder(MethodOrderer.OrderAnnotation::class)
@TestInstance(TestInstance.Lifecycle.PER_CLASS)
@ExtendWith(RemoteRobotExtension::class)
class WorkingSetViaContextMenuNoConnectionTest : WorkingSetBase(){
=======
@TestMethodOrder(MethodOrderer.OrderAnnotation::class)
@TestInstance(TestInstance.Lifecycle.PER_CLASS)
@ExtendWith(RemoteRobotExtension::class)
class WorkingSetViaContextMenuNoConnectionTest : IdeaInteractionClass(){
>>>>>>> 38b6580a
    private var closableFixtureCollector = ClosableFixtureCollector()
    private var fixtureStack = mutableListOf<Locator>()
    private var wantToClose = mutableListOf("Add Working Set Dialog", "Edit Working Set Dialog", "Create Mask Dialog")
//    private var addWorkingSetDialog = AddWorkingSetSubDialog()
    override val wsName = "first ws"
<<<<<<< HEAD
=======
    private lateinit var processManager: ProcessManager
>>>>>>> 38b6580a

    /**
     * Opens the project and Explorer, clears test environment.
     */
    @BeforeAll
    fun setUpAll(remoteRobot: RemoteRobot) {
<<<<<<< HEAD
=======
        processManager = ProcessManager()
>>>>>>> 38b6580a
        addWorkingSetDialog = AddWorkingSetSubDialog(fixtureStack, remoteRobot)
        startMockServer()
        setUpTestEnvironment(fixtureStack, closableFixtureCollector, remoteRobot)
    }
    /**
     * Closes the project and clears test environment.
     */
    @AfterAll
<<<<<<< HEAD
    fun tearDownAll(remoteRobot: RemoteRobot) {
        mockServer.shutdown()
        clearEnvironment(fixtureStack, closableFixtureCollector, remoteRobot)
        return closeIntelligentProject(fixtureStack, remoteRobot)
=======
    fun tearDownAll() {
        processManager.close()
        mockServer.shutdown()
>>>>>>> 38b6580a
    }

    /**
     * Closes all unclosed closable fixtures that we want to close.
     */
    @AfterEach
    fun tearDown(remoteRobot: RemoteRobot) {
        responseDispatcher.removeAllEndpoints()
        closableFixtureCollector.closeWantedClosables(wantToClose, remoteRobot)
    }

    /**
     * Tests to add new working set without connection, checks that correct message is returned.
     */
    @Test
    @Disabled("https://jira.ibagroup.eu/browse/IJMP-977")
    fun testAddWorkingSetWithoutConnectionViaContextMenu(testInfo: TestInfo, remoteRobot: RemoteRobot) =
        with(remoteRobot) {
            injectTestInfo(testInfo)
            injectTestInfoRestTopology(testInfo)

            callCreateWSFromContextMenu(fixtureStack, remoteRobot)
            try {
                if (addWorkingSetDialog.isShown()) {
                    Assertions.assertTrue(false)
                }
            } catch (e: WaitForConditionTimeoutException) {
                e.message.shouldContain("Failed to find 'Dialog' by 'Title Add Working Set Dialog'")
            } finally {
                closableFixtureCollector.closeOnceIfExists(AddWorkingSetDialog.name)
            }

            ideFrameImpl(PROJECT_NAME, fixtureStack) {
                createConnectionFromActionButton(closableFixtureCollector, fixtureStack)
                addConnectionDialog(fixtureStack) {
                    addConnection(
                        connectionName,
                        "https://${mockServer.hostName}:${mockServer.port}",
                        ZOS_USERID,
                        ZOS_PWD,
                        true
                    )
                    clickButton("OK")
                }
                closableFixtureCollector.closeOnceIfExists(AddConnectionDialog.name)

                createWSFromContextMenu(fixtureStack, closableFixtureCollector)
                addWorkingSetDialog(fixtureStack) {
                    addWorkingSet(wsName, connectionName)
                    clickButton("OK")
                    Thread.sleep(3000)
                    find<HeavyWeightWindowFixture>(byXpath("//div[@class='HeavyWeightWindow']")).findText(
                        EMPTY_DATASET_MESSAGE
                    )
                    clickButton("OK")
                    Thread.sleep(3000)
                }
                closableFixtureCollector.closeOnceIfExists(AddWorkingSetDialog.name)
            }
        }

}<|MERGE_RESOLUTION|>--- conflicted
+++ resolved
@@ -22,10 +22,7 @@
 import org.junit.jupiter.api.*
 import org.junit.jupiter.api.Assertions.assertFalse
 import org.junit.jupiter.api.extension.ExtendWith
-<<<<<<< HEAD
-=======
 import testutils.ProcessManager
->>>>>>> 38b6580a
 import workingset.auxiliary.components.dialogs.*
 import workingset.auxiliary.components.elements.ButtonElement
 import workingset.testutils.*
@@ -37,11 +34,7 @@
 @TestMethodOrder(MethodOrderer.OrderAnnotation::class)
 @TestInstance(TestInstance.Lifecycle.PER_CLASS)
 @ExtendWith(RemoteRobotExtension::class)
-<<<<<<< HEAD
-class WorkingSetViaContextMenuTest : WorkingSetBase()  {
-=======
 class WorkingSetViaContextMenuTest : IdeaInteractionClass()  {
->>>>>>> 38b6580a
     private var closableFixtureCollector = ClosableFixtureCollector()
     private var fixtureStack = mutableListOf<Locator>()
     private var wantToClose = mutableListOf(EDIT_WORKING_SET, CREATE_MASK_DIALOG, ADD_WORKING_SET_DIALOG)
@@ -60,23 +53,15 @@
     private val wsWithAlreadyExistsMask = "ws with already exists mask"
     private val wsWithMaskForRename = "ws with mask for rename"
     private val wsWithMaskForDelete = "ws with mask for delete"
-<<<<<<< HEAD
-    
-     /**
-=======
     private lateinit var processManager: ProcessManager
 
 
     /**
->>>>>>> 38b6580a
      * Opens the project and Explorer, clears test environment.
      */
     @BeforeAll
     fun setUpAll(remoteRobot: RemoteRobot, testInfo:TestInfo) {
-<<<<<<< HEAD
-=======
         processManager = ProcessManager()
->>>>>>> 38b6580a
         addWorkingSetDialog = AddWorkingSetSubDialog(fixtureStack, remoteRobot)
         startMockServer()
         setUpTestEnvironment(fixtureStack, closableFixtureCollector, remoteRobot)
@@ -91,26 +76,15 @@
         okButton = ButtonElement(OK_TEXT, fixtureStack, remoteRobot)
         cancelButton = ButtonElement(CANCEL_TEXT, fixtureStack, remoteRobot)
         yesButton = ButtonElement(YES_TEXT, fixtureStack, remoteRobot)
-<<<<<<< HEAD
-
-=======
->>>>>>> 38b6580a
     }
 
     /**
      * Closes the project and clears test environment.
      */
     @AfterAll
-<<<<<<< HEAD
-    fun tearDownAll(remoteRobot: RemoteRobot) {
-        mockServer.shutdown()
-        clearEnvironment(fixtureStack, closableFixtureCollector, remoteRobot)
-        return closeIntelligentProject(fixtureStack, remoteRobot)
-=======
     fun tearDownAll() {
         processManager.close()
         mockServer.shutdown()
->>>>>>> 38b6580a
     }
 
     /**
@@ -143,17 +117,10 @@
     @Test
     fun testAddWorkingSetWithOneValidMaskViaContextMenu(remoteRobot: RemoteRobot) {
         callCreateWSFromContextMenu(fixtureStack, remoteRobot)
-<<<<<<< HEAD
-        addWorkingSetDialog.fillAddWorkingSet(connectionName, WS_NAME_WS_1, singleMask, fixtureStack, remoteRobot)
-        clickByText(OK_TEXT, fixtureStack, remoteRobot)
-        closableFixtureCollector.closeOnceIfExists(AddWorkingSetDialog.name)
-        return deleteWSFromContextMenu(WS_NAME_WS_1, fixtureStack, remoteRobot)
-=======
         addWorkingSetDialog.fillAddWorkingSet(connectionName, WS_NAME_1, singleMask, fixtureStack, remoteRobot)
         clickByText(OK_TEXT, fixtureStack, remoteRobot)
         closableFixtureCollector.closeOnceIfExists(AddWorkingSetDialog.name)
         return deleteWSFromContextMenu(WS_NAME_1, fixtureStack, remoteRobot)
->>>>>>> 38b6580a
     }
 
     /**
@@ -166,15 +133,6 @@
         validZOSMasks.forEach {masks.add(Pair(it, ZOS_MASK))}
         injectListEmptyData(testInfo)
         callCreateWSFromContextMenu(fixtureStack, remoteRobot)
-<<<<<<< HEAD
-        addWorkingSetDialog.fillAddWorkingSet(connectionName, WS_NAME_WS_2, masks, fixtureStack, remoteRobot)
-        clickByText(OK_TEXT, fixtureStack, remoteRobot)
-        closableFixtureCollector.closeOnceIfExists(AddWorkingSetDialog.name)
-        compressWsIfcDecompressed(WS_NAME_WS_2, validZOSMasks[0],fixtureStack,remoteRobot)
-        validZOSMasks.forEach {
-            openWSOpenMaskInExplorer(
-                WS_NAME_WS_2,
-=======
         addWorkingSetDialog.fillAddWorkingSet(connectionName, WS_NAME_2, masks, fixtureStack, remoteRobot)
         clickByText(OK_TEXT, fixtureStack, remoteRobot)
         closableFixtureCollector.closeOnceIfExists(AddWorkingSetDialog.name)
@@ -182,17 +140,12 @@
         validZOSMasks.forEach {
             openWSOpenMaskInExplorer(
                 WS_NAME_2,
->>>>>>> 38b6580a
                 it.uppercase(),
                 fixtureStack,
                 remoteRobot
             )
         }
-<<<<<<< HEAD
-        return deleteWSFromContextMenu(WS_NAME_WS_2, fixtureStack, remoteRobot)
-=======
         return deleteWSFromContextMenu(WS_NAME_2, fixtureStack, remoteRobot)
->>>>>>> 38b6580a
     }
 
     /**
@@ -206,21 +159,12 @@
         }
         injectListEmptyData(testInfo, false)
         callCreateWSFromContextMenu(fixtureStack, remoteRobot)
-<<<<<<< HEAD
-        addWorkingSetDialog.fillAddWorkingSet(connectionName, WS_NAME_WS_3, masks, fixtureStack, remoteRobot)
-        addWorkingSetDialog.okButton.click()
-        closableFixtureCollector.closeOnceIfExists(AddWorkingSetDialog.name)
-        compressAndDecompressTree(WS_NAME_WS_3, fixtureStack, remoteRobot)
-        validUSSMasks.forEach { openWSOpenMaskInExplorer(WS_NAME_WS_3, it, fixtureStack, remoteRobot) }
-        deleteWSFromContextMenu(WS_NAME_WS_3, fixtureStack, remoteRobot)
-=======
         addWorkingSetDialog.fillAddWorkingSet(connectionName, WS_NAME_3, masks, fixtureStack, remoteRobot)
         addWorkingSetDialog.okButton.click()
         closableFixtureCollector.closeOnceIfExists(AddWorkingSetDialog.name)
         compressAndDecompressTree(WS_NAME_3, fixtureStack, remoteRobot)
         validUSSMasks.forEach { openWSOpenMaskInExplorer(WS_NAME_3, it, fixtureStack, remoteRobot) }
         deleteWSFromContextMenu(WS_NAME_3, fixtureStack, remoteRobot)
->>>>>>> 38b6580a
         }
 
 
@@ -232,40 +176,23 @@
         callCreateWSFromContextMenu(fixtureStack, remoteRobot)
         maskMessageMap.forEach {
             val mask = Pair(it.key, ZOS_MASK)
-<<<<<<< HEAD
-            addWorkingSetDialog.fillAddWorkingSet(connectionName, WS_NAME_WS_4, mask, fixtureStack, remoteRobot)
-=======
             addWorkingSetDialog.fillAddWorkingSet(connectionName, WS_NAME_4, mask, fixtureStack, remoteRobot)
->>>>>>> 38b6580a
             if(addWorkingSetDialog.okButton.isEnabled()){
                 addWorkingSetDialog.okButton.click()
             } else {
                 hoverToByTextAddWorkingSet(OK_TEXT, fixtureStack, remoteRobot)
-<<<<<<< HEAD
             }
             if (it.key.length < 49) {
                 hoverToByTextAddWorkingSet(it.key.uppercase(), fixtureStack, remoteRobot)
             } else {
                 hoverToByTextAddWorkingSet("${it.key.uppercase().substring(0, 46)}...", fixtureStack, remoteRobot)
             }
-=======
-            }
-            if (it.key.length < 49) {
-                hoverToByTextAddWorkingSet(it.key.uppercase(), fixtureStack, remoteRobot)
-            } else {
-                hoverToByTextAddWorkingSet("${it.key.uppercase().substring(0, 46)}...", fixtureStack, remoteRobot)
-            }
->>>>>>> 38b6580a
             Thread.sleep(1000)
             find<HeavyWeightWindowFixture>(helpLoc).findText(it.value)
             assertFalse(addWorkingSetDialog.okButton.isEnabled())
             clickToByTextAddWorkingSet(it.key.uppercase(), fixtureStack,remoteRobot)
             Thread.sleep(3000)
-<<<<<<< HEAD
-            clickActionButtonByXpath(removeEMaskButtonLoc, fixtureStack, remoteRobot)
-=======
             clickActionButtonByXpath(removeButtonLoc, fixtureStack, remoteRobot)
->>>>>>> 38b6580a
         }
         cancelButton.click()
         closableFixtureCollector.closeOnceIfExists(AddWorkingSetDialog.name)
@@ -277,13 +204,8 @@
     @Test
     fun testAddWorkingSetWithTheSameMasksViaContextMenu(remoteRobot: RemoteRobot) = with(remoteRobot) {
         callCreateWSFromContextMenu(fixtureStack, remoteRobot)
-<<<<<<< HEAD
-        addWorkingSetDialog.fillAddWorkingSet(connectionName, WS_NAME_WS_5, singleMask, fixtureStack, remoteRobot)
-        addWorkingSetDialog.fillAddWorkingSet(connectionName, WS_NAME_WS_5, singleMask, fixtureStack, remoteRobot)
-=======
         addWorkingSetDialog.fillAddWorkingSet(connectionName, WS_NAME_5, singleMask, fixtureStack, remoteRobot)
         addWorkingSetDialog.fillAddWorkingSet(connectionName, WS_NAME_5, singleMask, fixtureStack, remoteRobot)
->>>>>>> 38b6580a
         addWorkingSetDialog.okButton.click()
         Thread.sleep(2000)
         find<HeavyWeightWindowFixture>(messageLoc).findText(IDENTICAL_MASKS_MESSAGE)
@@ -299,18 +221,6 @@
     fun testEditWorkingSetAddOneMaskViaContextMenu(testInfo: TestInfo, remoteRobot: RemoteRobot) {
         injectListEmptyData(testInfo)
         callCreateWSFromContextMenu(fixtureStack, remoteRobot)
-<<<<<<< HEAD
-        addWorkingSetDialog.fillAddWorkingSet(connectionName, WS_NAME_WS_6, singleMask, fixtureStack, remoteRobot)
-        okButton.click()
-        callEditWSFromContextMenu(WS_NAME_WS_6, fixtureStack, remoteRobot)
-        fillEditWorkingSet(connectionName,WS_NAME_WS_6,singleUssMask,fixtureStack, remoteRobot)
-        okButton.click()
-        closableFixtureCollector.closeOnceIfExists(EditWorkingSetDialog.name)
-        decompressWsIfCompressed(WS_NAME_WS_6, ussMask, fixtureStack, remoteRobot)
-        openMaskInExplorer(ussMask,"", fixtureStack, remoteRobot)
-        openOrCloseWorkingSetInExplorer(WS_NAME_WS_6, fixtureStack, remoteRobot)
-        return deleteWSFromContextMenu(WS_NAME_WS_6, fixtureStack, remoteRobot)
-=======
         addWorkingSetDialog.fillAddWorkingSet(connectionName, WS_NAME_6, singleMask, fixtureStack, remoteRobot)
         okButton.click()
         callEditWSFromContextMenu(WS_NAME_6, fixtureStack, remoteRobot)
@@ -321,7 +231,6 @@
         openMaskInExplorer(ussMask,"", fixtureStack, remoteRobot)
         openOrCloseWorkingSetInExplorer(WS_NAME_6, fixtureStack, remoteRobot)
         return deleteWSFromContextMenu(WS_NAME_6, fixtureStack, remoteRobot)
->>>>>>> 38b6580a
     }
 
     /**
@@ -331,18 +240,6 @@
     fun testEditWorkingSetDeleteMasksViaContextMenu(remoteRobot: RemoteRobot) {
         val masks = listOf(zosUserDatasetMask, "Q.*", ZOS_USERID.uppercase())
         callCreateWSFromContextMenu(fixtureStack, remoteRobot)
-<<<<<<< HEAD
-        masks.forEach {addWorkingSetDialog.fillAddWorkingSet(connectionName, WS_NAME_WS_7, Pair(it, ZOS_MASK), fixtureStack, remoteRobot)}
-        okButton.click()
-        callEditWSFromContextMenu(WS_NAME_WS_7, fixtureStack, remoteRobot)
-        deleteInEditWorkingSet(masks, fixtureStack, remoteRobot)
-        okButton.click()
-
-        masks.forEach { checkItemWasDeletedWSRefreshed(it.uppercase(), fixtureStack, remoteRobot) }
-        openOrCloseWorkingSetInExplorer(WS_NAME_WS_7, fixtureStack, remoteRobot)
-        deleteWSFromContextMenu(WS_NAME_WS_7, fixtureStack, remoteRobot)
-        return closableFixtureCollector.closeOnceIfExists(EditWorkingSetDialog.name)
-=======
         masks.forEach {addWorkingSetDialog.fillAddWorkingSet(connectionName, WS_NAME_7, Pair(it, ZOS_MASK), fixtureStack, remoteRobot)}
         okButton.click()
         callEditWSFromContextMenu(WS_NAME_7, fixtureStack, remoteRobot)
@@ -354,7 +251,6 @@
         openOrCloseWorkingSetInExplorer(WS_NAME_7, fixtureStack, remoteRobot)
         deleteWSFromContextMenu(WS_NAME_7, fixtureStack, remoteRobot)
         closableFixtureCollector.closeOnceIfExists(EditWorkingSetDialog.name)
->>>>>>> 38b6580a
     }
 
     /**
@@ -364,17 +260,10 @@
     @Disabled("https://jira.ibagroup.eu/browse/IJMP-977")
     fun testEditWorkingSetDeleteAllMasksViaContextMenu(remoteRobot: RemoteRobot) = with(remoteRobot) {
         callCreateWSFromContextMenu(fixtureStack, remoteRobot)
-<<<<<<< HEAD
-        validZOSMasks.forEach {addWorkingSetDialog.fillAddWorkingSet(connectionName, WS_NAME_WS_8, Pair(it, ZOS_MASK), fixtureStack, remoteRobot)}
-        addWorkingSetDialog.okButton.click()
-        openOrCloseWorkingSetInExplorer(WS_NAME_WS_8, fixtureStack, remoteRobot)
-        callEditWSFromContextMenu(WS_NAME_WS_8, fixtureStack, remoteRobot)
-=======
         validZOSMasks.forEach {addWorkingSetDialog.fillAddWorkingSet(connectionName, WS_NAME_8, Pair(it, ZOS_MASK), fixtureStack, remoteRobot)}
         addWorkingSetDialog.okButton.click()
         openOrCloseWorkingSetInExplorer(WS_NAME_8, fixtureStack, remoteRobot)
         callEditWSFromContextMenu(WS_NAME_8, fixtureStack, remoteRobot)
->>>>>>> 38b6580a
         deleteInEditWorkingSet(validZOSMasks, fixtureStack, remoteRobot)
         okButton.click()
         ideFrameImpl(PROJECT_NAME, fixtureStack) {
@@ -386,11 +275,7 @@
             closableFixtureCollector.closeOnceIfExists(EditWorkingSetDialog.name)
         }
         validZOSMasks.forEach { checkItemWasDeletedWSRefreshed(it.uppercase(), fixtureStack, remoteRobot) }
-<<<<<<< HEAD
-        openOrCloseWorkingSetInExplorer(WS_NAME_WS_8, fixtureStack, remoteRobot)
-=======
         openOrCloseWorkingSetInExplorer(WS_NAME_8, fixtureStack, remoteRobot)
->>>>>>> 38b6580a
     }
 
     /**
@@ -403,19 +288,11 @@
         createConnection(fixtureStack, closableFixtureCollector, newInvalidName, false, remoteRobot, "https://${mockServer.hostName}:$PORT_104431")
 
         callCreateWSFromContextMenu(fixtureStack, remoteRobot)
-<<<<<<< HEAD
-        validZOSMasks.forEach {addWorkingSetDialog.fillAddWorkingSet(connectionName, WS_NAME_WS_9, Pair(it, ZOS_MASK), fixtureStack, remoteRobot)}
-        addWorkingSetDialog.okButton.click()
-
-        openOrCloseWorkingSetInExplorer(WS_NAME_WS_9, fixtureStack, remoteRobot)
-        callEditWSFromContextMenu(WS_NAME_WS_9, fixtureStack, remoteRobot)
-=======
         validZOSMasks.forEach {addWorkingSetDialog.fillAddWorkingSet(connectionName, WS_NAME_9, Pair(it, ZOS_MASK), fixtureStack, remoteRobot)}
         addWorkingSetDialog.okButton.click()
 
         openOrCloseWorkingSetInExplorer(WS_NAME_9, fixtureStack, remoteRobot)
         callEditWSFromContextMenu(WS_NAME_9, fixtureStack, remoteRobot)
->>>>>>> 38b6580a
         setInComboBox(newInvalidName,fixtureStack,remoteRobot)
         okButton.click()
         closableFixtureCollector.closeOnceIfExists(EditWorkingSetDialog.name)
@@ -423,11 +300,7 @@
         openMaskInExplorer(
             zosUserDatasetMask, INVALID_URL_PORT.format(PORT_104431_AND_1), fixtureStack, remoteRobot
         )
-<<<<<<< HEAD
-        return deleteWSFromContextMenu(WS_NAME_WS_9, fixtureStack, remoteRobot)
-=======
         return deleteWSFromContextMenu(WS_NAME_9, fixtureStack, remoteRobot)
->>>>>>> 38b6580a
     }
 
     /**
@@ -437,23 +310,6 @@
     fun testEditWorkingSetChangeConnectionToValidViaContextMenu(testInfo: TestInfo, remoteRobot: RemoteRobot) {
         injectInvalidUrlPortInfo(testInfo,PORT_104431_AND_1)
         injectTestInfoRestTopology(testInfo)
-<<<<<<< HEAD
-        createConnection(fixtureStack, closableFixtureCollector, WS_NAME_WS_10, false, remoteRobot, "https://${mockServer.hostName}:$PORT_104431")
-
-        callCreateWSFromContextMenu(fixtureStack, remoteRobot)
-        validZOSMasks.forEach {addWorkingSetDialog.fillAddWorkingSet(WS_NAME_WS_10, WS_NAME_WS_10, Pair(it, ZOS_MASK), fixtureStack, remoteRobot)}
-        addWorkingSetDialog.okButton.click()
-
-        injectEmptyZosmfRestfilesPath(testInfo)
-        callEditWSFromContextMenu(WS_NAME_WS_10, fixtureStack, remoteRobot)
-        changeConnectionInEditWorkingSet(connectionName, fixtureStack, remoteRobot)
-        okButton.click()
-
-        openOrCloseWorkingSetInExplorer(WS_NAME_WS_10, fixtureStack, remoteRobot)
-        checkItemWasDeletedWSRefreshed(INVALID_URL_PORT.format(PORT_104431_AND_1), fixtureStack, remoteRobot)
-        closableFixtureCollector.closeOnceIfExists(EditWorkingSetDialog.name)
-        return deleteWSFromContextMenu(WS_NAME_WS_10, fixtureStack, remoteRobot)
-=======
         createConnection(fixtureStack, closableFixtureCollector, WS_NAME_10, false, remoteRobot, "https://${mockServer.hostName}:$PORT_104431")
 
         callCreateWSFromContextMenu(fixtureStack, remoteRobot)
@@ -469,7 +325,6 @@
         checkItemWasDeletedWSRefreshed(INVALID_URL_PORT.format(PORT_104431_AND_1), fixtureStack, remoteRobot)
         closableFixtureCollector.closeOnceIfExists(EditWorkingSetDialog.name)
         return deleteWSFromContextMenu(WS_NAME_10, fixtureStack, remoteRobot)
->>>>>>> 38b6580a
     }
 
     /**
@@ -593,19 +448,11 @@
         compressAndDecompressTree(wsWithMaskForRename, fixtureStack, remoteRobot)
 
         callEditWSFromContextMenu(zosUserDatasetMask, fixtureStack, remoteRobot)
-<<<<<<< HEAD
-        renameDatasetMaskDialog.renameMaskFromContextMenu(zosUserDatasetMaskDoubleStar, remoteRobot)
-        okButton.click()
-
-        callEditWSFromContextMenu(ussMask, fixtureStack, remoteRobot)
-        renameDatasetMaskDialog.renameMaskFromContextMenu(defaultNewUssMask, remoteRobot)
-=======
         renameDatasetMaskDialog.renameMaskFromContextMenu(zosUserDatasetMaskDoubleStar)
         okButton.click()
 
         callEditWSFromContextMenu(ussMask, fixtureStack, remoteRobot)
         renameDatasetMaskDialog.renameMaskFromContextMenu(defaultNewUssMask)
->>>>>>> 38b6580a
         okButton.click()
 
         refreshWorkSpace(wsWithMaskForRename, fixtureStack,remoteRobot)
@@ -640,11 +487,7 @@
 
         //test
         callEditWSFromContextMenu(zosUserDatasetMask, fixtureStack, remoteRobot)
-<<<<<<< HEAD
-        renameDatasetMaskDialog.renameMaskFromContextMenu(zosUserDatasetMaskDoubleStar, remoteRobot)
-=======
         renameDatasetMaskDialog.renameMaskFromContextMenu(zosUserDatasetMaskDoubleStar)
->>>>>>> 38b6580a
         okButton.click()
 
         assertFalse(okButton.isEnabled())
@@ -653,11 +496,7 @@
         cancelButton.click()
 
         callEditWSFromContextMenu(ussMask, fixtureStack, remoteRobot)
-<<<<<<< HEAD
-        renameDatasetMaskDialog.renameMaskFromContextMenu(defaultNewUssMask, remoteRobot)
-=======
         renameDatasetMaskDialog.renameMaskFromContextMenu(defaultNewUssMask)
->>>>>>> 38b6580a
         okButton.click()
 
         assertFalse(okButton.isEnabled())
@@ -687,53 +526,32 @@
         deletionOfUssPathRoot.dialogTitle = deletionOfUssPathRoot.dialogTitle.format(ussMask)
         deletionOfDSMask.dialogTitle = deletionOfDSMask.dialogTitle.format(zosUserDatasetMask)
         //test
-<<<<<<< HEAD
 
         deleteWSFromContextMenu(ussMask, fixtureStack,remoteRobot)
         deleteWSFromContextMenu(zosUserDatasetMask, fixtureStack,remoteRobot)
 
-=======
-
-        deleteWSFromContextMenu(ussMask, fixtureStack,remoteRobot)
-        deleteWSFromContextMenu(zosUserDatasetMask, fixtureStack,remoteRobot)
-
->>>>>>> 38b6580a
         closableFixtureCollector.closeOnceIfExists(CreateMaskDialog.name)
         return deleteWSFromContextMenu(wsWithMaskForDelete, fixtureStack, remoteRobot)
     }
 }
 
-<<<<<<< HEAD
-
-@TestMethodOrder(MethodOrderer.OrderAnnotation::class)
-@TestInstance(TestInstance.Lifecycle.PER_CLASS)
-@ExtendWith(RemoteRobotExtension::class)
-class WorkingSetViaContextMenuNoConnectionTest : WorkingSetBase(){
-=======
 @TestMethodOrder(MethodOrderer.OrderAnnotation::class)
 @TestInstance(TestInstance.Lifecycle.PER_CLASS)
 @ExtendWith(RemoteRobotExtension::class)
 class WorkingSetViaContextMenuNoConnectionTest : IdeaInteractionClass(){
->>>>>>> 38b6580a
     private var closableFixtureCollector = ClosableFixtureCollector()
     private var fixtureStack = mutableListOf<Locator>()
     private var wantToClose = mutableListOf("Add Working Set Dialog", "Edit Working Set Dialog", "Create Mask Dialog")
 //    private var addWorkingSetDialog = AddWorkingSetSubDialog()
     override val wsName = "first ws"
-<<<<<<< HEAD
-=======
     private lateinit var processManager: ProcessManager
->>>>>>> 38b6580a
 
     /**
      * Opens the project and Explorer, clears test environment.
      */
     @BeforeAll
     fun setUpAll(remoteRobot: RemoteRobot) {
-<<<<<<< HEAD
-=======
         processManager = ProcessManager()
->>>>>>> 38b6580a
         addWorkingSetDialog = AddWorkingSetSubDialog(fixtureStack, remoteRobot)
         startMockServer()
         setUpTestEnvironment(fixtureStack, closableFixtureCollector, remoteRobot)
@@ -742,16 +560,9 @@
      * Closes the project and clears test environment.
      */
     @AfterAll
-<<<<<<< HEAD
-    fun tearDownAll(remoteRobot: RemoteRobot) {
-        mockServer.shutdown()
-        clearEnvironment(fixtureStack, closableFixtureCollector, remoteRobot)
-        return closeIntelligentProject(fixtureStack, remoteRobot)
-=======
     fun tearDownAll() {
         processManager.close()
         mockServer.shutdown()
->>>>>>> 38b6580a
     }
 
     /**
