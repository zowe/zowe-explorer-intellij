--- conflicted
+++ resolved
@@ -13,26 +13,16 @@
 import auxiliary.*
 import auxiliary.closable.ClosableFixtureCollector
 import com.intellij.remoterobot.RemoteRobot
-<<<<<<< HEAD
-import com.intellij.remoterobot.search.locators.Locator
-import com.intellij.remoterobot.fixtures.HeavyWeightWindowFixture
-=======
 import com.intellij.remoterobot.fixtures.HeavyWeightWindowFixture
 import com.intellij.remoterobot.search.locators.Locator
->>>>>>> 38b6580a
 import okhttp3.mockwebserver.MockResponse
 import org.junit.jupiter.api.*
 import org.junit.jupiter.api.extension.ExtendWith
 import org.junit.jupiter.params.ParameterizedTest
 import org.junit.jupiter.params.provider.Arguments
 import org.junit.jupiter.params.provider.MethodSource
-<<<<<<< HEAD
-import workingset.auxiliary.components.elements.ButtonElement
-import workingset.testutils.injectMemberList
-=======
 import testutils.ProcessManager
 import workingset.auxiliary.components.elements.ButtonElement
->>>>>>> 38b6580a
 import workingset.testutils.*
 import java.time.Duration
 import java.util.stream.Stream
@@ -43,21 +33,13 @@
 @TestMethodOrder(MethodOrderer.OrderAnnotation::class)
 @TestInstance(TestInstance.Lifecycle.PER_CLASS)
 @ExtendWith(RemoteRobotExtension::class)
-<<<<<<< HEAD
-class RenameDatasetTest : WorkingSetBase() {
-=======
 class RenameDatasetTest : IdeaInteractionClass() {
->>>>>>> 38b6580a
     private var closableFixtureCollector = ClosableFixtureCollector()
     private var fixtureStack = mutableListOf<Locator>()
     private var wantToClose = mutableListOf("Allocate DataSet Dialog", "Allocate Member Dialog")
     override val connectionName = "con1"
     override val wsName = "WS name"
 
-<<<<<<< HEAD
-    private val errorType = "Unable to rename"
-=======
->>>>>>> 38b6580a
 
     private val pdsName = "$ZOS_USERID.UI.TEST".uppercase()
     private val pdsMaskName = "$ZOS_USERID.UI.TEST*".uppercase()
@@ -71,11 +53,8 @@
     private var mapListDatasets = mutableMapOf<String, String>()
     private val dsFinalNameLong =   "$ZOS_USERID.UI.TESTDF.123456789".uppercase()
     private val tooLongString45 = "A".repeat(45)
-<<<<<<< HEAD
-=======
     private lateinit var processManager: ProcessManager
 
->>>>>>> 38b6580a
 
     companion object {
         @JvmStatic
@@ -96,25 +75,15 @@
         setUpTestEnvironment(fixtureStack, closableFixtureCollector, remoteRobot)
         createValidConnectionWithMock(testInfo, connectionName, fixtureStack, closableFixtureCollector, remoteRobot)
         createWsWithoutMask(wsName, connectionName, fixtureStack, closableFixtureCollector, remoteRobot)
-<<<<<<< HEAD
-        createMask(wsName, pdsMaskName, fixtureStack,closableFixtureCollector, ZOS_MASK, remoteRobot)
-
-        okButton = ButtonElement(OK_TEXT, fixtureStack, remoteRobot)
-=======
         createMask(wsName, pdsMaskName, fixtureStack, closableFixtureCollector, ZOS_MASK, remoteRobot)
 
         okButton = ButtonElement(OK_TEXT, fixtureStack, remoteRobot)
         cancelButton = ButtonElement(CANCEL_TEXT, fixtureStack, remoteRobot)
->>>>>>> 38b6580a
     }
 
     @BeforeEach
     fun setUp(testInfo: TestInfo, remoteRobot: RemoteRobot){
-<<<<<<< HEAD
-        responseDispatcher.injectTestInfoForPdsDataset(testInfo.displayName, DATASET_FOR_RENAME_PROPERTY, pdsName)
-=======
         injectTestInfoForPdsDataset(testInfo.displayName, DATASET_FOR_RENAME_PROPERTY, pdsName)
->>>>>>> 38b6580a
 
         responseDispatcher.injectAllocationResultPo(PO_ORG_FULL, VB_RECORD_FORMAT_SHORT, dsName, PO_ORG_SHORT, 255)
         responseDispatcher.injectAllocationResultPo(PO_ORG_FULL, VB_RECORD_FORMAT_SHORT, anotherDsName, PO_ORG_SHORT, 255)
@@ -130,16 +99,9 @@
      * Closes the project and clears test environment.
      */
     @AfterAll
-<<<<<<< HEAD
-    fun tearDownAll(testInfo: TestInfo, remoteRobot: RemoteRobot) {
-        mockServer.shutdown()
-        clearEnvironment(fixtureStack, closableFixtureCollector, remoteRobot)
-        return closeIntelligentProject(fixtureStack, remoteRobot)
-=======
     fun tearDownAll() {
         processManager.close()
         mockServer.shutdown()
->>>>>>> 38b6580a
     }
 
     /**
@@ -209,23 +171,14 @@
      * Tests renaming member to the same name and validates error pop-up notification.
      */
     @Test
-<<<<<<< HEAD
-    fun testRenameMemberWithTheSameNameViaContextMenu(testInfo: TestInfo, remoteRobot: RemoteRobot) {
-=======
     fun testRenameMemberWithTheSameNameViaContextMenu(testInfo: TestInfo, remoteRobot: RemoteRobot) = with(remoteRobot)  {
->>>>>>> 38b6580a
         injectRenameMemberUnsuccessful(testInfo, pdsName, memberFinalName, memberFinalName, 500, "12.0", MEMBER_IN_USE)
         injectMemberList(testInfo, pdsName, listOf(memberFinalName, anotherMemberName))
         callRenameMemberPoint(fixtureStack,pdsName,memberFinalName, remoteRobot)
         newMemberNameInput(memberFinalName, fixtureStack, remoteRobot)
         clickByText(OK_TEXT, fixtureStack, remoteRobot)
-<<<<<<< HEAD
-        checkErrorNotification(RENAME_MEMBER_FAILED, RENAME_MEMBER_FAILED, MEMBER_IN_USE, fixtureStack, remoteRobot)
-        closeNotificztion(fixtureStack, remoteRobot)
-=======
         find<HeavyWeightWindowFixture>(messageLoc,Duration.ofSeconds(30)).hasText(DUBLICETA_MEMBER_NAME_ERROR)
         cancelButton.click()
->>>>>>> 38b6580a
     }
 
     /**
