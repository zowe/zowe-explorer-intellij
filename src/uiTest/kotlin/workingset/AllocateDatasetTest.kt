--- conflicted
+++ resolved
@@ -28,12 +28,8 @@
 import org.junit.jupiter.params.provider.Arguments
 import org.junit.jupiter.params.provider.MethodSource
 import org.junit.jupiter.params.provider.ValueSource
-<<<<<<< HEAD
-import workingset.testutils.injectListAllAllocatedDatasets
-=======
 import testutils.ProcessManager
 import workingset.*
->>>>>>> 38b6580a
 import java.time.Duration
 import java.util.stream.Stream
 
@@ -42,12 +38,8 @@
  */
 @TestInstance(TestInstance.Lifecycle.PER_CLASS)
 @ExtendWith(RemoteRobotExtension::class)
-<<<<<<< HEAD
-class AllocateDatasetTest : WorkingSetBase() {
-=======
 class AllocateDatasetTest : IdeaInteractionClass() {
 
->>>>>>> 38b6580a
     private var closableFixtureCollector = ClosableFixtureCollector()
     private var fixtureStack = mutableListOf<Locator>()
     private var wantToClose = mutableListOf(
@@ -70,27 +62,11 @@
         }
     }
 
-<<<<<<< HEAD
-    companion object {
-        @JvmStatic
-        fun valuesProvider(): Stream<Arguments> {
-            return invalidAllocateScenarios.entries.stream().map { entry ->
-                Arguments.of(entry.key, entry.value)
-            }
-        }
-    }
-
-    private var mapListDatasets = mutableMapOf<String, String>()
-
-    @BeforeAll
-    fun setUpAll(testInfo: TestInfo, remoteRobot: RemoteRobot) {
-=======
     private var mapListDatasets = mutableMapOf<String, String>()
 
     @BeforeAll
     fun setUpAll(testInfo: TestInfo) {
         processManager = ProcessManager()
->>>>>>> 38b6580a
         startMockServer()
         setUpTestEnvironment(fixtureStack, closableFixtureCollector, remoteRobot)
         createValidConnectionWithMock(
@@ -107,29 +83,16 @@
      * Closes the project and clears test environment, deletes created datasets.
      */
     @AfterAll
-<<<<<<< HEAD
-    fun tearDownAll(remoteRobot: RemoteRobot) {
-//        deleteDatasets(remoteRobot)
-        mockServer.shutdown()
-        clearEnvironment(fixtureStack, closableFixtureCollector, remoteRobot)
-        closeIntelligentProject(fixtureStack, remoteRobot)
-=======
     fun tearDownAll() {
         processManager.close()
         mockServer.shutdown()
->>>>>>> 38b6580a
     }
 
     /**
      * Closes all unclosed closable fixtures that we want to close.
      */
     @AfterEach
-<<<<<<< HEAD
-    fun tearDown(remoteRobot: RemoteRobot) {
-        deleteDatasets(remoteRobot)
-=======
     fun tearDown() {
->>>>>>> 38b6580a
         responseDispatcher.removeAllEndpoints()
         closableFixtureCollector.closeWantedClosables(wantToClose, remoteRobot)
     }
@@ -242,7 +205,6 @@
                 )
                 clickButton(OK_TEXT)
             }
-<<<<<<< HEAD
 
             val msgAll = find<HeavyWeightWindowFixture>(
                 messageLoc,
@@ -257,39 +219,4 @@
 
         }
     }
-
-
-//    private val datasetMask = "$ZOS_USERID.ALLOC."
-    /**
-     * Deletes created datasets.
-     */
-    private fun deleteDatasets(remoteRobot: RemoteRobot) {
-        injectListAllAllocatedDatasets(datasetName.uppercase(), mapListDatasets)
-        responseDispatcher.injectListMembers(NO_MEMBERS)
-        refreshWorkSpace(wsName, fixtureStack, remoteRobot)
-        compressAndDecompressTree(wsName, fixtureStack, remoteRobot)
-
-        datasetsToBeDeleted.forEach { s ->
-            mapListDatasets.remove(s)
-            responseDispatcher.injectAllocatedDatasets(s, buildFinalListDatasetJson(mapListDatasets), s)
-            responseDispatcher.injectDeleteDataset(s)
-            deleteDataset(s, fixtureStack, remoteRobot)
-=======
-
-            val msgAll = find<HeavyWeightWindowFixture>(
-                messageLoc,
-                Duration.ofSeconds(30)
-            ).findAllText()
-            var msg = ""
-            msgAll.forEach { msg += it.text }
-            msg.shouldContain(message)
-            assertFalse(button(OK_TEXT).isEnabled())
-            clickButton(CANCEL_TEXT)
-            closableFixtureCollector.closeOnceIfExists(AllocateDatasetDialog.name)
-
->>>>>>> 38b6580a
-        }
-        compressAndDecompressTree(wsName, fixtureStack, remoteRobot)
-        return datasetsToBeDeleted.clear()
-    }
 }