--- conflicted
+++ resolved
@@ -820,7 +820,6 @@
             fileExplorer.click()
             find<ComponentFixture>(viewTree).findText(datasetName).rightClick()
         }
-<<<<<<< HEAD
 
         actionMenu(remoteRobot, "New").click()
         actionMenuItem(remoteRobot, "Member").click()
@@ -829,16 +828,6 @@
             clickButton("OK")
 //      Thread.sleep(5000)
 
-=======
-
-        actionMenu(remoteRobot, "New").click()
-        actionMenuItem(remoteRobot, "Member").click()
-        createMemberDialog(fixtureStack) {
-            createMember(memberName)
-            clickButton("OK")
-//      Thread.sleep(5000)
-
->>>>>>> 28fadc85
         }
     }
 }
@@ -934,7 +923,6 @@
         find<JLabelFixture>(errorDetailHeaderLoc).findText(errorHeader)
         find<ContainerFixture>(errorDetailBodyLocAlt).findAllText().forEach {
             errorMessage += it.text
-<<<<<<< HEAD
         }
         find<ComponentFixture>(closeDialogLoc).click()
         find<ComponentFixture>(closeDialogLoc).click()
@@ -955,28 +943,6 @@
                 "  \"JSONversion\": 1\n" +
                 "}"
     }
-=======
-        }
-        find<ComponentFixture>(closeDialogLoc).click()
-        find<ComponentFixture>(closeDialogLoc).click()
-    }
-    return errorMessage.contains(errorType) && errorMessage.contains(errorDetail)
-}
-
-fun buildFinalListDatasetJson(mapListDatasets: MutableMap<String, String>): String {
-    var result = "{}"
-    if (mapListDatasets.isNotEmpty()) {
-        var listDatasetsJson = "{\"items\":["
-        mapListDatasets.forEach {
-            listDatasetsJson += it.value
-        }
-        result = listDatasetsJson.dropLast(1) + "],\n" +
-                "  \"returnedRows\": ${mapListDatasets.size},\n" +
-                "  \"totalRows\": ${mapListDatasets.size},\n" +
-                "  \"JSONversion\": 1\n" +
-                "}"
-    }
->>>>>>> 28fadc85
     return result
 }
 
