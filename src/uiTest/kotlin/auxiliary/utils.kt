/*
 * This program and the accompanying materials are made available under the terms of the
 * Eclipse Public License v2.0 which accompanies this distribution, and is available at
 * https://www.eclipse.org/legal/epl-v20.html
 *
 * SPDX-License-Identifier: EPL-2.0
 *
 * Copyright IBA Group 2020
 */

package auxiliary

import auxiliary.closable.ClosableFixtureCollector
import auxiliary.components.actionMenu
import auxiliary.components.actionMenuItem
import auxiliary.components.stripeButton
import auxiliary.containers.*
import com.intellij.remoterobot.RemoteRobot
import com.intellij.remoterobot.fixtures.*
import com.intellij.remoterobot.search.locators.Locator
import com.intellij.remoterobot.search.locators.byXpath
import com.intellij.remoterobot.utils.WaitForConditionTimeoutException
import com.intellij.remoterobot.utils.keyboard
import com.intellij.remoterobot.utils.waitFor
import eu.ibagroup.r2z.zowe.MockResponseDispatcher
import io.kotest.assertions.throwables.shouldThrow
import io.kotest.matchers.collections.shouldNotContain
import io.kotest.matchers.string.shouldContain
import io.kotest.matchers.string.shouldNotContain
import okhttp3.mockwebserver.MockWebServer
import okhttp3.tls.HandshakeCertificates
import okhttp3.tls.HeldCertificate
import java.awt.event.KeyEvent
import java.net.InetAddress
import java.time.Duration
import java.util.concurrent.TimeUnit

lateinit var mockServer: MockWebServer
lateinit var responseDispatcher: MockResponseDispatcher

//Change ZOS_USERID, ZOS_PWD, CONNECTION_URL with valid values before UI tests execution
const val ZOS_USERID = "user"
const val ZOS_PWD = "changeme"
const val CONNECTION_URL = "changeme"

const val ENTER_VALID_DS_MASK_MESSAGE = "Enter valid dataset mask"
const val IDENTICAL_MASKS_MESSAGE = "You cannot add several identical masks to table"
const val EMPTY_DATASET_MESSAGE = "You are going to create a Working Set that doesn't fetch anything"
const val TEXT_FIELD_LENGTH_MESSAGE = "Text field must not exceed 8 characters."
const val MEMBER_NAME_LENGTH_MESSAGE = "Member name must not exceed 8 characters."
const val MEMBER_EMPTY_NAME_MESSAGE = "This field must not be blank"
const val INVALID_MEMBER_NAME_MESSAGE = "Member name should contain only A-Z a-z 0-9 or national characters"
const val INVALID_MEMBER_NAME_BEGINNING_MESSAGE = "Member name should start with A-Z a-z or national characters"
const val JOB_ID_LENGTH_MESSAGE = "Job ID length must be 8 characters."
const val TEXT_FIELD_CONTAIN_MESSAGE = "Text field should contain only A-Z, a-z, 0-9, *, %."
const val JOBID_CONTAIN_MESSAGE = "Text field should contain only A-Z, a-z, 0-9"
const val PREFIX_OWNER_JOBID_MESSAGE = "You must provide either an owner and a prefix or a job ID."
const val IDENTICAL_FILTERS_MESSAGE = "You cannot add several identical job filters to table"
const val DATASET_NAME_LENGTH_MESSAGE = "Dataset name cannot exceed 44 characters"
const val DATASET_INVALID_SECTION_MESSAGE =
    "Each name segment (qualifier) is 1 to 8 characters, the first of which must be alphabetic (A to Z) or national (# @ \$). The remaining seven characters are either alphabetic, numeric (0 - 9), national, a hyphen (-). Name segments are separated by a period (.)"

val maskWithLength44 =
    "$ZOS_USERID." + "A2345678.".repeat((44 - (ZOS_USERID.length + 1)) / 9) + "A".repeat((44 - (ZOS_USERID.length + 1)) % 9)
val maskWithLength45 =
    "$ZOS_USERID." + "A2345678.".repeat((45 - (ZOS_USERID.length + 1)) / 9) + "A".repeat((45 - (ZOS_USERID.length + 1)) % 9)

//todo add mask *.* when bug is fixed
val maskMessageMap = mapOf(
    "1$ZOS_USERID.*" to ENTER_VALID_DS_MASK_MESSAGE,
    "$ZOS_USERID.{!" to ENTER_VALID_DS_MASK_MESSAGE,
    "$ZOS_USERID.A23456789.*" to "Qualifier must be in 1 to 8 characters",
    "$ZOS_USERID." to ENTER_VALID_DS_MASK_MESSAGE,
    maskWithLength45 to "Dataset mask length must not exceed 44 characters",
    "$ZOS_USERID.***" to "Invalid asterisks in the qualifier"
)

val validZOSMasks = listOf(
    "$ZOS_USERID.*", "$ZOS_USERID.**", "$ZOS_USERID.@#%", "$ZOS_USERID.@#%.*", "Q.*", "WWW.*", maskWithLength44,
    ZOS_USERID
)

val validUSSMasks = listOf("/u", "/etc/ssh", "/u/$ZOS_USERID")

val validJobsFilters = listOf(
    Triple("*", ZOS_USERID, ""),
    Triple("TEST1", ZOS_USERID, ""),
    Triple("", "", "JOB01234"),
    Triple("TEST*", ZOS_USERID, ""),
    Triple("TEST**", ZOS_USERID, ""),
    Triple("TEST***", ZOS_USERID, ""),
    Triple("TEST1", "$ZOS_USERID*", ""),
    Triple("TEST1", "$ZOS_USERID**", ""),
    Triple("TEST1", "$ZOS_USERID***", ""),
    Triple("TEST***", "$ZOS_USERID***", "")
)

val invalidJobsFiltersMap = mapOf(
    Pair(Triple("123456789", ZOS_USERID, ""), 1) to TEXT_FIELD_LENGTH_MESSAGE,
    Pair(Triple("123456789", "A23456789", ""), 1) to TEXT_FIELD_LENGTH_MESSAGE,
    Pair(Triple("*", "A23456789", ""), 2) to TEXT_FIELD_LENGTH_MESSAGE,
    Pair(Triple("", "", "A23456789"), 3) to JOB_ID_LENGTH_MESSAGE,
    Pair(Triple("", "", "A2"), 3) to JOB_ID_LENGTH_MESSAGE,
    Pair(Triple("@", ZOS_USERID, ""), 1) to TEXT_FIELD_CONTAIN_MESSAGE,
    Pair(Triple("*", "@", ""), 2) to TEXT_FIELD_CONTAIN_MESSAGE,
    Pair(Triple("", "", "@@@@@@@@"), 3) to JOBID_CONTAIN_MESSAGE,
    Pair(Triple("*", ZOS_USERID, "JOB45678"), 1) to PREFIX_OWNER_JOBID_MESSAGE,
    Pair(Triple("*", "", "JOB45678"), 1) to PREFIX_OWNER_JOBID_MESSAGE,
    Pair(Triple("", ZOS_USERID, "JOB45678"), 2) to PREFIX_OWNER_JOBID_MESSAGE
)

val viewTree = byXpath("//div[@class='JBViewport'][.//div[@class='DnDAwareTree']]")

/**
 * Waits 60 seconds for the button to be enabled and then clicks on it.
 */
fun CommonContainerFixture.clickButton(text: String) {
    val button = button(text)
    waitFor(Duration.ofSeconds(60)) {
        button.isEnabled()
    }
    button.click()
}

/**
 * Waits a specific amount of time for the button to be enabled and then clicks on it.
 */
fun CommonContainerFixture.clickButton(locator: Locator, duration: Duration = Duration.ofSeconds(60)) {
    val button = button(locator)
    waitFor(duration) {
        button.isEnabled()
    }
    button.click()
}

/**
 * Waits 60 seconds for the action button to be enabled and then clicks on it.
 */
fun CommonContainerFixture.clickActionButton(locator: Locator) {
    val button = actionButton(locator)
    waitFor(Duration.ofSeconds(60)) {
        button.isEnabled()
    }
    button.click()
}

/**
 * Creates a working set via context menu from explorer.
 */
fun ContainerFixture.createWSFromContextMenu(
    fixtureStack: MutableList<Locator>,
    closableFixtureCollector: ClosableFixtureCollector
) {
    explorer {
        fileExplorer.click()
        find<ComponentFixture>(viewTree).rightClick()
        Thread.sleep(3000)
    }
    actionMenu(remoteRobot, "New").click()

    //workaround when an action menu contains more than 2 action menu items, and you need to choose the 3d item
    runJs(
        """
            const point = new java.awt.Point(${locationOnScreen.x}, ${locationOnScreen.y});
            robot.moveMouse(component, point);
        """
    )
    actionMenuItem(remoteRobot, "Working Set").click()
    closableFixtureCollector.add(AddWorkingSetDialog.xPath(), fixtureStack)
}

/**
 * Edits a working set via context menu from explorer.
 */
fun ContainerFixture.editWSFromContextMenu(
    wsName: String, fixtureStack: MutableList<Locator>,
    closableFixtureCollector: ClosableFixtureCollector
) {
    explorer {
        fileExplorer.click()
        find<ComponentFixture>(viewTree).findText(wsName)
            .rightClick()
        Thread.sleep(3000)
    }
    actionMenuItem(remoteRobot, "Edit").click()
    closableFixtureCollector.add(EditWorkingSetDialog.xPath(), fixtureStack)
}

/**
 * Creates a mask in the working set via context menu from explorer.
 */
fun ContainerFixture.createMask(
    wsName: String, fixtureStack: MutableList<Locator>,
    closableFixtureCollector: ClosableFixtureCollector
) {
    explorer {
        fileExplorer.click()
        find<ComponentFixture>(viewTree).findText(wsName)
            .rightClick()
        Thread.sleep(3000)
    }
    actionMenu(remoteRobot, "New").click()
    actionMenuItem(remoteRobot, "Mask").click()
    closableFixtureCollector.add(CreateMaskDialog.xPath(), fixtureStack)
}

/**
 * Deletes a working set via context menu from explorer.
 */
fun ContainerFixture.deleteWSFromContextMenu(wsName: String) {
    explorer {
        fileExplorer.click()
        find<ComponentFixture>(viewTree).findText(wsName)
            .rightClick()
        Thread.sleep(3000)
    }
    actionMenuItem(remoteRobot, "Delete").click()
    find<ComponentFixture>(byXpath("//div[@class='MyDialog' and @title='Deletion of Working Set $wsName']"))
}

/**
 * Deletes a JES working set via context menu from explorer.
 */
fun ContainerFixture.deleteJWSFromContextMenu(jwsName: String) {
    explorer {
        jesExplorer.click()
        find<ComponentFixture>(viewTree).findText(jwsName)
            .rightClick()
        Thread.sleep(3000)
    }
    actionMenuItem(remoteRobot, "Delete").click()
    find<ComponentFixture>(byXpath("//div[@class='MyDialog' and @title='Deletion of JES Working Set $jwsName']"))
}

/**
 * Creates a JES working set via context menu from explorer.
 */
fun ContainerFixture.createJWSFromContextMenu(
    fixtureStack: MutableList<Locator>,
    closableFixtureCollector: ClosableFixtureCollector
) {
    explorer {
        jesExplorer.click()
        find<ComponentFixture>(viewTree).rightClick()
        Thread.sleep(3000)
    }
    actionMenu(remoteRobot, "New").click()
    actionMenuItem(remoteRobot, "JES Working Set").click()
    closableFixtureCollector.add(AddJesWorkingSetDialog.xPath(), fixtureStack)
}

/**
 * Creates a jobs filter in the JES working set via context menu from explorer.
 */
fun ContainerFixture.createJobsFilter(
    jwsName: String, fixtureStack: MutableList<Locator>,
    closableFixtureCollector: ClosableFixtureCollector
) {
    explorer {
        jesExplorer.click()
        find<ComponentFixture>(viewTree).findText(jwsName)
            .rightClick()
        Thread.sleep(3000)
    }
    actionMenu(remoteRobot, "New").click()
    actionMenuItem(remoteRobot, "Jobs Filter").click()
    closableFixtureCollector.add(CreateJobsFilterDialog.xPath(), fixtureStack)
}

/**
 * Edites a JES working set via context menu from explorer.
 */
fun ContainerFixture.editJWSFromContextMenu(
    jwsName: String, fixtureStack: MutableList<Locator>,
    closableFixtureCollector: ClosableFixtureCollector
) {
    explorer {
        jesExplorer.click()
        find<ComponentFixture>(viewTree).findText(jwsName)
            .rightClick()
        Thread.sleep(3000)
    }
    actionMenuItem(remoteRobot, "Edit").click()
    closableFixtureCollector.add(EditJesWorkingSetDialog.xPath(), fixtureStack)
}

/**
 * Creates a working set via action button.
 */
fun ContainerFixture.createWorkingSetFromActionButton(
    closableFixtureCollector: ClosableFixtureCollector,
    fixtureStack: MutableList<Locator>
) {
    explorer {
        fileExplorer.click()
        createConfigItem()
    }
    find<HeavyWeightWindowFixture>(
        byXpath("//div[@class='HeavyWeightWindow']"),
        Duration.ofSeconds(30)
    ).findAllText().forEach {
        if (it.text == "Working Set") {
            it.click()
            closableFixtureCollector.add(AddWorkingSetDialog.xPath(), fixtureStack)
        }
    }
}

/**
 * Creates a JES working set via action button.
 */
fun ContainerFixture.createJesWorkingSetFromActionButton(
    closableFixtureCollector: ClosableFixtureCollector,
    fixtureStack: MutableList<Locator>
) {
    explorer {
        jesExplorer.click()
        createConfigItem()
    }
    find<HeavyWeightWindowFixture>(
        byXpath("//div[@class='HeavyWeightWindow']"),
        Duration.ofSeconds(30)
    ).findAllText().forEach {
        if (it.text == "JES Working Set") {
            it.click()
            closableFixtureCollector.add(AddJesWorkingSetDialog.xPath(), fixtureStack)
        }
    }
}

/**
 * Creates a connection via action button.
 */
fun ContainerFixture.createConnectionFromActionButton(
    closableFixtureCollector: ClosableFixtureCollector,
    fixtureStack: MutableList<Locator>
) {
    explorer {
        jesExplorer.click()
        createConfigItem()
    }
    find<HeavyWeightWindowFixture>(
        byXpath("//div[@class='HeavyWeightWindow']"),
        Duration.ofSeconds(30)
    ).findAllText().forEach {
        if (it.text == "Connection") {
            it.click()
            closableFixtureCollector.add(AddConnectionDialog.xPath(), fixtureStack)
        }
    }
}

/**
 * Steps to create a connection(valid or invalid) from settings .
 */
fun createConnection(
    projectName: String,
    fixtureStack: MutableList<Locator>,
    closableFixtureCollector: ClosableFixtureCollector,
    connectionName: String,
    isValidConnection: Boolean,
    remoteRobot: RemoteRobot,
    url: String = CONNECTION_URL,
    user: String = ZOS_USERID,
    password: String = ZOS_PWD
) = with(remoteRobot) {
<<<<<<< HEAD
    ideFrameImpl(projectName, fixtureStack) {
        explorer {
            fileExplorer.click()
            settings(closableFixtureCollector, fixtureStack)
        }
        settingsDialog(fixtureStack) {
            configurableEditor {
                conTab.click()
                add(closableFixtureCollector, fixtureStack)
            }
            addConnectionDialog(fixtureStack) {
                if (isValidConnection) {
                    addConnection(connectionName, url, user, password, true)
                } else {
                    addConnection(connectionName, "${url}1", user, password, true)
                }
                clickButton("OK")
                Thread.sleep(1000)
            }
            closableFixtureCollector.closeOnceIfExists(AddConnectionDialog.name)
            if (isValidConnection.not()) {
                errorCreatingConnectionDialog(closableFixtureCollector, fixtureStack) {
                    clickButton("Yes")
                }
                closableFixtureCollector.closeOnceIfExists(ErrorCreatingConnectionDialog.name)
            }
            clickButton("OK")
        }
        closableFixtureCollector.closeOnceIfExists(SettingsDialog.name)
    }
=======
  ideFrameImpl(projectName, fixtureStack) {
    explorer {
      fileExplorer.click()
      settings(closableFixtureCollector, fixtureStack)
    }
    settingsDialog(fixtureStack) {
      configurableEditor {
        conTab.click()
        add(closableFixtureCollector, fixtureStack)
      }
      addConnectionDialog(fixtureStack) {
        if (isValidConnection) {
          addConnection(connectionName, url, user, password, true)
        } else {
          addConnection(connectionName, "${url}1", user, password, true)
        }
        clickButton("OK")
        Thread.sleep(3000)
      }
      closableFixtureCollector.closeOnceIfExists(AddConnectionDialog.name)
      if (isValidConnection.not()) {
        errorCreatingConnectionDialog(closableFixtureCollector, fixtureStack) {
          clickButton("Yes")
        }
        closableFixtureCollector.closeOnceIfExists(ErrorCreatingConnectionDialog.name)
      }
      clickButton("OK")
    }
    closableFixtureCollector.closeOnceIfExists(SettingsDialog.name)
  }
>>>>>>> 8ffb721e
}

/**
 * Deletes all JES working sets, working sets and connections. To be used in BeforeAll and AfterAll tests methods.
 */
fun clearEnvironment(
    projectName: String,
    fixtureStack: MutableList<Locator>,
    closableFixtureCollector: ClosableFixtureCollector,
    remoteRobot: RemoteRobot
) = with(remoteRobot) {
    ideFrameImpl(projectName, fixtureStack) {
        explorer {
            fileExplorer.click()
            settings(closableFixtureCollector, fixtureStack)
        }
        settingsDialog(fixtureStack) {
            configurableEditor {
                workingSetsTab.click()
                deleteAllItems()
                jesWorkingSetsTab.click()
                deleteAllItems()
                conTab.click()
                deleteAllItems()
            }
            clickButton("OK")
        }
        closableFixtureCollector.closeOnceIfExists(SettingsDialog.name)
    }
}

/**
 * Opens a project and an explorer, clears test environment before tests execution.
 */
fun setUpTestEnvironment(
    projectName: String,
    fixtureStack: MutableList<Locator>,
    closableFixtureCollector: ClosableFixtureCollector,
    remoteRobot: RemoteRobot
) = with(remoteRobot) {
    welcomeFrame {
        open(projectName)
    }
    Thread.sleep(10000)

    ideFrameImpl(projectName, fixtureStack) {
        try {
            if (dialog("For Mainframe Plugin Privacy Policy and Terms and Conditions").isShowing) {
                clickButton("Dismiss")
            }
        } catch (e: WaitForConditionTimeoutException) {
            e.message.shouldContain("Failed to find 'Dialog' by 'title For Mainframe Plugin Privacy Policy and Terms and Conditions'")
        }
        try {
            find<ComponentFixture>(byXpath("//div[@class='ProjectViewTree']"))
            stripeButton(byXpath("//div[@accessiblename='Project' and @class='StripeButton' and @text='Project']"))
                .click()
        } catch (e: WaitForConditionTimeoutException) {
            //do nothing if ProjectViewTree is hidden
        }
        forMainframe()
    }
    clearEnvironment(projectName, fixtureStack, closableFixtureCollector, remoteRobot)
}

/**
 * Opens a mask in the working set in explorer.
 */
fun openWSOpenMaskInExplorer(
    wsName: String, maskName: String, projectName: String,
    fixtureStack: MutableList<Locator>, remoteRobot: RemoteRobot
) =
    with(remoteRobot) {
        ideFrameImpl(projectName, fixtureStack) {
            explorer {
                fileExplorer.click()
                find<ComponentFixture>(viewTree).findText(wsName).doubleClick()
                Thread.sleep(3000)
                find<ComponentFixture>(viewTree).findText(maskName).doubleClick()
                Thread.sleep(2000)
                waitFor(Duration.ofSeconds(20)) { find<ComponentFixture>(viewTree).hasText("loading…").not() }
                find<ComponentFixture>(viewTree).findAllText().shouldNotContain("Error")
                find<ComponentFixture>(viewTree).findText(wsName).doubleClick()
            }
        }
    }

/**
 * Double-clicks on the working set to open or close it in explorer.
 */
fun openOrCloseWorkingSetInExplorer(
    wsName: String, projectName: String,
    fixtureStack: MutableList<Locator>, remoteRobot: RemoteRobot
) = with(remoteRobot) {
    ideFrameImpl(projectName, fixtureStack) {
        explorer {
            fileExplorer.click()
            find<ComponentFixture>(viewTree).findText(wsName).doubleClick()
            Thread.sleep(3000)
        }
    }
}

/**
 * Double-clicks on the jes working set to open or close it in explorer.
 */
fun openOrCloseJesWorkingSetInExplorer(
    jwsName: String, projectName: String,
    fixtureStack: MutableList<Locator>, remoteRobot: RemoteRobot
) = with(remoteRobot) {
    ideFrameImpl(projectName, fixtureStack) {
        explorer {
            jesExplorer.click()
            find<ComponentFixture>(viewTree).findText(jwsName).doubleClick()
            Thread.sleep(3000)
        }
    }
}

/**
 * Double-clicks on the mask in explorer to open it and checks the message if required.
 */
fun openMaskInExplorer(
    maskName: String, expectedError: String, projectName: String,
    fixtureStack: MutableList<Locator>, remoteRobot: RemoteRobot
) =
    with(remoteRobot) {
        ideFrameImpl(projectName, fixtureStack) {
            explorer {
                fileExplorer.click()
                find<ComponentFixture>(viewTree).findText(maskName).doubleClick()
                Thread.sleep(20000)
                var allText = ""
                find<ComponentFixture>(viewTree).findAllText().forEach { allText += it.text }
                if (expectedError.isEmpty().not()) {
                    allText.shouldContain(expectedError)
                } else {
                    allText.shouldNotContain("Error")
                }
            }
        }
    }

/**
 * Double-clicks on the job filter in explorer to open it and checks the message if required.
 */
fun openJobFilterInExplorer(
    filter: Triple<String, String, String>, expectedError: String, projectName: String,
    fixtureStack: MutableList<Locator>, remoteRobot: RemoteRobot
) = with(remoteRobot) {
    val textToFind = if (filter.third == "") {
        "PREFIX=${filter.first} OWNER=${filter.second}".uppercase()
    } else {
        "JobID=${filter.third}"
    }
    ideFrameImpl(projectName, fixtureStack) {
        explorer {
            jesExplorer.click()
            find<ComponentFixture>(viewTree).findText(textToFind).doubleClick()
            Thread.sleep(2000)
            waitFor(Duration.ofSeconds(20)) { find<ComponentFixture>(viewTree).hasText("loading…").not() }
            if (expectedError.isEmpty().not()) {
                find<ComponentFixture>(viewTree).findText(expectedError)
            } else {
                find<ComponentFixture>(viewTree).findAllText().shouldNotContain("Error")
            }
        }
    }
}

/**
 * Double-clicks on job filter to close it in explorer.
 */
fun closeFilterInExplorer(
    filter: Triple<String, String, String>, projectName: String,
    fixtureStack: MutableList<Locator>, remoteRobot: RemoteRobot
) =
    with(remoteRobot) {
        val textToFind = if (filter.third == "") {
            "PREFIX=${filter.first} OWNER=${filter.second}".uppercase()
        } else {
            "JobID=${filter.third}"
        }
        ideFrameImpl(projectName, fixtureStack) {
            explorer {
                jesExplorer.click()
                find<ComponentFixture>(viewTree).findText(textToFind).doubleClick()
            }
        }
    }

/**
 * Double-clicks on mask to close it in explorer.
 */
fun closeMaskInExplorer(
    maskName: String, projectName: String,
    fixtureStack: MutableList<Locator>, remoteRobot: RemoteRobot
) =
    with(remoteRobot) {
        ideFrameImpl(projectName, fixtureStack) {
            explorer {
                fileExplorer.click()
                find<ComponentFixture>(viewTree).findText(maskName).doubleClick()
            }
        }
    }

/**
 * Checks that the mask or the working set is not displayed in explorer.
 */
fun checkItemWasDeletedWSRefreshed(
    deletedItem: String, projectName: String,
    fixtureStack: MutableList<Locator>, remoteRobot: RemoteRobot
) = with(remoteRobot) {
    ideFrameImpl(projectName, fixtureStack) {
        explorer {
            shouldThrow<NoSuchElementException> {
                find<ComponentFixture>(viewTree).findText(deletedItem)
            }
        }
    }
}

/**
 * Checks that the job filter is not displayed in explorer.
 */
fun checkFilterWasDeletedJWSRefreshed(
    deletedFilter: Triple<String, String, String>, projectName: String,
    fixtureStack: MutableList<Locator>, remoteRobot: RemoteRobot
) = with(remoteRobot) {
    val textToFind = if (deletedFilter.third == "") {
        "PREFIX=${deletedFilter.first} OWNER=${deletedFilter.second}"
    } else {
        "JobID=${deletedFilter.third}"
    }
    ideFrameImpl(projectName, fixtureStack) {
        explorer {
            jesExplorer.click()
            shouldThrow<NoSuchElementException> {
                find<ComponentFixture>(viewTree).findText(textToFind)
            }
        }
    }
}

/**
 * Deletes dataset via context menu.
 */
fun deleteDataset(
    datasetName: String, projectName: String,
    fixtureStack: MutableList<Locator>, remoteRobot: RemoteRobot
) = with(remoteRobot) {
    ideFrameImpl(projectName, fixtureStack) {
        explorer {
            fileExplorer.click()
            find<ComponentFixture>(viewTree).findAllText(datasetName).last().rightClick()
        }
        actionMenuItem(remoteRobot, "Delete").click()
        dialog("Confirm Files Deletion") {
            clickButton("Yes")
        }
        Thread.sleep(3000)
    }
}

/**
 * Opens the file and copies it's content.
 */
fun openLocalFileAndCopyContent(
    filePath: String, projectName: String,
    fixtureStack: MutableList<Locator>, remoteRobot: RemoteRobot
) = with(remoteRobot) {
    ideFrameImpl(projectName, fixtureStack) {
        actionMenu(remoteRobot, "File").click()
        runJs(
            """
            const point = new java.awt.Point(${locationOnScreen.x}, ${locationOnScreen.y});
            robot.moveMouse(component, point);
        """
        )
        actionMenuItem(remoteRobot, "Open...").click()
        Thread.sleep(3000)
        dialog("Open File or Project") {
            textField(byXpath("//div[@class='BorderlessTextField']")).text =
                filePath
            Thread.sleep(5000)
            clickButton("OK")
        }
        with(textEditor()) {
            keyboard {
                hotKey(KeyEvent.VK_CONTROL, KeyEvent.VK_A)
                hotKey(KeyEvent.VK_CONTROL, KeyEvent.VK_C)
                hotKey(KeyEvent.VK_CONTROL, KeyEvent.VK_F4)
            }
        }
    }
}

/**
 * Submits the job via context menu.
 */
fun submitJob(
    jobName: String, projectName: String,
    fixtureStack: MutableList<Locator>, remoteRobot: RemoteRobot
) = with(remoteRobot) {
    ideFrameImpl(projectName, fixtureStack) {
        explorer {
            fileExplorer.click()
            find<ComponentFixture>(viewTree).findText(jobName).rightClick()
        }
        actionMenuItem(remoteRobot, "Submit Job").click()
    }
}

/**
 * Creates a member in the dataset and pastes content to the member.
 */
fun createMemberAndPasteContent(
    datasetName: String,
    memberName: String, projectName: String,
    fixtureStack: MutableList<Locator>,
    remoteRobot: RemoteRobot
) =
    with(remoteRobot) {
        ideFrameImpl(projectName, fixtureStack) {
            explorer {
                fileExplorer.click()
                find<ComponentFixture>(viewTree).findAllText(datasetName).last().rightClick()
            }
            actionMenu(remoteRobot, "New").click()
            actionMenuItem(remoteRobot, "Member").click()
            dialog("Create Member") {
                find<JTextFieldFixture>(byXpath("//div[@class='JBTextField']")).text = memberName
            }
            clickButton("OK")
            Thread.sleep(5000)
            explorer {
                find<ComponentFixture>(viewTree).findAllText(memberName).last().doubleClick()
            }
            with(textEditor()) {
                keyboard {
                    hotKey(KeyEvent.VK_CONTROL, KeyEvent.VK_V)
                    Thread.sleep(2000)
                    hotKey(KeyEvent.VK_CONTROL, KeyEvent.VK_SHIFT, KeyEvent.VK_S)
                    Thread.sleep(2000)
                    hotKey(KeyEvent.VK_CONTROL, KeyEvent.VK_F4)
                }
            }
        }
    }

/**
 * Allocates a PDS dataset and creates a mask for it.
 * @param maskName when specified, mask will be created with the provided name, otherwise maskName will be equal to datasetName
 */
fun allocatePDSAndCreateMask(
    wsName: String,
    datasetName: String,
    projectName: String,
    fixtureStack: MutableList<Locator>,
    closableFixtureCollector: ClosableFixtureCollector,
    remoteRobot: RemoteRobot,
    maskName: String? = null,
    directory: Int = 1,
    openWs: Boolean = true
) = with(remoteRobot) {
    ideFrameImpl(projectName, fixtureStack) {
        if (maskName != null) {
            createMask(wsName, fixtureStack, closableFixtureCollector)
            createMaskDialog(fixtureStack) {
                createMask(Pair(maskName, "z/OS"))
                clickButton("OK")
                Thread.sleep(3000)
            }
        }

        explorer {
            fileExplorer.click()
            find<ComponentFixture>(viewTree).findText(wsName).rightClick()
        }
        actionMenu(remoteRobot, "New").click()
        actionMenuItem(remoteRobot, "Dataset").click()
        allocateDatasetDialog(fixtureStack) {
            allocateDataset(datasetName, "PO", "TRK", 10, 1, directory, "VB", 255, 6120)
            clickButton("OK")
            Thread.sleep(10000)
        }
        find<ContainerFixture>(byXpath("//div[@class='MyDialog']")).findText("Dataset ${datasetName.uppercase()} Has Been Created")

        if (maskName != null) {
            clickButton("No")
            Thread.sleep(5000)
        } else {
            clickButton("Yes")
            Thread.sleep(5000)
        }
    }
    if (openWs) {
        openOrCloseWorkingSetInExplorer(wsName, projectName, fixtureStack, remoteRobot)
    }
}

/**
 * Creates working set without masks.
 */
fun createWsWithoutMask(
    projectName: String,
    wsName: String,
    connectionName: String,
    fixtureStack: MutableList<Locator>,
    closableFixtureCollector: ClosableFixtureCollector,
    remoteRobot: RemoteRobot
) = with(remoteRobot) {
    ideFrameImpl(projectName, fixtureStack) {
        createWSFromContextMenu(fixtureStack, closableFixtureCollector)
        addWorkingSetDialog(fixtureStack) {
            addWorkingSet(wsName, connectionName)
            clickButton("OK")
            Thread.sleep(3000)
            find<HeavyWeightWindowFixture>(byXpath("//div[@class='HeavyWeightWindow']")).findText(
                EMPTY_DATASET_MESSAGE
            )
            clickButton("OK")
            Thread.sleep(3000)
        }
        closableFixtureCollector.closeOnceIfExists(AddWorkingSetDialog.name)
    }
}

/**
 * Allocates member for pds.
 */
fun allocateMemberForPDS(
    datasetName: String,
    memberName: String,
    projectName: String,
    fixtureStack: MutableList<Locator>,
    remoteRobot: RemoteRobot
) = with(remoteRobot) {
    ideFrameImpl(projectName, fixtureStack) {
        explorer {
            fileExplorer.click()
            find<ComponentFixture>(viewTree).findText(datasetName).rightClick()
        }

        actionMenu(remoteRobot, "New").click()
        actionMenuItem(remoteRobot, "Member").click()
        createMemberDialog(fixtureStack) {
            createMember(memberName)
            clickButton("OK")
            Thread.sleep(5000)
        }
    }
}

/**
 * Allocates a sequential dataset.
 */
fun allocateDataSet(
    wsName: String,
    datasetName: String,
    projectName: String,
    fixtureStack: MutableList<Locator>,
    remoteRobot: RemoteRobot
) = with(remoteRobot) {
    ideFrameImpl(projectName, fixtureStack) {
        explorer {
            fileExplorer.click()
            find<ComponentFixture>(viewTree).findText(wsName).rightClick()
        }
        actionMenu(remoteRobot, "New").click()
        actionMenuItem(remoteRobot, "Dataset").click()
        allocateDatasetDialog(fixtureStack) {
            allocateDataset(datasetName, "PS", "TRK", 10, 1, 0, "VB", 255, 6120)
            clickButton("OK")
            Thread.sleep(10000)
        }
        find<ContainerFixture>(byXpath("//div[@class='MyDialog']")).findText("Dataset $datasetName Has Been Created")
        clickButton("No")
        explorer {
            fileExplorer.click()
            find<ComponentFixture>(viewTree).findText(wsName).rightClick()
        }
        actionMenuItem(remoteRobot, "Refresh").click()
        Thread.sleep(3000)
    }
}

/**
 * Checks title and error information for popup window.
 */
fun checkErrorNotification(
    errorHeader: String,
    errorType: String,
    errorDetail: String,
    projectName: String,
    fixtureStack: MutableList<Locator>,
    remoteRobot: RemoteRobot
) = with(remoteRobot) {
    ideFrameImpl(projectName, fixtureStack) {
        var errorMessage = ""
        try {
            find<ComponentFixture>(byXpath("//div[@class='LinkLabel']")).click()
        } catch (e: WaitForConditionTimeoutException) {
            e.message.shouldContain("Failed to find 'ComponentFixture' by '//div[@class='LinkLabel']'")
        }
        find<JLabelFixture>(byXpath("//div[@javaclass='javax.swing.JLabel']")).findText(errorHeader)
        find<ContainerFixture>(byXpath("//div[@class='JEditorPane']")).findAllText().forEach {
            errorMessage += it.text
        }
        find<ComponentFixture>(byXpath("//div[@tooltiptext.key='tooltip.close.notification']")).click()
        if (!(errorMessage.contains(errorType) && errorMessage.contains(errorDetail))) {
            throw Exception("Error message is different from expected")
        }
    }
<<<<<<< HEAD
}

fun startMockServer() {
    val localhost = InetAddress.getByName("localhost").canonicalHostName
    val localhostCertificate = HeldCertificate.Builder()
        .addSubjectAlternativeName(localhost)
        .duration(10, TimeUnit.MINUTES)
        .build()
    val serverCertificates = HandshakeCertificates.Builder()
        .heldCertificate(localhostCertificate)
        .build()
    mockServer = MockWebServer()
    responseDispatcher = MockResponseDispatcher()
    mockServer.dispatcher = responseDispatcher
    mockServer.useHttps(serverCertificates.sslSocketFactory(), false)
    mockServer.start()
=======
  }
}

/**
 * Creates working set and a mask.
 */
fun createWsAndMask(
  projectName: String,
  wsName: String,
  masks: List<Pair<String,String>>,
  connectionName: String,
  fixtureStack: MutableList<Locator>,
  closableFixtureCollector: ClosableFixtureCollector,
  remoteRobot: RemoteRobot
) = with(remoteRobot) {
  createWsWithoutMask(projectName, wsName, connectionName, fixtureStack, closableFixtureCollector, remoteRobot)
  ideFrameImpl(projectName, fixtureStack) {
    masks.forEach{ mask ->
      createMask(wsName, fixtureStack, closableFixtureCollector)
      createMaskDialog(fixtureStack) {
        createMask(mask)
        Thread.sleep(3000)
        clickButton("OK")
      }
      closableFixtureCollector.closeOnceIfExists(CreateMaskDialog.name)
    }
  }
>>>>>>> 8ffb721e
}<|MERGE_RESOLUTION|>--- conflicted
+++ resolved
@@ -364,7 +364,6 @@
     user: String = ZOS_USERID,
     password: String = ZOS_PWD
 ) = with(remoteRobot) {
-<<<<<<< HEAD
     ideFrameImpl(projectName, fixtureStack) {
         explorer {
             fileExplorer.click()
@@ -382,7 +381,7 @@
                     addConnection(connectionName, "${url}1", user, password, true)
                 }
                 clickButton("OK")
-                Thread.sleep(1000)
+                Thread.sleep(3000)
             }
             closableFixtureCollector.closeOnceIfExists(AddConnectionDialog.name)
             if (isValidConnection.not()) {
@@ -395,38 +394,6 @@
         }
         closableFixtureCollector.closeOnceIfExists(SettingsDialog.name)
     }
-=======
-  ideFrameImpl(projectName, fixtureStack) {
-    explorer {
-      fileExplorer.click()
-      settings(closableFixtureCollector, fixtureStack)
-    }
-    settingsDialog(fixtureStack) {
-      configurableEditor {
-        conTab.click()
-        add(closableFixtureCollector, fixtureStack)
-      }
-      addConnectionDialog(fixtureStack) {
-        if (isValidConnection) {
-          addConnection(connectionName, url, user, password, true)
-        } else {
-          addConnection(connectionName, "${url}1", user, password, true)
-        }
-        clickButton("OK")
-        Thread.sleep(3000)
-      }
-      closableFixtureCollector.closeOnceIfExists(AddConnectionDialog.name)
-      if (isValidConnection.not()) {
-        errorCreatingConnectionDialog(closableFixtureCollector, fixtureStack) {
-          clickButton("Yes")
-        }
-        closableFixtureCollector.closeOnceIfExists(ErrorCreatingConnectionDialog.name)
-      }
-      clickButton("OK")
-    }
-    closableFixtureCollector.closeOnceIfExists(SettingsDialog.name)
-  }
->>>>>>> 8ffb721e
 }
 
 /**
@@ -942,7 +909,6 @@
             throw Exception("Error message is different from expected")
         }
     }
-<<<<<<< HEAD
 }
 
 fun startMockServer() {
@@ -959,8 +925,6 @@
     mockServer.dispatcher = responseDispatcher
     mockServer.useHttps(serverCertificates.sslSocketFactory(), false)
     mockServer.start()
-=======
-  }
 }
 
 /**
@@ -987,5 +951,4 @@
       closableFixtureCollector.closeOnceIfExists(CreateMaskDialog.name)
     }
   }
->>>>>>> 8ffb721e
 }