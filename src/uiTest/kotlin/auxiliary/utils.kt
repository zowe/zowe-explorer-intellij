/*
 * This program and the accompanying materials are made available under the terms of the
 * Eclipse Public License v2.0 which accompanies this distribution, and is available at
 * https://www.eclipse.org/legal/epl-v20.html
 *
 * SPDX-License-Identifier: EPL-2.0
 *
 * Copyright IBA Group 2020
 */

package auxiliary

import auxiliary.closable.ClosableFixtureCollector
import auxiliary.components.actionMenu
import auxiliary.components.actionMenuItem
import auxiliary.components.stripeButton
import auxiliary.containers.*
import com.intellij.remoterobot.RemoteRobot
import com.intellij.remoterobot.fixtures.*
import com.intellij.remoterobot.fixtures.dataExtractor.RemoteText
import com.intellij.remoterobot.search.locators.Locator
import com.intellij.remoterobot.search.locators.byXpath
import com.intellij.remoterobot.utils.WaitForConditionTimeoutException
import com.intellij.remoterobot.utils.keyboard
import com.intellij.remoterobot.utils.waitFor
import io.kotest.assertions.throwables.shouldThrow
import io.kotest.matchers.collections.shouldNotContain
import io.kotest.matchers.string.shouldContain
import io.kotest.matchers.string.shouldNotContain
import okhttp3.mockwebserver.MockResponse
import okhttp3.mockwebserver.MockWebServer
import okhttp3.tls.HandshakeCertificates
import okhttp3.tls.HeldCertificate
import org.junit.jupiter.api.TestInfo
import testutils.MockResponseDispatcher
import workingset.*
//import workingset.testutils.InjectDispatcher
import java.awt.event.KeyEvent
import java.net.InetAddress
import java.time.Duration
import java.util.concurrent.TimeUnit

lateinit var mockServer: MockWebServer
lateinit var responseDispatcher: MockResponseDispatcher
//lateinit var injectDispatcher: InjectDispatcher

enum class JobStatus { ACTIVE, INPUT, OUTPUT }

//Change ZOS_USERID, ZOS_PWD, CONNECTION_URL with valid values before UI tests execution
<<<<<<< HEAD
const val ZOS_USERID = "User"
const val ZOS_PWD = "changeme"
const val CONNECTION_URL = "changeme"
=======
const val ZOS_USERID = "ZOSMFAD"
const val ZOS_PWD = "ZOSMF"
const val CONNECTION_URL = "127.0.0.1"
const val REMOTE_URL = "127.0.0.1"
const val REMOTE_PORT = "8580"
const val CONNECTION_URL_UI = "http://$REMOTE_URL:$REMOTE_PORT"
>>>>>>> 38b6580a

const val ENTER_VALID_DS_MASK_MESSAGE = "Enter valid dataset mask"


const val TEXT_FIELD_LENGTH_MESSAGE = "Text field must not exceed 8 characters."
const val MEMBER_NAME_LENGTH_MESSAGE = "Member name must not exceed 8 characters."
<<<<<<< HEAD
const val FILE_NAME_LENGTH_MESSAGE = "Filename must not exceed 255 characters."
=======
>>>>>>> 38b6580a
const val JOB_ID_LENGTH_MESSAGE = "Job ID length must be 8 characters."
const val TEXT_FIELD_CONTAIN_MESSAGE = "Text field should contain only A-Z, a-z, 0-9, *, %."
const val JOBID_CONTAIN_MESSAGE = "Text field should contain only A-Z, a-z, 0-9"

const val PREFIX_OWNER_JOBID_MESSAGE = "You must provide either an owner and a prefix or a job ID."
const val IDENTICAL_FILTERS_MESSAGE = "You cannot add several identical job filters to table"
const val QUALIFIER_ONE_TO_EIGHT = "Qualifier must be in 1 to 8 characters"
val maskWithLength44 =
    ZOS_USERID + ".A2345678".repeat((44 - (ZOS_USERID.length + 1)) / 9) + "A".repeat((44 - (ZOS_USERID.length + 1)) % 9)
val maskWithLength45 =
    "$ZOS_USERID." + "A2345678.".repeat((45 - (ZOS_USERID.length + 1)) / 9) + "A".repeat((45 - (ZOS_USERID.length + 1)) % 9)







<<<<<<< HEAD
val validJobsFilters = listOf(
    Triple("*", ZOS_USERID, ""),
    Triple("TEST1", ZOS_USERID, ""),
    Triple("", "", "JOB01234"),
    Triple("TEST*", ZOS_USERID, ""),
    Triple("TEST**", ZOS_USERID, ""),
    Triple("TEST***", ZOS_USERID, ""),
    Triple("TEST1", "$ZOS_USERID*", ""),
    Triple("TEST1", "$ZOS_USERID**", ""),
    Triple("TEST1", "$ZOS_USERID***", ""),
    Triple("TEST***", "$ZOS_USERID***", "")
)

val invalidJobsFiltersMap = mapOf(
    Pair(Triple("123456789", ZOS_USERID, ""), 1) to TEXT_FIELD_LENGTH_MESSAGE,
    Pair(Triple("123456789", "A23456789", ""), 1) to TEXT_FIELD_LENGTH_MESSAGE,
    Pair(Triple("*", "A23456789", ""), 2) to TEXT_FIELD_LENGTH_MESSAGE,
    Pair(Triple("", "", "A23456789"), 3) to JOB_ID_LENGTH_MESSAGE,
    Pair(Triple("", "", "A2"), 3) to JOB_ID_LENGTH_MESSAGE,
    Pair(Triple("@", ZOS_USERID, ""), 1) to TEXT_FIELD_CONTAIN_MESSAGE,
    Pair(Triple("*", "@", ""), 2) to TEXT_FIELD_CONTAIN_MESSAGE,
    Pair(Triple("", "", "@@@@@@@@"), 3) to JOBID_CONTAIN_MESSAGE,
    Pair(Triple("*", ZOS_USERID, "JOB45678"), 1) to PREFIX_OWNER_JOBID_MESSAGE,
    Pair(Triple("*", "", "JOB45678"), 1) to PREFIX_OWNER_JOBID_MESSAGE,
    Pair(Triple("", ZOS_USERID, "JOB45678"), 2) to PREFIX_OWNER_JOBID_MESSAGE
)
=======



>>>>>>> 38b6580a

val viewTree = byXpath("//div[@class='JBViewport'][.//div[@class='DnDAwareTree']]")

//enum class UssFileType { File, Directory }

/**
 * Waits 60 seconds for the button to be enabled and then clicks on it.
 */
fun CommonContainerFixture.clickButton(text: String) {
    val button = button(text)
    waitFor(Duration.ofSeconds(60)) {
        button.isEnabled()
    }
    button.click()
}

/**
 * Waits a specific amount of time for the button to be enabled and then clicks on it.
 */
fun CommonContainerFixture.clickButton(locator: Locator, duration: Duration = Duration.ofSeconds(60)) {
    val button = button(locator)
    waitFor(duration) {
        button.isEnabled()
    }
    button.click()
}

/**
 * Waits 60 seconds for the action button to be enabled and then clicks on it.
 */
fun CommonContainerFixture.clickActionButton(locator: Locator) {
    val button = actionButton(locator)
    waitFor(Duration.ofSeconds(60)) {
        button.isEnabled()
    }
    button.click()
}

/**
 * Creates a working set via context menu from explorer.
 */
fun ContainerFixture.createWSFromContextMenu(
  fixtureStack: MutableList<Locator>,
  closableFixtureCollector: ClosableFixtureCollector,
) {
    explorer {
        fileExplorer.click()
        find<ComponentFixture>(viewTree).rightClick()
    }
    actionMenu(remoteRobot, NEW_POINT_TEXT).click()

    //workaround when an action menu contains more than 2 action menu items, and you need to choose the 3d item
    runJs(
        """
            const point = new java.awt.Point(${locationOnScreen.x}, ${locationOnScreen.y});
            robot.moveMouse(component, point);
        """
    )
    actionMenuItem(remoteRobot, WORKING_SET).click()
    closableFixtureCollector.add(AddWorkingSetDialog.xPath(), fixtureStack)
}

/**
 * Edits a working set via context menu from explorer.
 */
fun ContainerFixture.editWSFromContextMenu(
  wsName: String, fixtureStack: MutableList<Locator>,
  closableFixtureCollector: ClosableFixtureCollector,
) {
    explorer {
        fileExplorer.click()
        find<ComponentFixture>(viewTree).findText(wsName)
            .rightClick()
        Thread.sleep(3000)
    }
    actionMenuItem(remoteRobot, EDIT_POINT_TEXT).click()
    closableFixtureCollector.add(EditWorkingSetDialog.xPath(), fixtureStack)
}

/**
 * Creates a mask in the working set via context menu from explorer.
 */
fun ContainerFixture.createMask(
  wsName: String, fixtureStack: MutableList<Locator>,
  closableFixtureCollector: ClosableFixtureCollector,
) {
    explorer {
        fileExplorer.click()
        find<ComponentFixture>(viewTree).findText(wsName)
            .rightClick()
    }
    actionMenu(remoteRobot, NEW_POINT_TEXT).click()
    actionMenuItem(remoteRobot, MASK_POINT_TEXT).click()
    closableFixtureCollector.add(CreateMaskDialog.xPath(), fixtureStack)
}

/**
 * Deletes a working set via context menu from explorer.
 */
fun ContainerFixture.deleteWSFromContextMenu(wsName: String) {
    explorer {
        fileExplorer.click()
        find<ComponentFixture>(viewTree).findText(wsName)
            .rightClick()
<<<<<<< HEAD
        Thread.sleep(3000)
=======
>>>>>>> 38b6580a
    }
    actionMenuItem(remoteRobot, DELETE_TEXT).click()
}

/**
 * Deletes a JES working set via context menu from explorer.
 */
fun ContainerFixture.deleteJWSFromContextMenu(jwsName: String) {
    explorer {
        jesExplorer.click()
        find<ComponentFixture>(viewTree).findText(jwsName)
            .rightClick()
<<<<<<< HEAD
        Thread.sleep(3000)
=======
//        Thread.sleep(3000)
>>>>>>> 38b6580a
    }
    actionMenuItem(remoteRobot, DELETE_TEXT).click()
    find<ComponentFixture>(byXpath("//div[@class='MyDialog' and @title='Deletion of JES Working Set $jwsName']"))
}

/**
 * Deletes a JES working set via context menu from explorer.
 */
fun ContainerFixture.deleteJobFromContextMenu(jwsName: String) {
    explorer {
        jesExplorer.click()
        find<ComponentFixture>(viewTree).findText(jwsName)
            .rightClick()
//        Thread.sleep(3000)
    }
    actionMenuItem(remoteRobot, DELETE_TEXT).click()
    find<ComponentFixture>(byXpath("//div[@class='MyDialog' and @title='Deletion Of Jobs Filter']"))
}



/**
 * Creates a JES working set via context menu from explorer.
 */
fun ContainerFixture.createJWSFromContextMenu(
  fixtureStack: MutableList<Locator>,
  closableFixtureCollector: ClosableFixtureCollector,
) {
    explorer {
        jesExplorer.click()
        find<ComponentFixture>(viewTree).rightClick()
        Thread.sleep(3000)
    }
    actionMenu(remoteRobot, NEW_POINT_TEXT).click()
    actionMenuItem(remoteRobot, "JES Working Set").click()
    closableFixtureCollector.add(AddJesWorkingSetDialog.xPath(), fixtureStack)
}

/**
 * Creates a jobs filter in the JES working set via context menu from explorer.
 */
fun ContainerFixture.createJobsFilter(
  jwsName: String, fixtureStack: MutableList<Locator>,
  closableFixtureCollector: ClosableFixtureCollector,
) {
    explorer {
        jesExplorer.click()
        find<ComponentFixture>(viewTree).findText(jwsName)
            .rightClick()
        Thread.sleep(3000)
    }
    actionMenu(remoteRobot, NEW_POINT_TEXT).click()
    actionMenuItem(remoteRobot, "Jobs Filter").click()
    closableFixtureCollector.add(CreateJobsFilterDialog.xPath(), fixtureStack)
}

/**
 * Edites a JES working set via context menu from explorer.
 */
fun ContainerFixture.editJWSFromContextMenu(
  jwsName: String, fixtureStack: MutableList<Locator>,
  closableFixtureCollector: ClosableFixtureCollector,
) {
    explorer {
        jesExplorer.click()
        find<ComponentFixture>(viewTree).findText(jwsName)
            .rightClick()
        Thread.sleep(3000)
    }
    actionMenuItem(remoteRobot, EDIT_POINT_TEXT).click()
    closableFixtureCollector.add(EditJesWorkingSetDialog.xPath(), fixtureStack)
}

/**
 * Creates a working set via action button.
 */
fun ContainerFixture.callCreateWorkingSetFromActionButton(
  closableFixtureCollector: ClosableFixtureCollector,
  fixtureStack: MutableList<Locator>,
) {
    explorer {
        fileExplorer.click()
        createConfigItem()
    }
    find<HeavyWeightWindowFixture>(
        byXpath("//div[@class='HeavyWeightWindow']"),
        Duration.ofSeconds(30)
    ).findAllText().forEach {
        if (it.text == WORKING_SET) {
            it.click()
            closableFixtureCollector.add(AddWorkingSetDialog.xPath(), fixtureStack)
        }
    }
}

/**
 * Creates a JES working set via action button.
 */
fun ContainerFixture.createJesWorkingSetFromActionButton(
  closableFixtureCollector: ClosableFixtureCollector,
  fixtureStack: MutableList<Locator>,
) {
    explorer {
        jesExplorer.click()
        createConfigItem()
    }
    find<HeavyWeightWindowFixture>(
        messageLoc,
        Duration.ofSeconds(30)
    ).findAllText().forEach {
        if (it.text == "JES Working Set") {
            it.click()
            closableFixtureCollector.add(AddJesWorkingSetDialog.xPath(), fixtureStack)
        }
    }
}

/**
 * Creates a connection via action button.
 */
fun ContainerFixture.createConnectionFromActionButton(
  closableFixtureCollector: ClosableFixtureCollector,
  fixtureStack: MutableList<Locator>,
) {
    explorer {
        jesExplorer.click()
        createConfigItem()
    }
    find<HeavyWeightWindowFixture>(
        messageLoc,
        Duration.ofSeconds(30)
    ).findAllText().forEach {
        if (it.text == "Connection") {
            it.click()
            closableFixtureCollector.add(AddConnectionDialog.xPath(), fixtureStack)
        }
    }
}

/**
 * Steps to create a connection(valid or invalid) from settings .
 */
fun createConnection(
  fixtureStack: MutableList<Locator>,
  closableFixtureCollector: ClosableFixtureCollector,
  connectionName: String,
  isValidConnection: Boolean,
  remoteRobot: RemoteRobot,
  url: String = CONNECTION_URL,
  user: String = ZOS_USERID,
  password: String = ZOS_PWD,
) = with(remoteRobot) {
    ideFrameImpl(PROJECT_NAME, fixtureStack) {
        explorer {
            fileExplorer.click()
            settings(closableFixtureCollector, fixtureStack)
        }
        settingsDialog(fixtureStack) {
            configurableEditor {
                conTab.click()
                add(closableFixtureCollector, fixtureStack)
            }
            addConnectionDialog(fixtureStack) {
                if (isValidConnection) {
                    addConnection(connectionName, url, user, password, true)
                } else {
                    addConnection(connectionName, "${url}1", user, password, true)
                }
<<<<<<< HEAD
                clickButton(OK_TEXT)
                Thread.sleep(3000)
            }
=======
                clickButton(PROCEED_TEXT)
                clickButton(OK_TEXT)
            }
            clickButton(PROCEED_TEXT)
            Thread.sleep(3000)
>>>>>>> 38b6580a
            closableFixtureCollector.closeOnceIfExists(AddConnectionDialog.name)
            if (isValidConnection.not()) {
                errorCreatingConnectionDialog(closableFixtureCollector, fixtureStack) {
                    clickButton(YES_TEXT)
                }
                closableFixtureCollector.closeOnceIfExists(ErrorCreatingConnectionDialog.name)
            }
<<<<<<< HEAD
            clickButton("OK")
=======
            clickButton(OK_TEXT)
>>>>>>> 38b6580a
        }
        closableFixtureCollector.closeOnceIfExists(SettingsDialog.name)
    }
}

/**
 * Deletes all JES working sets, working sets and connections. To be used in BeforeAll and AfterAll tests methods.
 */
fun clearEnvironment(
  fixtureStack: MutableList<Locator>,
  closableFixtureCollector: ClosableFixtureCollector,
  remoteRobot: RemoteRobot,
) = with(remoteRobot) {
    ideFrameImpl(PROJECT_NAME, fixtureStack) {
        explorer {
            fileExplorer.click()
            settings(closableFixtureCollector, fixtureStack)
        }
        settingsDialog(fixtureStack) {
            configurableEditor {
                workingSetsTab.click()
                deleteAllItems()
                jesWorkingSetsTab.click()
                deleteAllItems()
                conTab.click()
                deleteAllItems()
            }
            clickButton(OK_TEXT)
        }
        closableFixtureCollector.closeOnceIfExists(SettingsDialog.name)
    }
}

/**
 * Opens a project and an explorer, clears test environment before tests execution.
 */
fun setUpTestEnvironment(
  fixtureStack: MutableList<Locator>,
  closableFixtureCollector: ClosableFixtureCollector,
  remoteRobot: RemoteRobot,
) = with(remoteRobot) {
    welcomeFrame {
        open()
    }
    Thread.sleep(10000)

    ideFrameImpl(PROJECT_NAME, fixtureStack) {
        try {
            if (dialog("For Mainframe Plugin Privacy Policy and Terms and Conditions").isShowing) {
                clickButton("Dismiss")
            }
        } catch (e: WaitForConditionTimeoutException) {
            e.message.shouldContain("Failed to find 'Dialog' by 'title For Mainframe Plugin Privacy Policy and Terms and Conditions'")
        }
        try {
            find<ComponentFixture>(byXpath("//div[@class='ProjectViewTree']"))
            stripeButton(byXpath("//div[@accessiblename='Project' and @class='StripeButton' and @text='Project']"))
                .click()
        } catch (e: WaitForConditionTimeoutException) {
            //do nothing if ProjectViewTree is hidden
        }
        forMainframe()
    }
    clearEnvironment(fixtureStack, closableFixtureCollector, remoteRobot)
}

/**
 * Opens a mask in the working set in explorer.
 */
fun openWSOpenMaskInExplorer(
  wsName: String, maskName: String,
  fixtureStack: MutableList<Locator>, remoteRobot: RemoteRobot,
) =
    with(remoteRobot) {
        ideFrameImpl(PROJECT_NAME, fixtureStack) {
            explorer {
                fileExplorer.click()
                find<ComponentFixture>(viewTree).findText(wsName).doubleClick()
                Thread.sleep(3000)
                find<ComponentFixture>(viewTree).findText(maskName).doubleClick()
                Thread.sleep(2000)
                waitFor(Duration.ofSeconds(20)) { find<ComponentFixture>(viewTree).hasText("loading…").not() }
                find<ComponentFixture>(viewTree).findAllText().shouldNotContain("Error")
                find<ComponentFixture>(viewTree).findText(wsName).doubleClick()
            }
        }
    }

/**
 * Double-clicks on the working set to open or close it in explorer.
 */
fun openOrCloseWorkingSetInExplorer(
  wsName: String, fixtureStack: MutableList<Locator>, remoteRobot: RemoteRobot,
) = with(remoteRobot) {
    ideFrameImpl(PROJECT_NAME, fixtureStack) {
        explorer {
            fileExplorer.click()
            find<ComponentFixture>(viewTree).findText(wsName).doubleClick()
            Thread.sleep(1000)
        }
    }
}

/**
 * Double-clicks on the jes working set to open or close it in explorer.
 */
fun openOrCloseJesWorkingSetInExplorer(
  jwsName: String,
  fixtureStack: MutableList<Locator>, remoteRobot: RemoteRobot,
) = with(remoteRobot) {
    ideFrameImpl(PROJECT_NAME, fixtureStack) {
        explorer {
            jesExplorer.click()
            find<ComponentFixture>(viewTree).findText(jwsName).doubleClick()
            Thread.sleep(3000)
        }
    }
}

/**
 * Double-clicks on the mask in explorer to open it and checks the message if required.
 */
fun openMaskInExplorer(
  maskName: String, expectedError: String,
  fixtureStack: MutableList<Locator>, remoteRobot: RemoteRobot,
) =
    with(remoteRobot) {
        ideFrameImpl(PROJECT_NAME, fixtureStack) {
            explorer {
                fileExplorer.click()
                find<ComponentFixture>(viewTree).findText(maskName).doubleClick()
                Thread.sleep(20000)
                var allText = ""
                find<ComponentFixture>(viewTree).findAllText().forEach { allText += it.text }
                if (expectedError.isEmpty().not()) {
                    allText.shouldContain(expectedError)
                } else {
                    allText.shouldNotContain("Error")
                }
            }
        }
    }

<<<<<<< HEAD
/**
 * Double-clicks on the job filter in explorer to open it and checks the message if required.
 */
fun openJobFilterInExplorer(
  filter: Triple<String, String, String>, expectedError: String,
  fixtureStack: MutableList<Locator>, remoteRobot: RemoteRobot,
) = with(remoteRobot) {
    val textToFind = if (filter.third == "") {
        "PREFIX=${filter.first} OWNER=${filter.second}".uppercase()
    } else {
        "JobID=${filter.third}"
    }
    ideFrameImpl(PROJECT_NAME, fixtureStack) {
        explorer {
            jesExplorer.click()
            find<ComponentFixture>(viewTree).findText(textToFind).doubleClick()
            Thread.sleep(2000)
            waitFor(Duration.ofSeconds(20)) { find<ComponentFixture>(viewTree).hasText("loading…").not() }
            if (expectedError.isEmpty().not()) {
                find<ComponentFixture>(viewTree).findText(expectedError)
            } else {
                find<ComponentFixture>(viewTree).findAllText().shouldNotContain("Error")
            }
        }
    }
=======
fun convertJobFilterToString(jobFilter: Triple<String, String, String>): String {
    val textToFind = if (jobFilter.third == "") {
        "PREFIX=${jobFilter.first} OWNER=${jobFilter.second}".uppercase()
    } else {
        "JobID=${jobFilter.third}"
    }
    return textToFind
>>>>>>> 38b6580a
}

/**
 * Double-clicks on job filter to close it in explorer.
 */
fun closeFilterInExplorer(
  filter: Triple<String, String, String>,
  fixtureStack: MutableList<Locator>, remoteRobot: RemoteRobot,
) =
    with(remoteRobot) {
        val textToFind = if (filter.third == "") {
            "PREFIX=${filter.first} OWNER=${filter.second}".uppercase()
        } else {
            "JobID=${filter.third}"
        }
        ideFrameImpl(PROJECT_NAME, fixtureStack) {
            explorer {
                jesExplorer.click()
                find<ComponentFixture>(viewTree).findText(textToFind).doubleClick()
            }
        }
    }

/**
 * Double-clicks on mask to close it in explorer.
 */
fun closeMaskInExplorer(
  maskName: String,
  fixtureStack: MutableList<Locator>, remoteRobot: RemoteRobot,
) =
    with(remoteRobot) {
        ideFrameImpl(PROJECT_NAME, fixtureStack) {
            explorer {
                fileExplorer.click()
                find<ComponentFixture>(viewTree).findText(maskName).doubleClick()
            }
        }
    }

/**
 * Checks that the mask or the working set is not displayed in explorer.
 */
fun checkItemWasDeletedWSRefreshed(
  deletedItem: String,
  fixtureStack: MutableList<Locator>, remoteRobot: RemoteRobot,
) = with(remoteRobot) {
    ideFrameImpl(PROJECT_NAME, fixtureStack) {
        explorer {
            shouldThrow<NoSuchElementException> {
                find<ComponentFixture>(viewTree).findText(deletedItem)
            }
        }
    }
}

/**
 * Checks that the job filter is not displayed in explorer.
 */
fun checkFilterWasDeletedJWSRefreshed(
  deletedFilter: Triple<String, String, String>,
  fixtureStack: MutableList<Locator>, remoteRobot: RemoteRobot,
) = with(remoteRobot) {
<<<<<<< HEAD
    val textToFind = if (deletedFilter.third == "") {
        "PREFIX=${deletedFilter.first} OWNER=${deletedFilter.second}"
    } else {
        "JobID=${deletedFilter.third}"
    }
=======
    val textToFind = convertJobFilterToString(deletedFilter)
>>>>>>> 38b6580a
    ideFrameImpl(PROJECT_NAME, fixtureStack) {
        explorer {
            jesExplorer.click()
            shouldThrow<NoSuchElementException> {
                find<ComponentFixture>(viewTree).findText(textToFind)
            }
        }
    }
}

/**
 * Deletes dataset via context menu.
 */
fun deleteDataset(
  datasetName: String,
  fixtureStack: MutableList<Locator>, remoteRobot: RemoteRobot,
) = with(remoteRobot) {
    ideFrameImpl(PROJECT_NAME, fixtureStack) {
        explorer {
            fileExplorer.click()
            find<ComponentFixture>(viewTree).findAllText(datasetName).last().rightClick()
        }
        actionMenuItem(remoteRobot, "Delete").click()
        dialog("Confirm Files Deletion") {
            clickButton(YES_TEXT)
        }
//    Thread.sleep(3000)
    }
}

/**
 * Opens the file and copies it's content.
 */
fun openLocalFileAndCopyContent(
  filePath: String,
  fixtureStack: MutableList<Locator>, remoteRobot: RemoteRobot,
) = with(remoteRobot) {
    ideFrameImpl(PROJECT_NAME, fixtureStack) {
        actionMenu(remoteRobot, "File").click()
        runJs(
            """
<<<<<<< HEAD
            const point = new java.awt.Point(${locationOnScreen.x}, ${locationOnScreen.y});
=======
            const point = new java.awt.Point(${-8}, ${25});
>>>>>>> 38b6580a
            robot.moveMouse(component, point);
        """
        )
        actionMenuItem(remoteRobot, "Open...").click()
        Thread.sleep(3000)
        dialog("Open File or Project") {
            textField(byXpath("//div[@class='BorderlessTextField']")).text =
                filePath
            Thread.sleep(5000)
            clickButton("OK")
        }
        with(textEditor()) {
            keyboard {
                hotKey(KeyEvent.VK_CONTROL, KeyEvent.VK_A)
                hotKey(KeyEvent.VK_CONTROL, KeyEvent.VK_C)
                hotKey(KeyEvent.VK_CONTROL, KeyEvent.VK_F4)
            }
        }
    }
}

/**
 * Submits the job via context menu.
 */
fun submitJob(
  jobName: String,
  fixtureStack: MutableList<Locator>, remoteRobot: RemoteRobot,
) = with(remoteRobot) {
    ideFrameImpl(PROJECT_NAME, fixtureStack) {
        explorer {
            fileExplorer.click()
            find<ComponentFixture>(viewTree).findText(jobName).rightClick()
        }
<<<<<<< HEAD
        actionMenuItem(remoteRobot, "Submit Job").click()
=======
        actionMenuItem(remoteRobot, SUBMIT_JOB_POINT).click()
>>>>>>> 38b6580a
    }
}

/**
 * Creates a member in the dataset and pastes content to the member.
 */
fun createMemberAndPasteContent(
  datasetName: String,
  memberName: String,
  fixtureStack: MutableList<Locator>,
  remoteRobot: RemoteRobot,
) =
    with(remoteRobot) {
        ideFrameImpl(PROJECT_NAME, fixtureStack) {
            explorer {
                fileExplorer.click()
                find<ComponentFixture>(viewTree).findAllText(datasetName).last().rightClick()
            }
            actionMenu(remoteRobot, NEW_POINT_TEXT).click()
            actionMenuItem(remoteRobot, "Member").click()
            dialog("Create Member") {
                find<JTextFieldFixture>(datasetNameInputLoc).text = memberName
            }
            clickButton(OK_TEXT)
            Thread.sleep(5000)
            explorer {
                find<ComponentFixture>(viewTree).findAllText(memberName).last().doubleClick()
            }
            with(textEditor()) {
                keyboard {
                    hotKey(KeyEvent.VK_CONTROL, KeyEvent.VK_V)
                    Thread.sleep(2000)
                    hotKey(KeyEvent.VK_CONTROL, KeyEvent.VK_SHIFT, KeyEvent.VK_S)
                    Thread.sleep(2000)
                    hotKey(KeyEvent.VK_CONTROL, KeyEvent.VK_F4)
                }
            }
        }
    }

/**
 * Allocates a PDS dataset and creates a mask for it.
 * @param maskName when specified, mask will be created with the provided name, otherwise maskName will be equal to datasetName
 */
fun allocatePDSAndCreateMask(
  wsName: String,
  datasetName: String,
  fixtureStack: MutableList<Locator>,
  closableFixtureCollector: ClosableFixtureCollector,
  remoteRobot: RemoteRobot,
  maskName: String? = null,
  directory: Int = 1,
  openWs: Boolean = true,
) = with(remoteRobot) {
    ideFrameImpl(PROJECT_NAME, fixtureStack) {
        if (maskName != null) {
            createMask(wsName, fixtureStack, closableFixtureCollector)
            createMaskDialog(fixtureStack) {
                createMask(Pair(maskName, ZOS_MASK))
                clickButton(OK_TEXT)
            }
        }

        explorer {
            fileExplorer.click()
            find<ComponentFixture>(viewTree).findText(wsName).rightClick()
        }
        actionMenu(remoteRobot, NEW_POINT_TEXT).click()
        actionMenuItem(remoteRobot, DATASET_POINT_TEXT).click()
        allocateDatasetDialog(fixtureStack) {
            allocateDataset(datasetName, PO_ORG_FULL, "TRK", 10, 1, directory, "VB", 255, 6120)
            clickButton(OK_TEXT)
            Thread.sleep(500)
        }

<<<<<<< HEAD
//        val textToFind = "Dataset ${datasetName.uppercase()} Has Been Created"
//        val dialog = find<ContainerFixture>(byXpath("//div[@class='MyDialog']"))
//        val dialogContents = dialog.findAllText().map(RemoteText::text).joinToString("")
//        val hasText = dialogContents.contains(textToFind)
//        if (!hasText) {
//            throw Exception("Text is not found in dialog: $textToFind")
//        }

//        if (maskName != null) {
//            clickButton("No")
//            Thread.sleep(200)
//        } else {
//            clickButton("Yes")
//            Thread.sleep(200)
//        }
=======
        val textToFind = "Dataset ${datasetName.uppercase()} has been created"
        val dialog = find<ContainerFixture>(byXpath("(//div[@class='JPanel'][.//div[@class='LinkLabel']])[1]"))
        val dialogContents = dialog.findAllText().map(RemoteText::text).joinToString("")
        val hasText = dialogContents.contains(textToFind)
        if (!hasText) {
            throw Exception("Text is not found in dialog: $textToFind")
        }

        if (maskName == null) {
            clickButton("Add mask")
            Thread.sleep(200)
        }
>>>>>>> 38b6580a
    }
    if (openWs) {
        openOrCloseWorkingSetInExplorer(wsName, fixtureStack, remoteRobot)
    }
}

/**
 * Creates working set without masks.
 */
fun createWsWithoutMask(
  wsName: String,
  connectionName: String,
  fixtureStack: MutableList<Locator>,
  closableFixtureCollector: ClosableFixtureCollector,
  remoteRobot: RemoteRobot,
) = with(remoteRobot) {
    ideFrameImpl(PROJECT_NAME, fixtureStack) {
        createWSFromContextMenu(fixtureStack, closableFixtureCollector)
        addWorkingSetDialog(fixtureStack) {
            addWorkingSet(wsName, connectionName)
            clickButton(OK_TEXT)
<<<<<<< HEAD
=======
            clickButton(OK_TEXT)
>>>>>>> 38b6580a
        }
        closableFixtureCollector.closeOnceIfExists(AddWorkingSetDialog.name)
    }
}

/**
 * Creates working set without masks from action button.
 */
fun createWsWithoutMaskActionButton(
    wsName: String,
    connectionName: String,
    fixtureStack: MutableList<Locator>,
    closableFixtureCollector: ClosableFixtureCollector,
    remoteRobot: RemoteRobot,
) = with(remoteRobot) {
    ideFrameImpl(PROJECT_NAME, fixtureStack) {
        callCreateWorkingSetFromActionButton(closableFixtureCollector, fixtureStack)
        addWorkingSetDialog(fixtureStack) {
            addWorkingSet(wsName, connectionName)
            clickButton(OK_TEXT)
<<<<<<< HEAD
=======
            clickButton(OK_TEXT)
>>>>>>> 38b6580a
        }
        closableFixtureCollector.closeOnceIfExists(AddWorkingSetDialog.name)
    }
}

/**
 * Allocates member for pds.
 */
fun allocateMemberForPDS(
  datasetName: String,
  memberName: String,
  fixtureStack: MutableList<Locator>,
  remoteRobot: RemoteRobot,
) = with(remoteRobot) {
    ideFrameImpl(PROJECT_NAME, fixtureStack) {
        explorer {
            fileExplorer.click()
            find<ComponentFixture>(viewTree).findText(datasetName).rightClick()
        }
<<<<<<< HEAD

        actionMenu(remoteRobot, "New").click()
        actionMenuItem(remoteRobot, "Member").click()
        createMemberDialog(fixtureStack) {
            createMember(memberName)
            clickButton("OK")
//      Thread.sleep(5000)

=======

        actionMenu(remoteRobot, "New").click()
        actionMenuItem(remoteRobot, "Member").click()
        createMemberDialog(fixtureStack) {
            createMember(memberName)
            clickButton("OK")
//      Thread.sleep(5000)

>>>>>>> 38b6580a
        }
    }
}

fun closeNotificztion(fixtureStack: MutableList<Locator>, remoteRobot: RemoteRobot) = with(remoteRobot){
    ideFrameImpl(PROJECT_NAME, fixtureStack) {
        find<ComponentFixture>(closeNotificationLoc).click()
    }
}
/**
 * Allocates a sequential dataset.
 */
fun allocateDataSet(
  wsName: String,
  datasetName: String,
  fixtureStack: MutableList<Locator>,
  remoteRobot: RemoteRobot,
) = with(remoteRobot) {
    ideFrameImpl(PROJECT_NAME, fixtureStack) {
        explorer {
            fileExplorer.click()
            find<ComponentFixture>(viewTree).findText(wsName).rightClick()
        }
        actionMenu(remoteRobot, "New").click()
        actionMenuItem(remoteRobot, "Dataset").click()
        allocateDatasetDialog(fixtureStack) {
            allocateDataset(datasetName, POE_ORG_FULL, "TRK", 10, 1, 1, "VB", 255, 6120)
            clickButton(OK_TEXT)
      Thread.sleep(3000)
        }
//        try {
//            find<ContainerFixture>(myDialogXpathLoc).findText("Dataset $datasetName Has Been ")
//        }
//        catch (e: NoSuchElementException) {
//            find<ContainerFixture>(myDialogXpathLoc).findText("Dataset $datasetName Has Been Created")
//        }
//        finally{
//            clickButton(NO_TEXT)}
//        find<ContainerFixture>(myDialogXpathLoc).findText("Dataset $datasetName Has Been Created")
//        clickButton(NO_TEXT)
        explorer {
            fileExplorer.click()
            find<ComponentFixture>(viewTree).findText(wsName).rightClick()
        }
        actionMenuItem(remoteRobot, REFRESH_POINT_TEXT).click()
//    Thread.sleep(3000)
    }
}

/**
 * Checks title and error information for popup window.
 */
fun checkErrorNotification(
  errorHeader: String,
  errorType: String,
  errorDetail: String,
  fixtureStack: MutableList<Locator>,
  remoteRobot: RemoteRobot,
) = with(remoteRobot) {
    ideFrameImpl(PROJECT_NAME, fixtureStack) {
        var errorMessage = ""
        try {
            find<ComponentFixture>(linkLoc).click()
        } catch (e: WaitForConditionTimeoutException) {
            e.message.shouldContain("Failed to find 'ComponentFixture' by '//div[@class='LinkLabel']'")
        }
        find<JLabelFixture>(errorDetailHeaderLoc).findText(errorHeader)
        find<ContainerFixture>(errorDetailBodyLoc).findAllText().forEach {
            errorMessage += it.text
        }
        find<ComponentFixture>(closeDialogLoc).click()
        find<ComponentFixture>(closeDialogLoc).click()
        if (!(errorMessage.contains(errorType) && errorMessage.contains(errorDetail))) {
            throw Exception("Error message is different from expected")
        }
    }
}

<<<<<<< HEAD
/**
 * Creates uss file or directory for provided mask name
 */
fun createUssFile(
  ussMaskName: String,
  fileName: String,
  fileType: UssFileType,
  fixtureStack: MutableList<Locator>,
  remoteRobot: RemoteRobot,
) = with(remoteRobot) {
    ideFrameImpl(PROJECT_NAME, fixtureStack) {
        explorer {
            fileExplorer.click()
            find<ComponentFixture>(viewTree).findText(ussMaskName).rightClick()
=======
fun isErrorNotificationValid(
    errorHeader: String,
    errorType: String,
    errorDetail: String,
    fixtureStack: MutableList<Locator>,
    remoteRobot: RemoteRobot,
): Boolean = with(remoteRobot) {
    var errorMessage = ""
    ideFrameImpl(PROJECT_NAME, fixtureStack) {
        try {
            find<ComponentFixture>(linkLoc).click()
        } catch (e: WaitForConditionTimeoutException) {
            e.message.shouldContain(ABSENT_ERROR_MSG)
>>>>>>> 38b6580a
        }
        find<JLabelFixture>(errorDetailHeaderLoc).findText(errorHeader)
        find<ContainerFixture>(errorDetailBodyLocAlt).findAllText().forEach {
            errorMessage += it.text
        }
        find<ComponentFixture>(closeDialogLoc).click()
        find<ComponentFixture>(closeDialogLoc).click()
    }
    return errorMessage.contains(errorType) && errorMessage.contains(errorDetail)
}

fun buildFinalListDatasetJson(mapListDatasets: MutableMap<String, String>): String {
    var result = "{}"
    if (mapListDatasets.isNotEmpty()) {
        var listDatasetsJson = "{\"items\":["
        mapListDatasets.forEach {
            listDatasetsJson += it.value
        }
        result = listDatasetsJson.dropLast(1) + "],\n" +
                "  \"returnedRows\": ${mapListDatasets.size},\n" +
                "  \"totalRows\": ${mapListDatasets.size},\n" +
                "  \"JSONversion\": 1\n" +
                "}"
    }
    return result
}

fun buildFinalListDatasetJson(mapListDatasets: MutableMap<String, String>): String {
    var result = "{}"
    if (mapListDatasets.isNotEmpty()) {
        var listDatasetsJson = "{\"items\":["
        mapListDatasets.forEach {
            listDatasetsJson += it.value
        }
        result = listDatasetsJson.dropLast(1) + "],\n" +
                "  \"returnedRows\": ${mapListDatasets.size},\n" +
                "  \"totalRows\": ${mapListDatasets.size},\n" +
                "  \"JSONversion\": 1\n" +
                "}"
    }
    return result
}

/**
 * Builds json list of objects based on provided map
 */
fun buildResponseListJson(
    elementList: Map<String, String>,
    containsTotal: Boolean
): String {
    var result = "{\"items\":[],\"returnedRows\":0," +
            if (containsTotal) {
                "  \"totalRows\": ${elementList.size},\n"
            } else {
                ""
            } + "\"JSONversion\":1}"
    if (elementList.isNotEmpty()) {
        var elementsListJson = "{\"items\":["
        elementList.forEach {
            elementsListJson += it.value
        }
        result = elementsListJson.dropLast(1) + "],\n" +
                "  \"returnedRows\": ${elementList.size},\n" +
                if (containsTotal) {
                    "  \"totalRows\": ${elementList.size},\n"
                } else {
                    ""
                } +
                "  \"JSONversion\": 1\n" +
                "}"
    }
    return result
}

/**
 * Starts mock server for UI tests.
 */
fun startMockServer() {
    val localhost = InetAddress.getByName("localhost").canonicalHostName
    val localhostCertificate = HeldCertificate.Builder()
        .addSubjectAlternativeName(localhost)
        .duration(10, TimeUnit.MINUTES)
        .build()
    val serverCertificates = HandshakeCertificates.Builder()
        .heldCertificate(localhostCertificate)
        .build()
    mockServer = MockWebServer()
    responseDispatcher = MockResponseDispatcher()
//    injectDispatcher = InjectDispatcher()
    mockServer.dispatcher = responseDispatcher
    mockServer.useHttps(serverCertificates.sslSocketFactory(), false)
    mockServer.start()
}




/**
 * Creates working set and a mask.
 */
fun createWsAndMask(
  wsName: String,
  masks: List<Pair<String, String>>,
  connectionName: String,
  fixtureStack: MutableList<Locator>,
  closableFixtureCollector: ClosableFixtureCollector,
  remoteRobot: RemoteRobot,
) = with(remoteRobot) {
    createWsWithoutMaskActionButton(wsName, connectionName, fixtureStack, closableFixtureCollector, remoteRobot)
    ideFrameImpl(PROJECT_NAME, fixtureStack) {
        masks.forEach { mask ->
            createMask(wsName, fixtureStack, closableFixtureCollector)
            createMaskDialog(fixtureStack) {
                createMask(mask)
//        Thread.sleep(3000)
                clickButton(OK_TEXT)
            }
            closableFixtureCollector.closeOnceIfExists(CreateMaskDialog.name)
        }
    }
}

/**
 * Creates json to list dataset.
 */
fun listDS(dsName: String, dsNtp: String, dsOrg: String): String {
    return "{\n" +
            "      \"dsname\": \"${dsName}\",\n" +
            "      \"blksz\": \"3200\",\n" +
            "      \"catnm\": \"TEST.CATALOG.MASTER\",\n" +
            "      \"cdate\": \"2021/11/15\",\n" +
            "      \"dev\": \"3390\",\n" +
            "      \"dsntp\": \"${dsNtp}\",\n" +
            "      \"dsorg\": \"${dsOrg}\",\n" +
            "      \"edate\": \"***None***\",\n" +
            "      \"extx\": \"1\",\n" +
            "      \"lrecl\": \"255\",\n" +
            "      \"migr\": \"NO\",\n" +
            "      \"mvol\": \"N\",\n" +
            "      \"ovf\": \"NO\",\n" +
            "      \"rdate\": \"2021/11/17\",\n" +
            "      \"recfm\": \"VB\",\n" +
            "      \"sizex\": \"10\",\n" +
            "      \"spacu\": \"TRACKS\",\n" +
            "      \"used\": \"1\",\n" +
            "      \"vol\": \"TESTVOL\",\n" +
            "      \"vols\": \"TESTVOL\"\n" +
            "    },"
}

/**
 * Creates valid connection to mock server.
 */
fun createValidConnectionWithMock(
  testInfo: TestInfo, connectionName: String, fixtureStack: MutableList<Locator>,
  closableFixtureCollector: ClosableFixtureCollector, remoteRobot: RemoteRobot,
) = with(remoteRobot) {
    responseDispatcher.injectEndpoint(
        "${testInfo.displayName}_info",
        { it?.requestLine?.contains("zosmf/info") ?: false },
        { MockResponse().setBody(responseDispatcher.readMockJson("infoResponse") ?: "") }
    )
    responseDispatcher.injectEndpoint(
        "${testInfo.displayName}_resttopology",
        { it?.requestLine?.contains("zosmf/resttopology/systems") ?: false },
        { MockResponse().setBody(responseDispatcher.readMockJson("infoResponse") ?: "") }
    )
    createConnection(
        fixtureStack,
        closableFixtureCollector,
        connectionName,
        true,
        remoteRobot,
        "https://${mockServer.hostName}:${mockServer.port}"
    )
}

fun createEmptyDatasetMember(
  datasetName: String,
  memberName: String,
  fixtureStack: MutableList<Locator>,
  remoteRobot: RemoteRobot,
) =
    with(remoteRobot) {
        ideFrameImpl(PROJECT_NAME, fixtureStack) {
            explorer {
                fileExplorer.click()
                find<ComponentFixture>(viewTree).findAllText(datasetName).last().rightClick()
            }
            actionMenu(remoteRobot, "New").click()
            actionMenuItem(remoteRobot, "Member").click()
            dialog("Create Member") {
                find<JTextFieldFixture>(byXpath("//div[@class='JBTextField']")).text = memberName
            }
            clickButton("OK")
        }
    }

/**
 * Pastes content to dataset member from buffer.
 */
fun pasteContent(
  memberName: String,
  fixtureStack: MutableList<Locator>,
  remoteRobot: RemoteRobot,
<<<<<<< HEAD
) =
    with(remoteRobot) {
        ideFrameImpl(PROJECT_NAME, fixtureStack) {
            explorer {
                find<ComponentFixture>(viewTree).findAllText(memberName).last().doubleClick()
                Thread.sleep(2000)
            }
            with(textEditor()) {
                keyboard {
                    hotKey(KeyEvent.VK_CONTROL, KeyEvent.VK_V)
                    Thread.sleep(2000)
                    hotKey(KeyEvent.VK_CONTROL, KeyEvent.VK_SHIFT, KeyEvent.VK_S)
                    Thread.sleep(2000)
=======
) =
    with(remoteRobot) {
        ideFrameImpl(PROJECT_NAME, fixtureStack) {
            explorer {
                find<ComponentFixture>(viewTree).findAllText(memberName).last().doubleClick()
                Thread.sleep(2000)
            }
            with(textEditor()) {
                keyboard {
                    hotKey(KeyEvent.VK_CONTROL, KeyEvent.VK_V)
                    Thread.sleep(2000)
                    hotKey(KeyEvent.VK_CONTROL, KeyEvent.VK_SHIFT, KeyEvent.VK_S)
                    Thread.sleep(2000)
                    hotKey(KeyEvent.VK_CONTROL, KeyEvent.VK_F4)
                }
            }
        }
    }
fun closeTabByKeyboard(
  fixtureStack: MutableList<Locator>,
  remoteRobot: RemoteRobot,
) =
    with(remoteRobot) {
        ideFrameImpl(PROJECT_NAME, fixtureStack) {
            with(textEditor()) {
                keyboard {
>>>>>>> 38b6580a
                    hotKey(KeyEvent.VK_CONTROL, KeyEvent.VK_F4)
                }
            }
        }
    }

/**
 * Creates json for submitted job.
 */
fun setBodyJobSubmit(jobName: String, jobStatus: JobStatus): String {
    return "{\n" +
            "  \"owner\": \"${ZOS_USERID.uppercase()}\",\n" +
            "  \"phase\": 14,\n" +
            "  \"subsystem\": \"JES2\",\n" +
            "  \"phase-name\": \"Job is actively executing\",\n" +
            "  \"job-correlator\": \"J0007380S0W1....DB23523B.......:\",\n" +
            "  \"type\": \"JOB\",\n" +
            "  \"url\": \"https://${mockServer.hostName}:${mockServer.port}/zosmf/restjobs/jobs/J0007380S0W1....DB23523B.......%3A\",\n" +
            "  \"jobid\": \"JOB07380\",\n" +
            "  \"class\": \"B\",\n" +
            "  \"files-url\": \"https://${mockServer.hostName}:${mockServer.port}/zosmf/restjobs/jobs/J0007380S0W1....DB23523B.......%3A/files\",\n" +
            "  \"jobname\": \"${jobName}\",\n" +
            "  \"status\": \"${jobStatus}\",\n" +
            "  \"retcode\": null\n" +
            "}\n"
}
/**
 * Click by button with text.
 */
fun clickByText(buttonText: String,fixtureStack: MutableList<Locator>,remoteRobot: RemoteRobot)= with(remoteRobot){
    ideFrameImpl(PROJECT_NAME, fixtureStack) {
        clickButton(buttonText)
    }
}


fun replaceInJson(fileName: String, valuesMap: Map<String, String>): String {
    var sourceJson = responseDispatcher.readMockJson(fileName) ?: ""
    valuesMap.forEach { entry ->
        sourceJson = sourceJson.replace(entry.key, entry.value)
    }

    return sourceJson
}

fun createMask(wsName: String, maskName: String, fixtureStack: MutableList<Locator>,closableFixtureCollector: ClosableFixtureCollector, mask_type: String, remoteRobot: RemoteRobot)= with(remoteRobot){
    ideFrameImpl(PROJECT_NAME, fixtureStack) {
            createMask(wsName, fixtureStack, closableFixtureCollector)
            createMaskDialog(fixtureStack) {
                createMask(Pair(maskName, mask_type))
                clickButton(OK_TEXT)
        }
    }
}

fun buildListMembersJson(listMembersInDataset:  MutableList<String>): String {
    var members = "[ "
    if (listMembersInDataset.isNotEmpty()) {
        listMembersInDataset.forEach { members += "{\"member\": \"${it}\"}," }
    }
    members = members.dropLast(1) + "]"
    return "{\"items\":$members,\"returnedRows\": ${listMembersInDataset.size},\"JSONversion\": 1}"
}
<<<<<<< HEAD
=======

/**
 * build text for cansel job nessage in console.
 */
fun setBodyJobCancelled(jobName: String): String {
    return "{\n" +
            "\"jobid\":\"JOB07380\",\n" +
            "\"jobname\":\"$jobName\",\n" +
            "\"original-jobid\":\"JOB07380\",\n" +
            "\"owner\":\"${ZOS_USERID.uppercase()}\",\n" +
            "\"member\":\"JES2\",\n" +
            "\"sysname\":\"SY1\",\n" +
            "\"job-correlator\":\"JOB07380SY1.....CC20F378.......:\",\n" +
            "\"status\":\"0\",\n" +
            "\"retcode\":\"CANCELED\"\n" +
            "}"
}

fun setBodyJobHoldOrReleased(jobName: String): String {
    return "{\n" +
            "\"jobid\":\"JOB07380\",\n" +
            "\"jobname\":\"$jobName\",\n" +
            "\"original-jobid\":\"JOB07380\",\n" +
            "\"owner\":\"${ZOS_USERID.uppercase()}\",\n" +
            "\"member\":\"JES2\",\n" +
            "\"sysname\":\"SY1\",\n" +
            "\"job-correlator\":\"JOB07380SY1.....CC20F378.......:\",\n" +
            "\"status\":\"0\"\n" +
            "}"
}
fun setBodyJobPurged(jobName: String): String {
    return "{\n" +
    "  \"jobid\":\"JOB07380\",\n" +
    "  \"jobname\":\"${jobName}\",\n" +
    "  \"original-jobid\":\"JOB07380\",\n" +
    "  \"owner\":\"${ZOS_USERID.uppercase()}\",\n" +
    "  \"member\":\"JES2\",\n" +
    "  \"sysname\":\"SY1\",\n" +
    "  \"job-correlator\":\"JOB07380SY1.....CC20F380.......:\",\n" +
    "  \"status\":\"0\"\n" +
    "}\n"
}
>>>>>>> 38b6580a
<|MERGE_RESOLUTION|>--- conflicted
+++ resolved
@@ -47,28 +47,18 @@
 enum class JobStatus { ACTIVE, INPUT, OUTPUT }
 
 //Change ZOS_USERID, ZOS_PWD, CONNECTION_URL with valid values before UI tests execution
-<<<<<<< HEAD
-const val ZOS_USERID = "User"
-const val ZOS_PWD = "changeme"
-const val CONNECTION_URL = "changeme"
-=======
 const val ZOS_USERID = "ZOSMFAD"
 const val ZOS_PWD = "ZOSMF"
 const val CONNECTION_URL = "127.0.0.1"
 const val REMOTE_URL = "127.0.0.1"
 const val REMOTE_PORT = "8580"
 const val CONNECTION_URL_UI = "http://$REMOTE_URL:$REMOTE_PORT"
->>>>>>> 38b6580a
 
 const val ENTER_VALID_DS_MASK_MESSAGE = "Enter valid dataset mask"
 
 
 const val TEXT_FIELD_LENGTH_MESSAGE = "Text field must not exceed 8 characters."
 const val MEMBER_NAME_LENGTH_MESSAGE = "Member name must not exceed 8 characters."
-<<<<<<< HEAD
-const val FILE_NAME_LENGTH_MESSAGE = "Filename must not exceed 255 characters."
-=======
->>>>>>> 38b6580a
 const val JOB_ID_LENGTH_MESSAGE = "Job ID length must be 8 characters."
 const val TEXT_FIELD_CONTAIN_MESSAGE = "Text field should contain only A-Z, a-z, 0-9, *, %."
 const val JOBID_CONTAIN_MESSAGE = "Text field should contain only A-Z, a-z, 0-9"
@@ -87,38 +77,9 @@
 
 
 
-<<<<<<< HEAD
-val validJobsFilters = listOf(
-    Triple("*", ZOS_USERID, ""),
-    Triple("TEST1", ZOS_USERID, ""),
-    Triple("", "", "JOB01234"),
-    Triple("TEST*", ZOS_USERID, ""),
-    Triple("TEST**", ZOS_USERID, ""),
-    Triple("TEST***", ZOS_USERID, ""),
-    Triple("TEST1", "$ZOS_USERID*", ""),
-    Triple("TEST1", "$ZOS_USERID**", ""),
-    Triple("TEST1", "$ZOS_USERID***", ""),
-    Triple("TEST***", "$ZOS_USERID***", "")
-)
-
-val invalidJobsFiltersMap = mapOf(
-    Pair(Triple("123456789", ZOS_USERID, ""), 1) to TEXT_FIELD_LENGTH_MESSAGE,
-    Pair(Triple("123456789", "A23456789", ""), 1) to TEXT_FIELD_LENGTH_MESSAGE,
-    Pair(Triple("*", "A23456789", ""), 2) to TEXT_FIELD_LENGTH_MESSAGE,
-    Pair(Triple("", "", "A23456789"), 3) to JOB_ID_LENGTH_MESSAGE,
-    Pair(Triple("", "", "A2"), 3) to JOB_ID_LENGTH_MESSAGE,
-    Pair(Triple("@", ZOS_USERID, ""), 1) to TEXT_FIELD_CONTAIN_MESSAGE,
-    Pair(Triple("*", "@", ""), 2) to TEXT_FIELD_CONTAIN_MESSAGE,
-    Pair(Triple("", "", "@@@@@@@@"), 3) to JOBID_CONTAIN_MESSAGE,
-    Pair(Triple("*", ZOS_USERID, "JOB45678"), 1) to PREFIX_OWNER_JOBID_MESSAGE,
-    Pair(Triple("*", "", "JOB45678"), 1) to PREFIX_OWNER_JOBID_MESSAGE,
-    Pair(Triple("", ZOS_USERID, "JOB45678"), 2) to PREFIX_OWNER_JOBID_MESSAGE
-)
-=======
-
-
-
->>>>>>> 38b6580a
+
+
+
 
 val viewTree = byXpath("//div[@class='JBViewport'][.//div[@class='DnDAwareTree']]")
 
@@ -223,10 +184,6 @@
         fileExplorer.click()
         find<ComponentFixture>(viewTree).findText(wsName)
             .rightClick()
-<<<<<<< HEAD
-        Thread.sleep(3000)
-=======
->>>>>>> 38b6580a
     }
     actionMenuItem(remoteRobot, DELETE_TEXT).click()
 }
@@ -239,11 +196,7 @@
         jesExplorer.click()
         find<ComponentFixture>(viewTree).findText(jwsName)
             .rightClick()
-<<<<<<< HEAD
-        Thread.sleep(3000)
-=======
 //        Thread.sleep(3000)
->>>>>>> 38b6580a
     }
     actionMenuItem(remoteRobot, DELETE_TEXT).click()
     find<ComponentFixture>(byXpath("//div[@class='MyDialog' and @title='Deletion of JES Working Set $jwsName']"))
@@ -412,17 +365,11 @@
                 } else {
                     addConnection(connectionName, "${url}1", user, password, true)
                 }
-<<<<<<< HEAD
-                clickButton(OK_TEXT)
-                Thread.sleep(3000)
-            }
-=======
                 clickButton(PROCEED_TEXT)
                 clickButton(OK_TEXT)
             }
             clickButton(PROCEED_TEXT)
             Thread.sleep(3000)
->>>>>>> 38b6580a
             closableFixtureCollector.closeOnceIfExists(AddConnectionDialog.name)
             if (isValidConnection.not()) {
                 errorCreatingConnectionDialog(closableFixtureCollector, fixtureStack) {
@@ -430,11 +377,7 @@
                 }
                 closableFixtureCollector.closeOnceIfExists(ErrorCreatingConnectionDialog.name)
             }
-<<<<<<< HEAD
-            clickButton("OK")
-=======
             clickButton(OK_TEXT)
->>>>>>> 38b6580a
         }
         closableFixtureCollector.closeOnceIfExists(SettingsDialog.name)
     }
@@ -578,33 +521,6 @@
         }
     }
 
-<<<<<<< HEAD
-/**
- * Double-clicks on the job filter in explorer to open it and checks the message if required.
- */
-fun openJobFilterInExplorer(
-  filter: Triple<String, String, String>, expectedError: String,
-  fixtureStack: MutableList<Locator>, remoteRobot: RemoteRobot,
-) = with(remoteRobot) {
-    val textToFind = if (filter.third == "") {
-        "PREFIX=${filter.first} OWNER=${filter.second}".uppercase()
-    } else {
-        "JobID=${filter.third}"
-    }
-    ideFrameImpl(PROJECT_NAME, fixtureStack) {
-        explorer {
-            jesExplorer.click()
-            find<ComponentFixture>(viewTree).findText(textToFind).doubleClick()
-            Thread.sleep(2000)
-            waitFor(Duration.ofSeconds(20)) { find<ComponentFixture>(viewTree).hasText("loading…").not() }
-            if (expectedError.isEmpty().not()) {
-                find<ComponentFixture>(viewTree).findText(expectedError)
-            } else {
-                find<ComponentFixture>(viewTree).findAllText().shouldNotContain("Error")
-            }
-        }
-    }
-=======
 fun convertJobFilterToString(jobFilter: Triple<String, String, String>): String {
     val textToFind = if (jobFilter.third == "") {
         "PREFIX=${jobFilter.first} OWNER=${jobFilter.second}".uppercase()
@@ -612,7 +528,6 @@
         "JobID=${jobFilter.third}"
     }
     return textToFind
->>>>>>> 38b6580a
 }
 
 /**
@@ -675,15 +590,7 @@
   deletedFilter: Triple<String, String, String>,
   fixtureStack: MutableList<Locator>, remoteRobot: RemoteRobot,
 ) = with(remoteRobot) {
-<<<<<<< HEAD
-    val textToFind = if (deletedFilter.third == "") {
-        "PREFIX=${deletedFilter.first} OWNER=${deletedFilter.second}"
-    } else {
-        "JobID=${deletedFilter.third}"
-    }
-=======
     val textToFind = convertJobFilterToString(deletedFilter)
->>>>>>> 38b6580a
     ideFrameImpl(PROJECT_NAME, fixtureStack) {
         explorer {
             jesExplorer.click()
@@ -725,11 +632,7 @@
         actionMenu(remoteRobot, "File").click()
         runJs(
             """
-<<<<<<< HEAD
-            const point = new java.awt.Point(${locationOnScreen.x}, ${locationOnScreen.y});
-=======
             const point = new java.awt.Point(${-8}, ${25});
->>>>>>> 38b6580a
             robot.moveMouse(component, point);
         """
         )
@@ -763,11 +666,7 @@
             fileExplorer.click()
             find<ComponentFixture>(viewTree).findText(jobName).rightClick()
         }
-<<<<<<< HEAD
-        actionMenuItem(remoteRobot, "Submit Job").click()
-=======
         actionMenuItem(remoteRobot, SUBMIT_JOB_POINT).click()
->>>>>>> 38b6580a
     }
 }
 
@@ -843,23 +742,6 @@
             Thread.sleep(500)
         }
 
-<<<<<<< HEAD
-//        val textToFind = "Dataset ${datasetName.uppercase()} Has Been Created"
-//        val dialog = find<ContainerFixture>(byXpath("//div[@class='MyDialog']"))
-//        val dialogContents = dialog.findAllText().map(RemoteText::text).joinToString("")
-//        val hasText = dialogContents.contains(textToFind)
-//        if (!hasText) {
-//            throw Exception("Text is not found in dialog: $textToFind")
-//        }
-
-//        if (maskName != null) {
-//            clickButton("No")
-//            Thread.sleep(200)
-//        } else {
-//            clickButton("Yes")
-//            Thread.sleep(200)
-//        }
-=======
         val textToFind = "Dataset ${datasetName.uppercase()} has been created"
         val dialog = find<ContainerFixture>(byXpath("(//div[@class='JPanel'][.//div[@class='LinkLabel']])[1]"))
         val dialogContents = dialog.findAllText().map(RemoteText::text).joinToString("")
@@ -872,7 +754,6 @@
             clickButton("Add mask")
             Thread.sleep(200)
         }
->>>>>>> 38b6580a
     }
     if (openWs) {
         openOrCloseWorkingSetInExplorer(wsName, fixtureStack, remoteRobot)
@@ -894,10 +775,7 @@
         addWorkingSetDialog(fixtureStack) {
             addWorkingSet(wsName, connectionName)
             clickButton(OK_TEXT)
-<<<<<<< HEAD
-=======
             clickButton(OK_TEXT)
->>>>>>> 38b6580a
         }
         closableFixtureCollector.closeOnceIfExists(AddWorkingSetDialog.name)
     }
@@ -918,10 +796,7 @@
         addWorkingSetDialog(fixtureStack) {
             addWorkingSet(wsName, connectionName)
             clickButton(OK_TEXT)
-<<<<<<< HEAD
-=======
             clickButton(OK_TEXT)
->>>>>>> 38b6580a
         }
         closableFixtureCollector.closeOnceIfExists(AddWorkingSetDialog.name)
     }
@@ -941,7 +816,6 @@
             fileExplorer.click()
             find<ComponentFixture>(viewTree).findText(datasetName).rightClick()
         }
-<<<<<<< HEAD
 
         actionMenu(remoteRobot, "New").click()
         actionMenuItem(remoteRobot, "Member").click()
@@ -950,16 +824,6 @@
             clickButton("OK")
 //      Thread.sleep(5000)
 
-=======
-
-        actionMenu(remoteRobot, "New").click()
-        actionMenuItem(remoteRobot, "Member").click()
-        createMemberDialog(fixtureStack) {
-            createMember(memberName)
-            clickButton("OK")
-//      Thread.sleep(5000)
-
->>>>>>> 38b6580a
         }
     }
 }
@@ -1038,22 +902,6 @@
     }
 }
 
-<<<<<<< HEAD
-/**
- * Creates uss file or directory for provided mask name
- */
-fun createUssFile(
-  ussMaskName: String,
-  fileName: String,
-  fileType: UssFileType,
-  fixtureStack: MutableList<Locator>,
-  remoteRobot: RemoteRobot,
-) = with(remoteRobot) {
-    ideFrameImpl(PROJECT_NAME, fixtureStack) {
-        explorer {
-            fileExplorer.click()
-            find<ComponentFixture>(viewTree).findText(ussMaskName).rightClick()
-=======
 fun isErrorNotificationValid(
     errorHeader: String,
     errorType: String,
@@ -1067,7 +915,6 @@
             find<ComponentFixture>(linkLoc).click()
         } catch (e: WaitForConditionTimeoutException) {
             e.message.shouldContain(ABSENT_ERROR_MSG)
->>>>>>> 38b6580a
         }
         find<JLabelFixture>(errorDetailHeaderLoc).findText(errorHeader)
         find<ContainerFixture>(errorDetailBodyLocAlt).findAllText().forEach {
@@ -1077,22 +924,6 @@
         find<ComponentFixture>(closeDialogLoc).click()
     }
     return errorMessage.contains(errorType) && errorMessage.contains(errorDetail)
-}
-
-fun buildFinalListDatasetJson(mapListDatasets: MutableMap<String, String>): String {
-    var result = "{}"
-    if (mapListDatasets.isNotEmpty()) {
-        var listDatasetsJson = "{\"items\":["
-        mapListDatasets.forEach {
-            listDatasetsJson += it.value
-        }
-        result = listDatasetsJson.dropLast(1) + "],\n" +
-                "  \"returnedRows\": ${mapListDatasets.size},\n" +
-                "  \"totalRows\": ${mapListDatasets.size},\n" +
-                "  \"JSONversion\": 1\n" +
-                "}"
-    }
-    return result
 }
 
 fun buildFinalListDatasetJson(mapListDatasets: MutableMap<String, String>): String {
@@ -1273,21 +1104,6 @@
   memberName: String,
   fixtureStack: MutableList<Locator>,
   remoteRobot: RemoteRobot,
-<<<<<<< HEAD
-) =
-    with(remoteRobot) {
-        ideFrameImpl(PROJECT_NAME, fixtureStack) {
-            explorer {
-                find<ComponentFixture>(viewTree).findAllText(memberName).last().doubleClick()
-                Thread.sleep(2000)
-            }
-            with(textEditor()) {
-                keyboard {
-                    hotKey(KeyEvent.VK_CONTROL, KeyEvent.VK_V)
-                    Thread.sleep(2000)
-                    hotKey(KeyEvent.VK_CONTROL, KeyEvent.VK_SHIFT, KeyEvent.VK_S)
-                    Thread.sleep(2000)
-=======
 ) =
     with(remoteRobot) {
         ideFrameImpl(PROJECT_NAME, fixtureStack) {
@@ -1314,7 +1130,6 @@
         ideFrameImpl(PROJECT_NAME, fixtureStack) {
             with(textEditor()) {
                 keyboard {
->>>>>>> 38b6580a
                     hotKey(KeyEvent.VK_CONTROL, KeyEvent.VK_F4)
                 }
             }
@@ -1378,8 +1193,6 @@
     members = members.dropLast(1) + "]"
     return "{\"items\":$members,\"returnedRows\": ${listMembersInDataset.size},\"JSONversion\": 1}"
 }
-<<<<<<< HEAD
-=======
 
 /**
  * build text for cansel job nessage in console.
@@ -1421,5 +1234,4 @@
     "  \"job-correlator\":\"JOB07380SY1.....CC20F380.......:\",\n" +
     "  \"status\":\"0\"\n" +
     "}\n"
-}
->>>>>>> 38b6580a
+}