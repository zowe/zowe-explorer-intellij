--- conflicted
+++ resolved
@@ -922,7 +922,6 @@
 }
 
 /**
-<<<<<<< HEAD
  * Creates uss file or directory for provided mask name
  * @param fileType must contain "File" or "Directory" value to specify desired file type
  */
@@ -980,10 +979,9 @@
     return result
 }
 
-=======
+/**
  * Starts mock server for UI tests.
  */
->>>>>>> 62598726
 fun startMockServer() {
   val localhost = InetAddress.getByName("localhost").canonicalHostName
   val localhostCertificate = HeldCertificate.Builder()
@@ -1029,49 +1027,15 @@
 /**
  * Creates json to list dataset.
  */
-<<<<<<< HEAD
 fun listDS(dsName: String, dsNtp: String, dsOrg: String): String {
-    return "{\n" +
-            "      \"dsname\": \"${dsName}\",\n" +
-            "      \"blksz\": \"3200\",\n" +
-            "      \"catnm\": \"TEST.CATALOG.MASTER\",\n" +
-            "      \"cdate\": \"2021/11/15\",\n" +
-            "      \"dev\": \"3390\",\n" +
-            "      \"dsntp\": \"${dsNtp}\",\n" +
-            "      \"dsorg\": \"${dsOrg}\",\n" +
-            "      \"edate\": \"***None***\",\n" +
-            "      \"extx\": \"1\",\n" +
-            "      \"lrecl\": \"255\",\n" +
-            "      \"migr\": \"NO\",\n" +
-            "      \"mvol\": \"N\",\n" +
-            "      \"ovf\": \"NO\",\n" +
-            "      \"rdate\": \"2021/11/17\",\n" +
-            "      \"recfm\": \"VB\",\n" +
-            "      \"sizex\": \"10\",\n" +
-            "      \"spacu\": \"TRACKS\",\n" +
-            "      \"used\": \"1\",\n" +
-            "      \"vol\": \"TESTVOL\",\n" +
-            "      \"vols\": \"TESTVOL\"\n" +
-            "    },"
-}
-
-fun replaceInJson(fileName: String, valuesMap: Map<String, String>): String {
-    var sourceJson = responseDispatcher.readMockJson(fileName) ?: ""
-    valuesMap.forEach{ entry ->
-        sourceJson = sourceJson.replace(entry.key, entry.value)
-    }
-
-    return sourceJson
-=======
-fun listDS(dsName: String): String {
   return "{\n" +
       "      \"dsname\": \"${dsName}\",\n" +
       "      \"blksz\": \"3200\",\n" +
       "      \"catnm\": \"TEST.CATALOG.MASTER\",\n" +
       "      \"cdate\": \"2021/11/15\",\n" +
       "      \"dev\": \"3390\",\n" +
-      "      \"dsntp\": \"PDS\",\n" +
-      "      \"dsorg\": \"PO\",\n" +
+      "      \"dsntp\": \"${dsNtp}\",\n" +
+      "      \"dsorg\": \"${dsOrg}\",\n" +
       "      \"edate\": \"***None***\",\n" +
       "      \"extx\": \"1\",\n" +
       "      \"lrecl\": \"255\",\n" +
@@ -1182,5 +1146,14 @@
       "  \"status\": \"${jobStatus}\",\n" +
       "  \"retcode\": null\n" +
       "}\n"
->>>>>>> 62598726
+}
+
+
+fun replaceInJson(fileName: String, valuesMap: Map<String, String>): String {
+    var sourceJson = responseDispatcher.readMockJson(fileName) ?: ""
+    valuesMap.forEach{ entry ->
+        sourceJson = sourceJson.replace(entry.key, entry.value)
+    }
+
+    return sourceJson
 }