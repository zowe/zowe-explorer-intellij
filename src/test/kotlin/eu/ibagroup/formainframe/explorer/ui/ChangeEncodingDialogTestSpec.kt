/*
 * This program and the accompanying materials are made available under the terms of the
 * Eclipse Public License v2.0 which accompanies this distribution, and is available at
 * https://www.eclipse.org/legal/epl-v20.html
 *
 * SPDX-License-Identifier: EPL-2.0
 *
 * Copyright IBA Group 2020
 */

package eu.ibagroup.formainframe.explorer.ui

import com.intellij.collaboration.ui.util.getName
import com.intellij.icons.AllIcons
import com.intellij.ide.IdeBundle
import com.intellij.openapi.application.ApplicationManager
import com.intellij.openapi.editor.Document
import com.intellij.openapi.ui.DialogWrapper
import com.intellij.openapi.ui.Messages
import com.intellij.openapi.vfs.VirtualFile
import com.intellij.openapi.vfs.encoding.EncodingUtil.Magic8
import com.intellij.testFramework.LightProjectDescriptor
import com.intellij.testFramework.fixtures.IdeaTestFixtureFactory
import com.intellij.testFramework.fixtures.impl.LightTempDirTestFixtureImpl
import eu.ibagroup.formainframe.common.message
import eu.ibagroup.formainframe.config.connect.ConnectionConfig
import eu.ibagroup.formainframe.dataops.DataOpsManager
import eu.ibagroup.formainframe.dataops.attributes.RemoteUssAttributes
import eu.ibagroup.formainframe.dataops.content.synchronizer.ContentSynchronizer
import eu.ibagroup.formainframe.dataops.content.synchronizer.DocumentedSyncProvider
import eu.ibagroup.formainframe.explorer.Explorer
import eu.ibagroup.formainframe.explorer.WorkingSet
import eu.ibagroup.formainframe.testServiceImpl.TestDataOpsManagerImpl
import eu.ibagroup.formainframe.utils.*
import io.kotest.assertions.assertSoftly
import io.kotest.core.spec.style.ShouldSpec
import io.kotest.matchers.shouldBe
import io.mockk.*
import java.awt.event.ActionEvent
import java.nio.charset.Charset
import javax.swing.Action
import javax.swing.Icon
import kotlin.reflect.full.declaredFunctions

class ChangeEncodingDialogTestSpec : ShouldSpec({
  beforeSpec {
    // FIXTURE SETUP TO HAVE ACCESS TO APPLICATION INSTANCE
    val factory = IdeaTestFixtureFactory.getFixtureFactory()
    val projectDescriptor = LightProjectDescriptor.EMPTY_PROJECT_DESCRIPTOR
    val fixtureBuilder = factory.createLightFixtureBuilder(projectDescriptor, "for-mainframe")
    val fixture = fixtureBuilder.fixture
    val myFixture = IdeaTestFixtureFactory.getFixtureFactory().createCodeInsightFixture(
      fixture,
      LightTempDirTestFixtureImpl(true)
    )
    myFixture.setUp()
  }
  afterSpec {
    clearAllMocks()
  }
  context("Explorer module: ui/ChangeEncodingDialog") {

    lateinit var changeEncodingDialog: ChangeEncodingDialog
    var expectedExitCode = 0

    val fileName = "fileName"
    val virtualFileMock = mockk<VirtualFile>()
    every { virtualFileMock.name } returns fileName

    val attributesMock = mockk<RemoteUssAttributes>()

    val charsetName = "charsetName"
    val charsetMock = mockk<Charset>()
    every { virtualFileMock.charset } returns charsetMock
    every { charsetMock.name() } returns charsetName
    every { charsetMock.displayName() } returns charsetName

    var safeToReload = Magic8.ABSOLUTELY
    var safeToConvert = Magic8.ABSOLUTELY

    val explorerMock = mockk<Explorer<ConnectionConfig, WorkingSet<ConnectionConfig, *>>>()
    every { explorerMock.componentManager } returns ApplicationManager.getApplication()

    val contentSynchronizerMock = mockk<ContentSynchronizer>()
    val dataOpsManagerService =
      ApplicationManager.getApplication().service<DataOpsManager>() as TestDataOpsManagerImpl

    mockkConstructor(DocumentedSyncProvider::class)
    every { anyConstructed<DocumentedSyncProvider>().saveDocument() } returns Unit

    val documentMockk = mockk<Document>()
    every { anyConstructed<DocumentedSyncProvider>().getDocument() } returns documentMockk

    mockkObject(ChangeEncodingDialog)
    every { ChangeEncodingDialog["initialize"](any<() -> Unit>()) } returns Unit

    val actionEventMock = mockk<ActionEvent>()

    val showDialogRef = Messages::class.declaredFunctions
      .first { it.name == "showDialog" && it.parameters.size == 5 }
    mockkStatic(showDialogRef)

    every { contentSynchronizerMock.synchronizeWithRemote(any()) } returns Unit

    every { attributesMock.charset = charsetMock } returns Unit

    mockkStatic(::updateFileTag)
    every { updateFileTag(attributesMock) } returns Unit

    beforeEach {
      safeToReload = Magic8.ABSOLUTELY
      safeToConvert = Magic8.ABSOLUTELY

      dataOpsManagerService.testInstance = object : TestDataOpsManagerImpl(explorerMock.componentManager) {
        override fun getContentSynchronizer(file: VirtualFile): ContentSynchronizer {
          return contentSynchronizerMock
        }
      }
      every { attributesMock.isWritable } returns true

      changeEncodingDialog = spyk(
        ChangeEncodingDialog(
          virtualFileMock,
          attributesMock,
          charsetMock,
          safeToReload,
          safeToConvert
        )
      )

      every {
        Messages.showDialog(any<String>(), any<String>(), any<Array<String>>(), any<Int>(), any<Icon>())
      } returns 1

      expectedExitCode = 0
      every { changeEncodingDialog["close"](any<Int>()) } answers {
        expectedExitCode = firstArg<Int>()
        this
      }
    }

    val createActionsRef = ChangeEncodingDialog::class.java.getDeclaredMethod("createActions")
    val messageRef = ChangeEncodingDialog::class.java.getDeclaredField("message")
    messageRef.trySetAccessible()

    // ChangeEncodingDialog.createActions
    should("create actions when conversion is possible") {
      val actions = createActionsRef.invoke(changeEncodingDialog) as Array<*>

      val expectedTitle = message("encoding.reload.or.convert.dialog.title", fileName, charsetName)
      val expectedMessage = message("encoding.reload.or.convert.dialog.message", fileName, charsetName)

      assertSoftly { changeEncodingDialog.title shouldBe expectedTitle }
      assertSoftly { messageRef.get(changeEncodingDialog) shouldBe expectedMessage }
      assertSoftly { actions.size shouldBe 3 }
    }
    should("create actions when conversion is not possible") {
      every { attributesMock.isWritable } returns false

      changeEncodingDialog = spyk(
        ChangeEncodingDialog(
          virtualFileMock,
          attributesMock,
          charsetMock,
          safeToReload,
          safeToConvert
        )
      )

      val actions = createActionsRef.invoke(changeEncodingDialog) as Array<*>

      val expectedTitle = message("encoding.reload.dialog.title", fileName, charsetName)
      val expectedMessage = message("encoding.reload.dialog.message", fileName, charsetName)

      assertSoftly { changeEncodingDialog.title shouldBe expectedTitle }
      assertSoftly { messageRef.get(changeEncodingDialog) shouldBe expectedMessage }
      assertSoftly { actions.size shouldBe 2 }
    }
    should("create actions when encoding is incompatible") {
      safeToReload = Magic8.NO_WAY
      safeToConvert = Magic8.NO_WAY

      changeEncodingDialog = spyk(
        ChangeEncodingDialog(
          virtualFileMock,
          attributesMock,
          charsetMock,
          safeToReload,
          safeToConvert
        )
      )

      val actions = createActionsRef.invoke(changeEncodingDialog).castOrNull<Array<Action>>()
      val icon1 = actions?.get(0)?.getValue(Action.SMALL_ICON)
      val icon2 = actions?.get(1)?.getValue(Action.SMALL_ICON)

      assertSoftly { icon1 shouldBe AllIcons.General.Warning }
      assertSoftly { icon2 shouldBe AllIcons.General.Warning }
    }
    // reloadAction
    should("run reload action when sync is needed") {
      every { contentSynchronizerMock.isFileUploadNeeded(any()) } returns true

      mockkStatic(::reloadIn)
      every { reloadIn(any(), virtualFileMock, charsetMock) } returns Unit

      val actions = createActionsRef.invoke(changeEncodingDialog).castOrNull<Array<Action>>()
<<<<<<< HEAD
      val reloadAction = actions?.first { it.getName() == IdeBundle.message("button.reload") }
=======
      val reloadAction = actions?.first { it.getValue(Action.NAME) == IdeBundle.message("button.reload") }
>>>>>>> 80964bd3
      reloadAction?.actionPerformed(actionEventMock)

      assertSoftly { expectedExitCode shouldBe ChangeEncodingDialog.RELOAD_EXIT_CODE }
    }
    should("run reload action when sync is not needed") {
      mockkStatic(::reloadIn)
      every { reloadIn(any(), virtualFileMock, charsetMock) } returns Unit

      val actions = createActionsRef.invoke(changeEncodingDialog).castOrNull<Array<Action>>()
<<<<<<< HEAD
      val reloadAction = actions?.first { it.getName() == IdeBundle.message("button.reload") }
=======
      val reloadAction = actions?.first { it.getValue(Action.NAME) == IdeBundle.message("button.reload") }
>>>>>>> 80964bd3
      reloadAction?.actionPerformed(actionEventMock)

      assertSoftly { expectedExitCode shouldBe ChangeEncodingDialog.RELOAD_EXIT_CODE }
    }
    should("run reload action when content synchronizer is null") {
      dataOpsManagerService.testInstance = object : TestDataOpsManagerImpl(explorerMock.componentManager) {
        override fun getContentSynchronizer(file: VirtualFile): ContentSynchronizer? {
          return null
        }
      }

      changeEncodingDialog = spyk(
        ChangeEncodingDialog(
          virtualFileMock,
          attributesMock,
          charsetMock,
          safeToReload,
          safeToConvert
        )
      )

      mockkStatic(::reloadIn)
      every { reloadIn(any(), virtualFileMock, charsetMock) } returns Unit

      every { changeEncodingDialog["close"](any<Int>()) } answers {
        expectedExitCode = firstArg<Int>()
        this
      }

      val actions = createActionsRef.invoke(changeEncodingDialog).castOrNull<Array<Action>>()
<<<<<<< HEAD
      val reloadAction = actions?.first { it.getName() == IdeBundle.message("button.reload") }
=======
      val reloadAction = actions?.first { it.getValue(Action.NAME) == IdeBundle.message("button.reload") }
>>>>>>> 80964bd3
      reloadAction?.actionPerformed(actionEventMock)

      assertSoftly { expectedExitCode shouldBe ChangeEncodingDialog.RELOAD_EXIT_CODE }
    }
    should("run reload action when encoding is incompatible but user reloads anyway") {
      safeToReload = Magic8.NO_WAY

      changeEncodingDialog = spyk(
        ChangeEncodingDialog(
          virtualFileMock,
          attributesMock,
          charsetMock,
          safeToReload,
          safeToConvert
        )
      )

      every {
        Messages.showDialog(any<String>(), any<String>(), any<Array<String>>(), any<Int>(), any<Icon>())
      } returns 0

      mockkStatic(::reloadIn)
      every { reloadIn(any(), virtualFileMock, charsetMock) } returns Unit

      every { changeEncodingDialog["close"](any<Int>()) } answers {
        expectedExitCode = firstArg<Int>()
        this
      }

      val actions = createActionsRef.invoke(changeEncodingDialog).castOrNull<Array<Action>>()
<<<<<<< HEAD
      val reloadAction = actions?.first { it.getName() == IdeBundle.message("button.reload") }
=======
      val reloadAction = actions?.first { it.getValue(Action.NAME) == IdeBundle.message("button.reload") }
>>>>>>> 80964bd3
      reloadAction?.actionPerformed(actionEventMock)

      assertSoftly { expectedExitCode shouldBe ChangeEncodingDialog.RELOAD_EXIT_CODE }
    }
    should("not run reload action when encoding is incompatible") {
      safeToReload = Magic8.NO_WAY

      changeEncodingDialog = spyk(
        ChangeEncodingDialog(
          virtualFileMock,
          attributesMock,
          charsetMock,
          safeToReload,
          safeToConvert
        )
      )

      every { changeEncodingDialog["close"](any<Int>()) } answers {
        expectedExitCode = firstArg<Int>()
        this
      }

      val actions = createActionsRef.invoke(changeEncodingDialog).castOrNull<Array<Action>>()
<<<<<<< HEAD
      val reloadAction = actions?.first { it.getName() == IdeBundle.message("button.reload") }
=======
      val reloadAction = actions?.first { it.getValue(Action.NAME) == IdeBundle.message("button.reload") }
>>>>>>> 80964bd3
      reloadAction?.actionPerformed(actionEventMock)

      assertSoftly { expectedExitCode shouldBe DialogWrapper.CANCEL_EXIT_CODE }
    }
    // convertAction
    should("run convert action") {
      mockkStatic(::saveIn)
      every { saveIn(any(), virtualFileMock, charsetMock) } returns Unit

      val actions = createActionsRef.invoke(changeEncodingDialog).castOrNull<Array<Action>>()
<<<<<<< HEAD
      val convertAction = actions?.first { it.getName() == IdeBundle.message("button.convert") }
=======
      val convertAction = actions?.first { it.getValue(Action.NAME) == IdeBundle.message("button.convert") }
>>>>>>> 80964bd3
      convertAction?.actionPerformed(actionEventMock)

      assertSoftly { expectedExitCode shouldBe ChangeEncodingDialog.CONVERT_EXIT_CODE }
    }
    should("run convert action when encoding is incompatible but user converts anyway") {
      safeToConvert = Magic8.NO_WAY

      changeEncodingDialog = spyk(
        ChangeEncodingDialog(
          virtualFileMock,
          attributesMock,
          charsetMock,
          safeToReload,
          safeToConvert
        )
      )

      every {
        Messages.showDialog(any<String>(), any<String>(), any<Array<String>>(), any<Int>(), any<Icon>())
      } returns 0

      mockkStatic(::saveIn)
      every { saveIn(any(), virtualFileMock, charsetMock) } returns Unit

      every { changeEncodingDialog["close"](any<Int>()) } answers {
        expectedExitCode = firstArg<Int>()
        this
      }

      val actions = createActionsRef.invoke(changeEncodingDialog).castOrNull<Array<Action>>()
<<<<<<< HEAD
      val convertAction = actions?.first { it.getName() == IdeBundle.message("button.convert") }
=======
      val convertAction = actions?.first { it.getValue(Action.NAME) == IdeBundle.message("button.convert") }
>>>>>>> 80964bd3
      convertAction?.actionPerformed(actionEventMock)

      assertSoftly { expectedExitCode shouldBe ChangeEncodingDialog.CONVERT_EXIT_CODE }
    }
    should("not run convert action when encoding is incompatible") {
      safeToConvert = Magic8.NO_WAY

      changeEncodingDialog = spyk(
        ChangeEncodingDialog(
          virtualFileMock,
          attributesMock,
          charsetMock,
          safeToReload,
          safeToConvert
        )
      )

      every { changeEncodingDialog["close"](any<Int>()) } answers {
        expectedExitCode = firstArg<Int>()
        this
      }

      val actions = createActionsRef.invoke(changeEncodingDialog).castOrNull<Array<Action>>()
<<<<<<< HEAD
      val convertAction = actions?.first { it.getName() == IdeBundle.message("button.convert") }
=======
      val convertAction = actions?.first { it.getValue(Action.NAME) == IdeBundle.message("button.convert") }
>>>>>>> 80964bd3
      convertAction?.actionPerformed(actionEventMock)

      assertSoftly { expectedExitCode shouldBe DialogWrapper.CANCEL_EXIT_CODE }
    }

    unmockkAll()
  }
})<|MERGE_RESOLUTION|>--- conflicted
+++ resolved
@@ -10,7 +10,6 @@
 
 package eu.ibagroup.formainframe.explorer.ui
 
-import com.intellij.collaboration.ui.util.getName
 import com.intellij.icons.AllIcons
 import com.intellij.ide.IdeBundle
 import com.intellij.openapi.application.ApplicationManager
@@ -205,11 +204,7 @@
       every { reloadIn(any(), virtualFileMock, charsetMock) } returns Unit
 
       val actions = createActionsRef.invoke(changeEncodingDialog).castOrNull<Array<Action>>()
-<<<<<<< HEAD
-      val reloadAction = actions?.first { it.getName() == IdeBundle.message("button.reload") }
-=======
-      val reloadAction = actions?.first { it.getValue(Action.NAME) == IdeBundle.message("button.reload") }
->>>>>>> 80964bd3
+      val reloadAction = actions?.first { it.getValue(Action.NAME) == IdeBundle.message("button.reload") }
       reloadAction?.actionPerformed(actionEventMock)
 
       assertSoftly { expectedExitCode shouldBe ChangeEncodingDialog.RELOAD_EXIT_CODE }
@@ -219,11 +214,7 @@
       every { reloadIn(any(), virtualFileMock, charsetMock) } returns Unit
 
       val actions = createActionsRef.invoke(changeEncodingDialog).castOrNull<Array<Action>>()
-<<<<<<< HEAD
-      val reloadAction = actions?.first { it.getName() == IdeBundle.message("button.reload") }
-=======
-      val reloadAction = actions?.first { it.getValue(Action.NAME) == IdeBundle.message("button.reload") }
->>>>>>> 80964bd3
+      val reloadAction = actions?.first { it.getValue(Action.NAME) == IdeBundle.message("button.reload") }
       reloadAction?.actionPerformed(actionEventMock)
 
       assertSoftly { expectedExitCode shouldBe ChangeEncodingDialog.RELOAD_EXIT_CODE }
@@ -254,11 +245,7 @@
       }
 
       val actions = createActionsRef.invoke(changeEncodingDialog).castOrNull<Array<Action>>()
-<<<<<<< HEAD
-      val reloadAction = actions?.first { it.getName() == IdeBundle.message("button.reload") }
-=======
-      val reloadAction = actions?.first { it.getValue(Action.NAME) == IdeBundle.message("button.reload") }
->>>>>>> 80964bd3
+      val reloadAction = actions?.first { it.getValue(Action.NAME) == IdeBundle.message("button.reload") }
       reloadAction?.actionPerformed(actionEventMock)
 
       assertSoftly { expectedExitCode shouldBe ChangeEncodingDialog.RELOAD_EXIT_CODE }
@@ -289,11 +276,7 @@
       }
 
       val actions = createActionsRef.invoke(changeEncodingDialog).castOrNull<Array<Action>>()
-<<<<<<< HEAD
-      val reloadAction = actions?.first { it.getName() == IdeBundle.message("button.reload") }
-=======
-      val reloadAction = actions?.first { it.getValue(Action.NAME) == IdeBundle.message("button.reload") }
->>>>>>> 80964bd3
+      val reloadAction = actions?.first { it.getValue(Action.NAME) == IdeBundle.message("button.reload") }
       reloadAction?.actionPerformed(actionEventMock)
 
       assertSoftly { expectedExitCode shouldBe ChangeEncodingDialog.RELOAD_EXIT_CODE }
@@ -317,11 +300,7 @@
       }
 
       val actions = createActionsRef.invoke(changeEncodingDialog).castOrNull<Array<Action>>()
-<<<<<<< HEAD
-      val reloadAction = actions?.first { it.getName() == IdeBundle.message("button.reload") }
-=======
-      val reloadAction = actions?.first { it.getValue(Action.NAME) == IdeBundle.message("button.reload") }
->>>>>>> 80964bd3
+      val reloadAction = actions?.first { it.getValue(Action.NAME) == IdeBundle.message("button.reload") }
       reloadAction?.actionPerformed(actionEventMock)
 
       assertSoftly { expectedExitCode shouldBe DialogWrapper.CANCEL_EXIT_CODE }
@@ -332,11 +311,7 @@
       every { saveIn(any(), virtualFileMock, charsetMock) } returns Unit
 
       val actions = createActionsRef.invoke(changeEncodingDialog).castOrNull<Array<Action>>()
-<<<<<<< HEAD
-      val convertAction = actions?.first { it.getName() == IdeBundle.message("button.convert") }
-=======
       val convertAction = actions?.first { it.getValue(Action.NAME) == IdeBundle.message("button.convert") }
->>>>>>> 80964bd3
       convertAction?.actionPerformed(actionEventMock)
 
       assertSoftly { expectedExitCode shouldBe ChangeEncodingDialog.CONVERT_EXIT_CODE }
@@ -367,11 +342,7 @@
       }
 
       val actions = createActionsRef.invoke(changeEncodingDialog).castOrNull<Array<Action>>()
-<<<<<<< HEAD
-      val convertAction = actions?.first { it.getName() == IdeBundle.message("button.convert") }
-=======
       val convertAction = actions?.first { it.getValue(Action.NAME) == IdeBundle.message("button.convert") }
->>>>>>> 80964bd3
       convertAction?.actionPerformed(actionEventMock)
 
       assertSoftly { expectedExitCode shouldBe ChangeEncodingDialog.CONVERT_EXIT_CODE }
@@ -395,11 +366,7 @@
       }
 
       val actions = createActionsRef.invoke(changeEncodingDialog).castOrNull<Array<Action>>()
-<<<<<<< HEAD
-      val convertAction = actions?.first { it.getName() == IdeBundle.message("button.convert") }
-=======
       val convertAction = actions?.first { it.getValue(Action.NAME) == IdeBundle.message("button.convert") }
->>>>>>> 80964bd3
       convertAction?.actionPerformed(actionEventMock)
 
       assertSoftly { expectedExitCode shouldBe DialogWrapper.CANCEL_EXIT_CODE }
