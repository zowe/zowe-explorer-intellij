/*
 * This program and the accompanying materials are made available under the terms of the
 * Eclipse Public License v2.0 which accompanies this distribution, and is available at
 * https://www.eclipse.org/legal/epl-v20.html
 *
 * SPDX-License-Identifier: EPL-2.0
 *
 * Copyright IBA Group 2020
 */

package eu.ibagroup.formainframe.explorer.ui

import com.intellij.collaboration.ui.util.getName
import com.intellij.icons.AllIcons
import com.intellij.ide.IdeBundle
import com.intellij.openapi.application.ApplicationManager
import com.intellij.openapi.editor.Document
import com.intellij.openapi.ui.DialogWrapper
import com.intellij.openapi.ui.Messages
import com.intellij.openapi.vfs.VirtualFile
import com.intellij.openapi.vfs.encoding.EncodingUtil.Magic8
import eu.ibagroup.formainframe.common.message
import eu.ibagroup.formainframe.config.connect.ConnectionConfig
import eu.ibagroup.formainframe.dataops.DataOpsManager
import eu.ibagroup.formainframe.dataops.attributes.RemoteUssAttributes
import eu.ibagroup.formainframe.dataops.content.synchronizer.ContentSynchronizer
import eu.ibagroup.formainframe.dataops.content.synchronizer.DocumentedSyncProvider
import eu.ibagroup.formainframe.explorer.Explorer
import eu.ibagroup.formainframe.explorer.WorkingSet
import eu.ibagroup.formainframe.testutils.WithApplicationShouldSpec
import eu.ibagroup.formainframe.testutils.testServiceImpl.TestDataOpsManagerImpl
import eu.ibagroup.formainframe.utils.castOrNull
import eu.ibagroup.formainframe.utils.reloadIn
import eu.ibagroup.formainframe.utils.saveIn
import eu.ibagroup.formainframe.utils.service
import eu.ibagroup.formainframe.utils.updateFileTag
import io.kotest.assertions.assertSoftly
import io.kotest.matchers.shouldBe
import io.mockk.clearAllMocks
import io.mockk.every
import io.mockk.mockk
import io.mockk.mockkConstructor
import io.mockk.mockkObject
import io.mockk.mockkStatic
import io.mockk.spyk
import io.mockk.unmockkAll
import java.awt.event.ActionEvent
import java.nio.charset.Charset
import javax.swing.Action
import javax.swing.Icon
import kotlin.reflect.full.declaredFunctions

class ChangeEncodingDialogTestSpec : WithApplicationShouldSpec({
  afterSpec {
    clearAllMocks()
  }
  context("Explorer module: ui/ChangeEncodingDialog") {

    lateinit var changeEncodingDialog: ChangeEncodingDialog
    var expectedExitCode = 0

    val fileName = "fileName"
    val virtualFileMock = mockk<VirtualFile>()
    every { virtualFileMock.name } returns fileName

    val attributesMock = mockk<RemoteUssAttributes>()

    val charsetName = "charsetName"
    val charsetMock = mockk<Charset>()
    every { virtualFileMock.charset } returns charsetMock
    every { charsetMock.name() } returns charsetName
    every { charsetMock.displayName() } returns charsetName

    var safeToReload = Magic8.ABSOLUTELY
    var safeToConvert = Magic8.ABSOLUTELY

    val explorerMock = mockk<Explorer<ConnectionConfig, WorkingSet<ConnectionConfig, *>>>()
    every { explorerMock.componentManager } returns ApplicationManager.getApplication()

    val contentSynchronizerMock = mockk<ContentSynchronizer>()
    val dataOpsManagerService =
      ApplicationManager.getApplication().service<DataOpsManager>() as TestDataOpsManagerImpl

    mockkConstructor(DocumentedSyncProvider::class)
    every { anyConstructed<DocumentedSyncProvider>().saveDocument() } returns Unit

    val documentMockk = mockk<Document>()
    every { anyConstructed<DocumentedSyncProvider>().getDocument() } returns documentMockk

    mockkObject(ChangeEncodingDialog)
    every { ChangeEncodingDialog["initialize"](any<() -> Unit>()) } returns Unit

    val actionEventMock = mockk<ActionEvent>()

    val showDialogRef = Messages::class.declaredFunctions
      .first { it.name == "showDialog" && it.parameters.size == 5 }
    mockkStatic(showDialogRef)

    every { contentSynchronizerMock.synchronizeWithRemote(any()) } returns Unit

    every { attributesMock.charset = charsetMock } returns Unit

    mockkStatic(::updateFileTag)
    every { updateFileTag(attributesMock) } returns Unit

    beforeEach {
      safeToReload = Magic8.ABSOLUTELY
      safeToConvert = Magic8.ABSOLUTELY

      dataOpsManagerService.testInstance = object : TestDataOpsManagerImpl(explorerMock.componentManager) {
        override fun getContentSynchronizer(file: VirtualFile): ContentSynchronizer {
          return contentSynchronizerMock
        }
      }
      every { attributesMock.isWritable } returns true

      changeEncodingDialog = spyk(
        ChangeEncodingDialog(
          virtualFileMock,
          attributesMock,
          charsetMock,
          safeToReload,
          safeToConvert
        )
      )

      every {
        Messages.showDialog(any<String>(), any<String>(), any<Array<String>>(), any<Int>(), any<Icon>())
      } returns 1

      expectedExitCode = 0
      every { changeEncodingDialog["close"](any<Int>()) } answers {
        expectedExitCode = firstArg<Int>()
        this
      }
    }

    val createActionsRef = ChangeEncodingDialog::class.java.getDeclaredMethod("createActions")
    val messageRef = ChangeEncodingDialog::class.java.getDeclaredField("message")
    messageRef.trySetAccessible()

    // ChangeEncodingDialog.createActions
    should("create actions when conversion is possible") {
      val actions = createActionsRef.invoke(changeEncodingDialog) as Array<*>

      val expectedTitle = message("encoding.reload.or.convert.dialog.title", fileName, charsetName)
      val expectedMessage = message("encoding.reload.or.convert.dialog.message", fileName, charsetName)

      assertSoftly { changeEncodingDialog.title shouldBe expectedTitle }
      assertSoftly { messageRef.get(changeEncodingDialog) shouldBe expectedMessage }
      assertSoftly { actions.size shouldBe 3 }
    }
    should("create actions when conversion is not possible") {
      every { attributesMock.isWritable } returns false

      changeEncodingDialog = spyk(
        ChangeEncodingDialog(
          virtualFileMock,
          attributesMock,
          charsetMock,
          safeToReload,
          safeToConvert
        )
      )

      val actions = createActionsRef.invoke(changeEncodingDialog) as Array<*>

      val expectedTitle = message("encoding.reload.dialog.title", fileName, charsetName)
      val expectedMessage = message("encoding.reload.dialog.message", fileName, charsetName)

      assertSoftly { changeEncodingDialog.title shouldBe expectedTitle }
      assertSoftly { messageRef.get(changeEncodingDialog) shouldBe expectedMessage }
      assertSoftly { actions.size shouldBe 2 }
    }
    should("create actions when encoding is incompatible") {
      safeToReload = Magic8.NO_WAY
      safeToConvert = Magic8.NO_WAY

      changeEncodingDialog = spyk(
        ChangeEncodingDialog(
          virtualFileMock,
          attributesMock,
          charsetMock,
          safeToReload,
          safeToConvert
        )
      )

      val actions = createActionsRef.invoke(changeEncodingDialog).castOrNull<Array<Action>>()
      val icon1 = actions?.get(0)?.getValue(Action.SMALL_ICON)
      val icon2 = actions?.get(1)?.getValue(Action.SMALL_ICON)

      assertSoftly { icon1 shouldBe AllIcons.General.Warning }
      assertSoftly { icon2 shouldBe AllIcons.General.Warning }
    }
    // reloadAction
    should("run reload action when sync is needed") {
      every { contentSynchronizerMock.isFileUploadNeeded(any()) } returns true

      mockkStatic(::reloadIn)
      every { reloadIn(any(), virtualFileMock, charsetMock) } returns Unit

      val actions = createActionsRef.invoke(changeEncodingDialog).castOrNull<Array<Action>>()
<<<<<<< HEAD
      val reloadAction = actions?.first { it.getName() == IdeBundle.message("button.reload") }
=======
      val reloadAction = actions?.first { it.getValue(Action.NAME) == IdeBundle.message("button.reload") }
>>>>>>> 8cc64777
      reloadAction?.actionPerformed(actionEventMock)

      assertSoftly { expectedExitCode shouldBe ChangeEncodingDialog.RELOAD_EXIT_CODE }
    }
    should("run reload action when sync is not needed") {
      mockkStatic(::reloadIn)
      every { reloadIn(any(), virtualFileMock, charsetMock) } returns Unit

      val actions = createActionsRef.invoke(changeEncodingDialog).castOrNull<Array<Action>>()
<<<<<<< HEAD
      val reloadAction = actions?.first { it.getName() == IdeBundle.message("button.reload") }
=======
      val reloadAction = actions?.first { it.getValue(Action.NAME) == IdeBundle.message("button.reload") }
>>>>>>> 8cc64777
      reloadAction?.actionPerformed(actionEventMock)

      assertSoftly { expectedExitCode shouldBe ChangeEncodingDialog.RELOAD_EXIT_CODE }
    }
    should("run reload action when content synchronizer is null") {
      dataOpsManagerService.testInstance = object : TestDataOpsManagerImpl(explorerMock.componentManager) {
        override fun getContentSynchronizer(file: VirtualFile): ContentSynchronizer? {
          return null
        }
      }

      changeEncodingDialog = spyk(
        ChangeEncodingDialog(
          virtualFileMock,
          attributesMock,
          charsetMock,
          safeToReload,
          safeToConvert
        )
      )

      mockkStatic(::reloadIn)
      every { reloadIn(any(), virtualFileMock, charsetMock) } returns Unit

      every { changeEncodingDialog["close"](any<Int>()) } answers {
        expectedExitCode = firstArg<Int>()
        this
      }

      val actions = createActionsRef.invoke(changeEncodingDialog).castOrNull<Array<Action>>()
<<<<<<< HEAD
      val reloadAction = actions?.first { it.getName() == IdeBundle.message("button.reload") }
=======
      val reloadAction = actions?.first { it.getValue(Action.NAME) == IdeBundle.message("button.reload") }
>>>>>>> 8cc64777
      reloadAction?.actionPerformed(actionEventMock)

      assertSoftly { expectedExitCode shouldBe ChangeEncodingDialog.RELOAD_EXIT_CODE }
    }
    should("run reload action when encoding is incompatible but user reloads anyway") {
      safeToReload = Magic8.NO_WAY

      changeEncodingDialog = spyk(
        ChangeEncodingDialog(
          virtualFileMock,
          attributesMock,
          charsetMock,
          safeToReload,
          safeToConvert
        )
      )

      every {
        Messages.showDialog(any<String>(), any<String>(), any<Array<String>>(), any<Int>(), any<Icon>())
      } returns 0

      mockkStatic(::reloadIn)
      every { reloadIn(any(), virtualFileMock, charsetMock) } returns Unit

      every { changeEncodingDialog["close"](any<Int>()) } answers {
        expectedExitCode = firstArg<Int>()
        this
      }

      val actions = createActionsRef.invoke(changeEncodingDialog).castOrNull<Array<Action>>()
<<<<<<< HEAD
      val reloadAction = actions?.first { it.getName() == IdeBundle.message("button.reload") }
=======
      val reloadAction = actions?.first { it.getValue(Action.NAME) == IdeBundle.message("button.reload") }
>>>>>>> 8cc64777
      reloadAction?.actionPerformed(actionEventMock)

      assertSoftly { expectedExitCode shouldBe ChangeEncodingDialog.RELOAD_EXIT_CODE }
    }
    should("not run reload action when encoding is incompatible") {
      safeToReload = Magic8.NO_WAY

      changeEncodingDialog = spyk(
        ChangeEncodingDialog(
          virtualFileMock,
          attributesMock,
          charsetMock,
          safeToReload,
          safeToConvert
        )
      )

      every { changeEncodingDialog["close"](any<Int>()) } answers {
        expectedExitCode = firstArg<Int>()
        this
      }

      val actions = createActionsRef.invoke(changeEncodingDialog).castOrNull<Array<Action>>()
<<<<<<< HEAD
      val reloadAction = actions?.first { it.getName() == IdeBundle.message("button.reload") }
=======
      val reloadAction = actions?.first { it.getValue(Action.NAME) == IdeBundle.message("button.reload") }
>>>>>>> 8cc64777
      reloadAction?.actionPerformed(actionEventMock)

      assertSoftly { expectedExitCode shouldBe DialogWrapper.CANCEL_EXIT_CODE }
    }
    // convertAction
    should("run convert action") {
      mockkStatic(::saveIn)
      every { saveIn(any(), virtualFileMock, charsetMock) } returns Unit

      val actions = createActionsRef.invoke(changeEncodingDialog).castOrNull<Array<Action>>()
<<<<<<< HEAD
      val convertAction = actions?.first { it.getName() == IdeBundle.message("button.convert") }
=======
      val convertAction = actions?.first { it.getValue(Action.NAME) == IdeBundle.message("button.convert") }
>>>>>>> 8cc64777
      convertAction?.actionPerformed(actionEventMock)

      assertSoftly { expectedExitCode shouldBe ChangeEncodingDialog.CONVERT_EXIT_CODE }
    }
    should("run convert action when encoding is incompatible but user converts anyway") {
      safeToConvert = Magic8.NO_WAY

      changeEncodingDialog = spyk(
        ChangeEncodingDialog(
          virtualFileMock,
          attributesMock,
          charsetMock,
          safeToReload,
          safeToConvert
        )
      )

      every {
        Messages.showDialog(any<String>(), any<String>(), any<Array<String>>(), any<Int>(), any<Icon>())
      } returns 0

      mockkStatic(::saveIn)
      every { saveIn(any(), virtualFileMock, charsetMock) } returns Unit

      every { changeEncodingDialog["close"](any<Int>()) } answers {
        expectedExitCode = firstArg<Int>()
        this
      }

      val actions = createActionsRef.invoke(changeEncodingDialog).castOrNull<Array<Action>>()
<<<<<<< HEAD
      val convertAction = actions?.first { it.getName() == IdeBundle.message("button.convert") }
=======
      val convertAction = actions?.first { it.getValue(Action.NAME) == IdeBundle.message("button.convert") }
>>>>>>> 8cc64777
      convertAction?.actionPerformed(actionEventMock)

      assertSoftly { expectedExitCode shouldBe ChangeEncodingDialog.CONVERT_EXIT_CODE }
    }
    should("not run convert action when encoding is incompatible") {
      safeToConvert = Magic8.NO_WAY

      changeEncodingDialog = spyk(
        ChangeEncodingDialog(
          virtualFileMock,
          attributesMock,
          charsetMock,
          safeToReload,
          safeToConvert
        )
      )

      every { changeEncodingDialog["close"](any<Int>()) } answers {
        expectedExitCode = firstArg<Int>()
        this
      }

      val actions = createActionsRef.invoke(changeEncodingDialog).castOrNull<Array<Action>>()
<<<<<<< HEAD
      val convertAction = actions?.first { it.getName() == IdeBundle.message("button.convert") }
=======
      val convertAction = actions?.first { it.getValue(Action.NAME) == IdeBundle.message("button.convert") }
>>>>>>> 8cc64777
      convertAction?.actionPerformed(actionEventMock)

      assertSoftly { expectedExitCode shouldBe DialogWrapper.CANCEL_EXIT_CODE }
    }

    unmockkAll()
  }
})<|MERGE_RESOLUTION|>--- conflicted
+++ resolved
@@ -201,11 +201,7 @@
       every { reloadIn(any(), virtualFileMock, charsetMock) } returns Unit
 
       val actions = createActionsRef.invoke(changeEncodingDialog).castOrNull<Array<Action>>()
-<<<<<<< HEAD
-      val reloadAction = actions?.first { it.getName() == IdeBundle.message("button.reload") }
-=======
-      val reloadAction = actions?.first { it.getValue(Action.NAME) == IdeBundle.message("button.reload") }
->>>>>>> 8cc64777
+      val reloadAction = actions?.first { it.getValue(Action.NAME) == IdeBundle.message("button.reload") }
       reloadAction?.actionPerformed(actionEventMock)
 
       assertSoftly { expectedExitCode shouldBe ChangeEncodingDialog.RELOAD_EXIT_CODE }
@@ -215,11 +211,7 @@
       every { reloadIn(any(), virtualFileMock, charsetMock) } returns Unit
 
       val actions = createActionsRef.invoke(changeEncodingDialog).castOrNull<Array<Action>>()
-<<<<<<< HEAD
-      val reloadAction = actions?.first { it.getName() == IdeBundle.message("button.reload") }
-=======
-      val reloadAction = actions?.first { it.getValue(Action.NAME) == IdeBundle.message("button.reload") }
->>>>>>> 8cc64777
+      val reloadAction = actions?.first { it.getValue(Action.NAME) == IdeBundle.message("button.reload") }
       reloadAction?.actionPerformed(actionEventMock)
 
       assertSoftly { expectedExitCode shouldBe ChangeEncodingDialog.RELOAD_EXIT_CODE }
@@ -250,11 +242,7 @@
       }
 
       val actions = createActionsRef.invoke(changeEncodingDialog).castOrNull<Array<Action>>()
-<<<<<<< HEAD
-      val reloadAction = actions?.first { it.getName() == IdeBundle.message("button.reload") }
-=======
-      val reloadAction = actions?.first { it.getValue(Action.NAME) == IdeBundle.message("button.reload") }
->>>>>>> 8cc64777
+      val reloadAction = actions?.first { it.getValue(Action.NAME) == IdeBundle.message("button.reload") }
       reloadAction?.actionPerformed(actionEventMock)
 
       assertSoftly { expectedExitCode shouldBe ChangeEncodingDialog.RELOAD_EXIT_CODE }
@@ -285,11 +273,7 @@
       }
 
       val actions = createActionsRef.invoke(changeEncodingDialog).castOrNull<Array<Action>>()
-<<<<<<< HEAD
-      val reloadAction = actions?.first { it.getName() == IdeBundle.message("button.reload") }
-=======
-      val reloadAction = actions?.first { it.getValue(Action.NAME) == IdeBundle.message("button.reload") }
->>>>>>> 8cc64777
+      val reloadAction = actions?.first { it.getValue(Action.NAME) == IdeBundle.message("button.reload") }
       reloadAction?.actionPerformed(actionEventMock)
 
       assertSoftly { expectedExitCode shouldBe ChangeEncodingDialog.RELOAD_EXIT_CODE }
@@ -313,11 +297,7 @@
       }
 
       val actions = createActionsRef.invoke(changeEncodingDialog).castOrNull<Array<Action>>()
-<<<<<<< HEAD
-      val reloadAction = actions?.first { it.getName() == IdeBundle.message("button.reload") }
-=======
-      val reloadAction = actions?.first { it.getValue(Action.NAME) == IdeBundle.message("button.reload") }
->>>>>>> 8cc64777
+      val reloadAction = actions?.first { it.getValue(Action.NAME) == IdeBundle.message("button.reload") }
       reloadAction?.actionPerformed(actionEventMock)
 
       assertSoftly { expectedExitCode shouldBe DialogWrapper.CANCEL_EXIT_CODE }
@@ -328,11 +308,7 @@
       every { saveIn(any(), virtualFileMock, charsetMock) } returns Unit
 
       val actions = createActionsRef.invoke(changeEncodingDialog).castOrNull<Array<Action>>()
-<<<<<<< HEAD
-      val convertAction = actions?.first { it.getName() == IdeBundle.message("button.convert") }
-=======
       val convertAction = actions?.first { it.getValue(Action.NAME) == IdeBundle.message("button.convert") }
->>>>>>> 8cc64777
       convertAction?.actionPerformed(actionEventMock)
 
       assertSoftly { expectedExitCode shouldBe ChangeEncodingDialog.CONVERT_EXIT_CODE }
@@ -363,11 +339,7 @@
       }
 
       val actions = createActionsRef.invoke(changeEncodingDialog).castOrNull<Array<Action>>()
-<<<<<<< HEAD
-      val convertAction = actions?.first { it.getName() == IdeBundle.message("button.convert") }
-=======
       val convertAction = actions?.first { it.getValue(Action.NAME) == IdeBundle.message("button.convert") }
->>>>>>> 8cc64777
       convertAction?.actionPerformed(actionEventMock)
 
       assertSoftly { expectedExitCode shouldBe ChangeEncodingDialog.CONVERT_EXIT_CODE }
@@ -391,11 +363,7 @@
       }
 
       val actions = createActionsRef.invoke(changeEncodingDialog).castOrNull<Array<Action>>()
-<<<<<<< HEAD
-      val convertAction = actions?.first { it.getName() == IdeBundle.message("button.convert") }
-=======
       val convertAction = actions?.first { it.getValue(Action.NAME) == IdeBundle.message("button.convert") }
->>>>>>> 8cc64777
       convertAction?.actionPerformed(actionEventMock)
 
       assertSoftly { expectedExitCode shouldBe DialogWrapper.CANCEL_EXIT_CODE }
