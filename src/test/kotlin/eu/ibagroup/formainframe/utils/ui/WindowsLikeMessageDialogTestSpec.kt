/*
 * This program and the accompanying materials are made available under the terms of the
 * Eclipse Public License v2.0 which accompanies this distribution, and is available at
 * https://www.eclipse.org/legal/epl-v20.html
 *
 * SPDX-License-Identifier: EPL-2.0
 *
 * Copyright IBA Group 2020
 */

package eu.ibagroup.formainframe.utils.ui

import com.intellij.openapi.application.ApplicationManager
<<<<<<< HEAD
=======
import com.intellij.openapi.application.EDT
>>>>>>> 598d8717
import com.intellij.openapi.project.ProjectManager
import com.intellij.ui.UiInterceptors
import eu.ibagroup.formainframe.testutils.WithApplicationShouldSpec
import io.kotest.assertions.assertSoftly
import io.kotest.matchers.shouldBe
import io.mockk.clearAllMocks
import io.mockk.every
import io.mockk.mockkObject
import io.mockk.mockkStatic
import io.mockk.spyk
import io.mockk.unmockkAll
import kotlinx.coroutines.Dispatchers
import kotlinx.coroutines.runBlocking
import kotlinx.coroutines.withContext
import java.awt.EventQueue
import javax.swing.Action
import javax.swing.JButton
import javax.swing.JPanel

class WindowsLikeMessageDialogTestSpec : WithApplicationShouldSpec({

  afterSpec {
    clearAllMocks()
  }

  context("Windows dialog common spec") {
    val application = ApplicationManager.getApplication()
    val project = ProjectManager.getInstance().defaultProject
    mockkStatic(EventQueue::class)
    mockkObject(application)
    every { EventQueue.isDispatchThread() } returns true
    every { application.isDispatchThread } returns true
<<<<<<< HEAD
    
=======

>>>>>>> 598d8717
    val actions = arrayOf(
      "Skip the conflicting file(s)",
      "Replace the file(s) in the destination",
      "Decide for each file"
    )

    val customDialog = WindowsLikeMessageDialog(
      project,
      null,
      "The destination already has file(s) with\nthe same name.\n" +
        "Please, select an action.",
      "Name conflicts in 1 file(s)",
      actions,
      0,
      0,
      null,
      null,
      false,
      "helpId"
    )

    val classUnderTest = spyk(customDialog, "testDialog")

    should("create right side empty actions of the dialog") {
      val expected = mutableListOf<Action>().toTypedArray()
      val methodToTest = classUnderTest::class.java.declaredMethods.single { it.name == "createActions" }
      val result = methodToTest.invoke(classUnderTest)

      assertSoftly {
        result as Array<*> shouldBe expected
      }
    }

    should("create left side actions of the dialog") {
      val methodToTest = classUnderTest::class.java.declaredMethods.single { it.name == "createLeftSideActions" }
      val result = methodToTest.invoke(classUnderTest) as Array<*>
      val actionToPerform = (result[0] as Action)

      // Call default action to be able to cover lambda expression
      actionToPerform.actionPerformed(null)

      assertSoftly {
        // Plus help action, because helpId is not null
        result.size shouldBe 4
      }
    }

    should("create buttons panel of the dialog with 3 buttons") {
      val methodToTest = classUnderTest::class.java.declaredMethods.single { it.name == "createButtonsPanel" }
      val arguments = mutableListOf(JButton(actions[0]), JButton(actions[1]), JButton(actions[2]))
      val result = methodToTest.invoke(classUnderTest, arguments) as JPanel

      assertSoftly {
        ((result.getComponent(0) as JPanel).getComponent(0) as JButton).text shouldBe "Skip the conflicting file(s)"
        ((result.getComponent(1) as JPanel).getComponent(0) as JButton).text shouldBe "Replace the file(s) in the destination"
        ((result.getComponent(2) as JPanel).getComponent(0) as JButton).text shouldBe "Decide for each file"
      }
    }
    unmockkAll()
  }

  context("test showWindowsLikeMessageDialog static function") {
    val project = ProjectManager.getInstance().defaultProject
    mockkStatic(EventQueue::class)
    every { EventQueue.isDispatchThread() } returns true

    val actions = arrayOf(
      "Skip the conflicting file(s)",
      "Replace the file(s) in the destination",
      "Decide for each file"
    )

    should("call showWindowsLikeMessageDialog") {
      mockkStatic(UiInterceptors::class)
      every { UiInterceptors.tryIntercept(any()) } returns true
      val exitCode = runBlocking {
        withContext(Dispatchers.EDT) {
          WindowsLikeMessageDialog.showWindowsLikeMessageDialog(
            project,
            null,
            "The destination already has file(s) with\nthe same name.\n" +
              "Please, select an action.",
            "Name conflicts in 1 file(s)",
            actions,
            0,
            0,
            null,
            null,
            false,
            null
          )
        }
      }
      assertSoftly {
        exitCode shouldBe 1
      }
    }
    unmockkAll()
  }
})<|MERGE_RESOLUTION|>--- conflicted
+++ resolved
@@ -11,10 +11,7 @@
 package eu.ibagroup.formainframe.utils.ui
 
 import com.intellij.openapi.application.ApplicationManager
-<<<<<<< HEAD
-=======
 import com.intellij.openapi.application.EDT
->>>>>>> 598d8717
 import com.intellij.openapi.project.ProjectManager
 import com.intellij.ui.UiInterceptors
 import eu.ibagroup.formainframe.testutils.WithApplicationShouldSpec
@@ -47,11 +44,7 @@
     mockkObject(application)
     every { EventQueue.isDispatchThread() } returns true
     every { application.isDispatchThread } returns true
-<<<<<<< HEAD
-    
-=======
 
->>>>>>> 598d8717
     val actions = arrayOf(
       "Skip the conflicting file(s)",
       "Replace the file(s) in the destination",
