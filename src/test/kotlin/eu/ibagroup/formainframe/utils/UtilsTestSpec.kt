/*
 * This program and the accompanying materials are made available under the terms of the
 * Eclipse Public License v2.0 which accompanies this distribution, and is available at
 * https://www.eclipse.org/legal/epl-v20.html
 *
 * SPDX-License-Identifier: EPL-2.0
 *
 * Copyright IBA Group 2020
 */

package eu.ibagroup.formainframe.utils

import com.intellij.openapi.progress.ProgressIndicator
import com.intellij.openapi.progress.TaskInfo
import com.intellij.openapi.ui.ValidationInfo
import com.intellij.openapi.wm.ex.ProgressIndicatorEx
import com.intellij.ui.components.JBTextField
import eu.ibagroup.formainframe.config.ConfigStateV2
import eu.ibagroup.formainframe.config.connect.ConnectionConfig
import eu.ibagroup.formainframe.config.makeCrudableWithoutListeners
import eu.ibagroup.formainframe.config.ws.*
import eu.ibagroup.formainframe.explorer.FilesWorkingSet
import eu.ibagroup.formainframe.explorer.ui.NodeData
import eu.ibagroup.formainframe.explorer.ui.UssDirNode
import eu.ibagroup.formainframe.explorer.ui.UssFileNode
import eu.ibagroup.formainframe.vfs.MFVirtualFile
import eu.ibagroup.formainframe.vfs.MFVirtualFileSystem
import io.kotest.assertions.assertSoftly
import io.kotest.core.spec.style.ShouldSpec
import io.kotest.matchers.longs.shouldBeGreaterThan
import io.kotest.matchers.shouldBe
import io.mockk.*
import kotlinx.coroutines.Dispatchers
import kotlinx.coroutines.withContext
import org.junit.jupiter.api.Assertions.*
import org.zowe.kotlinsdk.DatasetOrganization
import org.zowe.kotlinsdk.annotations.ZVersion
import retrofit2.Call
import retrofit2.Response
import java.time.Duration
import java.time.Instant.now
import java.util.stream.Stream
import javax.swing.JTextField

class UtilsTestSpec : ShouldSpec({
  context("utils module: validationFunctions") {
    context("validateForBlank") {
      val jTextField = JTextField()

      should("check that text is not blank") {
        val actual = validateForBlank("text", jTextField)
        val expected = null

        assertSoftly {
          actual shouldBe expected
        }
      }
      should("check that text is blank and the validation info object is returned") {
        val actual = validateForBlank("", jTextField)
        val expected = ValidationInfo("This field must not be blank", jTextField)

        assertSoftly {
          actual shouldBe expected
        }
      }
      should("check that text is not blank in a component") {
        jTextField.text = "text"
        val actual = validateForBlank(jTextField)
        val expected = null

        assertSoftly {
          actual shouldBe expected
        }
      }
      should("check that text is blank in a component and validation info object is returned") {
        jTextField.text = null
        val actual = validateForBlank(jTextField)
        val expected = ValidationInfo("This field must not be blank", jTextField)

        assertSoftly {
          actual shouldBe expected
        }
      }
    }
    context("validateConnectionName") {
      val jTextField = JTextField()
      val mockCrud = spyk(makeCrudableWithoutListeners(false) { ConfigStateV2() })

      should("validate connection name when there are no other connections") {
        jTextField.text = "a"
        val initialConName = "initialName"

        every { mockCrud.getAll(ConnectionConfig::class.java) } returns Stream.of()

        val actual = validateConnectionName(jTextField, initialConName, mockCrud)
        val expected = null

        assertSoftly {
          actual shouldBe expected
        }
      }
      should("validate connection name when there are other connections and the name is unique") {
        jTextField.text = "b1"
        val initialConName = "b"

        every { mockCrud.getAll(ConnectionConfig::class.java) } returns Stream.of(
          ConnectionConfig(
            uuid = "con", name = "a", url = "https://found.com",
            isAllowSelfSigned = false, zVersion = ZVersion.ZOS_2_1
          ),
          ConnectionConfig(
            uuid = "con1", name = "a1", url = "https://found1.com",
            isAllowSelfSigned = false, zVersion = ZVersion.ZOS_2_1
          )
        )

        val actual = validateConnectionName(jTextField, initialConName, mockCrud)
        val expected = null

        assertSoftly {
          actual shouldBe expected
        }
      }
      should("validate connection name when there are other connections and the name is not unique") {
        jTextField.text = "a"
        val existingName = "aaaa"
        val initialConName = "initialName"

        every { mockCrud.getAll(ConnectionConfig::class.java) } returns Stream.of(
          ConnectionConfig(
            uuid = "con", name = "a", url = "https://found.com",
            isAllowSelfSigned = false, zVersion = ZVersion.ZOS_2_1
          ),
          ConnectionConfig(
            uuid = "con1", name = "a1", url = "https://found1.com",
            isAllowSelfSigned = false, zVersion = ZVersion.ZOS_2_1
          )
        )

        val actual = validateConnectionName(jTextField, initialConName, mockCrud)
        val expected = ValidationInfo(
          "You must provide unique connection name. Connection ${jTextField.text} already exists.",
          jTextField
        )

        assertSoftly {
          actual shouldBe expected
        }
      }
    }
    context("validateWorkingSetName") {
      val jTextField = JTextField()
      val mockCrud = spyk(makeCrudableWithoutListeners(false) { ConfigStateV2() })

      should("validate working set name when there are no other working sets") {
        jTextField.text = "a1"
        val initialConName = "a"

        every { mockCrud.getAll(WorkingSetConfig::class.java) } returns Stream.of()

        val actual = validateWorkingSetName(jTextField, initialConName, mockCrud, WorkingSetConfig::class.java)
        val expected = null

        assertSoftly {
          actual shouldBe expected
        }
      }
      should("validate working set name when there are other working sets and the name is unique") {
        jTextField.text = "b"
        val initialConName = null

        every { mockCrud.getAll(WorkingSetConfig::class.java) } returns Stream.of(
          FilesWorkingSetConfig("ws", "a", "con", mutableListOf(), mutableListOf()),
          FilesWorkingSetConfig("ws1", "a1", "con1", mutableListOf(), mutableListOf())
        )

        val actual = validateWorkingSetName(jTextField, initialConName, mockCrud, WorkingSetConfig::class.java)
        val expected = null

        assertSoftly {
          actual shouldBe expected
        }
      }
      should("validate working set name when there are other working sets and the name is not unique") {
        jTextField.text = "a"
        val initialConName = "a1"

        every { mockCrud.getAll(WorkingSetConfig::class.java) } returns Stream.of(
          FilesWorkingSetConfig("ws", "a", "con", mutableListOf(), mutableListOf()),
          FilesWorkingSetConfig("ws1", "a1", "con1", mutableListOf(), mutableListOf())
        )

        val actual = validateWorkingSetName(jTextField, initialConName, mockCrud, WorkingSetConfig::class.java)
        val expected = ValidationInfo(
          "You must provide unique working set name. Working Set ${jTextField.text} already exists.",
          jTextField
        )

        assertSoftly {
          actual shouldBe expected
        }
      }
    }
    context("validateWorkingSetMaskName") {
      val jTextField = JTextField()
      val mockWs = mockk<FilesWorkingSet>()

      should("validate working set mask name when there are no other working set masks") {
        jTextField.text = "/a1"

        every { mockWs.ussPaths } returns listOf()
        every { mockWs.masks } returns listOf()

        val actual = validateWorkingSetMaskName(jTextField, mockWs)
        val expected = null

        assertSoftly {
          actual shouldBe expected
        }
      }
      should("validate working set mask name when there are other working set masks and the mask is unique") {
        jTextField.text = "MASK.MASK"

        every { mockWs.ussPaths } returns listOf(UssPath("/path1"), UssPath("/path2"))
        every { mockWs.masks } returns listOf(DSMask("MASK1", mutableListOf<String>()))

        val actual = validateWorkingSetMaskName(jTextField, mockWs)
        val expected = null

        assertSoftly {
          actual shouldBe expected
        }
      }
      should("validate working set mask name when there are other working set masks and the mask is not unique") {
        jTextField.text = "/path1"

        every { mockWs.ussPaths } returns listOf(UssPath("/path1"), UssPath("/path2"))
        every { mockWs.masks } returns listOf(DSMask("MASK.MASK", mutableListOf<String>()))
        every { mockWs.name } returns "Ws name"

        val actual = validateWorkingSetMaskName(jTextField, mockWs)
        val expected = ValidationInfo(
          "You must provide unique mask in working set. Working Set " +
            "\"${mockWs.name}\" already has mask - ${jTextField.text}", jTextField
        )

        assertSoftly {
          actual shouldBe expected
        }
      }
    }
    // validatePrefixAndOwner
    should("validate that the job owner and prefix are provided and the fields does not match the regular expression") {}
    should("validate that the job owner and prefix are provided and the fields are exceed the 8 characters rule") {}
    should("validate that the job owner and prefix are provided and they are valid") {}
    // validateJobId
    should("validate that the job ID is provided and it exceeds the 8 characters length") {}
    should("validate that the job ID is provided and it does not match the regular expression") {}
    should("validate that the job ID is provided and it is valid") {}
    context("validateJobFilter") {
      val component = JBTextField()

      should("validate that the job filter does not provide owner but provides prefix") {
        val actual = validateJobFilter("TEST", "", "", component, false)
        val expected = ValidationInfo("You must provide either an owner and a prefix or a job ID.", component)

        assertSoftly {
          actual shouldBe expected
        }
      }
      should("validate that the job filter does not provide prefix but provides owner") {
        val actual = validateJobFilter("", "TEST", "", component, false)
        val expected = ValidationInfo("You must provide either an owner and a prefix or a job ID.", component)

        assertSoftly {
          actual shouldBe expected
        }
      }
      should("validate that the job filter provide prefix and owner") {
        val actual = validateJobFilter("TEST", "TEST", "", component, false)
        val expected = null

        assertSoftly {
          actual shouldBe expected
        }
      }
      should("validate that the job filter provides only job ID") {
        val actual = validateJobFilter("", "", "TEST", component, true)
        val expected = null

        assertSoftly {
          actual shouldBe expected
        }
      }
      should("validate that the job filter provides all fields") {
        val actual = validateJobFilter("TEST", "TEST", "TEST", component, true)
        val expected = ValidationInfo("You must provide either an owner and a prefix or a job ID.", component)

        assertSoftly {
          actual shouldBe expected
        }
      }
      should("validate that the job filter provides only the blank fields") {
        val actual = validateJobFilter("", "", "", component, false)
        val expected = ValidationInfo("You must provide either an owner and a prefix or a job ID.", component)

        assertSoftly {
          actual shouldBe expected
        }
      }
      should("validate that the job filter is already exist") {
        val prefix = "EXIST"
        val owner = "EXIST"
        val jobId = ""
        val isJobId = false
        val jobFilters =
          listOf(
            JobsFilter(owner, prefix, jobId),
            JobsFilter("DIFFRNT", "*", "")
          )

        val actual = validateJobFilter(prefix, owner, jobId, jobFilters, component, isJobId)
        val expected = ValidationInfo("Job Filter with provided data already exists.", component)

        assertSoftly {
          actual shouldBe expected
        }
      }
      should("validate that the job filter is already exist and there were no changes to the existing filter") {
        val prefix = "EXIST"
        val owner = "EXIST"
        val jobId = ""
        val initJobFilter = JobsFilter(prefix, owner, jobId)
        val isJobId = false
        val jobFilters =
          listOf(
            JobsFilter(owner, prefix, jobId),
            JobsFilter("DIFFRNT", "*", "")
          )

        val actual = validateJobFilter(initJobFilter, prefix, owner, jobId, jobFilters, component, isJobId)
        val expected = null

        assertSoftly {
          actual shouldBe expected
        }
      }
      should("validate that the job filter is changed") {
        val prefix = "EXIST"
        val owner = "EXIST"
        val jobId = ""
        val initJobFilter = JobsFilter(prefix, owner, jobId)
        val isJobId = false
        val jobFilters =
          listOf(
            JobsFilter(owner, prefix, jobId),
            JobsFilter("DIFFRNT", "*", "")
          )
        val newPrefix = "NEXIST"

        val actual = validateJobFilter(initJobFilter, newPrefix, owner, jobId, jobFilters, component, isJobId)
        val expected = null

        assertSoftly {
          actual shouldBe expected
        }
      }
    }
    context("validateZosmfUrl") {
      val component = JTextField()

      should("validate correct URL") {
        component.text = "https://some.url"
        val actual = validateZosmfUrl(component)
        val expected = null

        assertSoftly {
          actual shouldBe expected
        }
      }
      should("validate wrong URL") {
        component.text = "wrong url\""
        val actual = validateZosmfUrl(component)
        val expected =
          ValidationInfo("Please provide a valid URL to z/OSMF. Example: https://myhost.com:10443", component)

        assertSoftly {
          actual shouldBe expected
        }
      }
    }
    context("validateFieldWithLengthRestriction") {
      val component = JTextField()

      should("validate that text does not exceed the specified length") {
        component.text = "ewrtyugifkhuf"
        val lengthLimit = 10
        val fieldName = "Test field"
        val actual = validateFieldWithLengthRestriction(component, lengthLimit, fieldName)
        val expected = ValidationInfo("$fieldName length must not exceed $lengthLimit characters.")

        assertSoftly {
          actual shouldBe expected
        }
      }
      should("validate that text exceeds the specified length") {
        component.text = "ewrtyugifkhuf"
        val lengthLimit = 15
        val fieldName = "Test field"
        val actual = validateFieldWithLengthRestriction(component, lengthLimit, fieldName)
        val expected = null

        assertSoftly {
          actual shouldBe expected
        }
      }
    }
    context("validateDatasetMask") {
      val jTextField = JTextField()

      should("validate that long dataset mask matches all the rules") {
        val dsMaskName = "LONGDATA.SET1234.**.*NAME*.EXAM%%%%.%%%%PLE%"
        val actual = validateDatasetMask(dsMaskName, jTextField)
        val expected = null

        assertSoftly {
          actual shouldBe expected
        }
      }
      should("validate that short dataset mask matches all the rules") {
        val dsMaskName = "**.*ST.LI*.%%"
        val actual = validateDatasetMask(dsMaskName, jTextField)
        val expected = null

        assertSoftly {
          actual shouldBe expected
        }
      }
      should("validate that dataset mask does not match the 44 characters long rule") {
        val dsMaskName = "A2345678.A2345678.A2345678.A2345678.A23456789"
        val actual = validateDatasetMask(dsMaskName, jTextField)
        val expected = ValidationInfo("Dataset mask length must not exceed 44 characters", jTextField)

        assertSoftly {
          actual shouldBe expected
        }
      }
      should("validate that dataset mask does not match the qualifier 1 to 8 rule") {
        val dsMaskName = "A2.A23.A23456789"
        val actual = validateDatasetMask(dsMaskName, jTextField)
        val expected = ValidationInfo("Qualifier must be in 1 to 8 characters", jTextField)

        assertSoftly {
          actual shouldBe expected
        }
      }
      should("validate that dataset mask does not match the blank rule") {
        val dsMaskName = "     "
        val actual = validateDatasetMask(dsMaskName, jTextField)
        val expected = ValidationInfo("Enter valid dataset mask", jTextField)

        assertSoftly {
          actual shouldBe expected
        }
      }
      should("validate that dataset mask does not match the regular expression rule") {
        val dsMaskName = "A234.A234!"
        val actual = validateDatasetMask(dsMaskName, jTextField)
        val expected = ValidationInfo("Enter valid dataset mask", jTextField)

        assertSoftly {
          actual shouldBe expected
        }
      }
      should("validate that dataset mask does not match the asterisks rule") {
        val dsMaskName = "**.A*B*"
        val actual = validateDatasetMask(dsMaskName, jTextField)
        val expected = ValidationInfo("Invalid asterisks in the qualifier", jTextField)

        assertSoftly {
          actual shouldBe expected
        }
      }
    }
    context("validateUssMask") {
      val jTextField = JTextField()

      should("validate that USS path when it is valid") {
        val ussMaskName = "/u/validMask"
        val actual = validateUssMask(ussMaskName, jTextField)
        val expected = null

        assertSoftly {
          actual shouldBe expected
        }
      }
      should("validate that USS path when it is blank") {
        val ussMaskName = "   "
        val actual = validateUssMask(ussMaskName, jTextField)
        val expected = ValidationInfo("Provide a valid USS path", jTextField)

        assertSoftly {
          actual shouldBe expected
        }
      }
      should("validate that USS path when it does not match the regular expression") {
        val ussMaskName = "invalidName"
        val actual = validateUssMask(ussMaskName, jTextField)
        val expected = ValidationInfo("Provide a valid USS path", jTextField)

        assertSoftly {
          actual shouldBe expected
        }
      }
    }
    context("validateUssFileName") {
      val jTextField = JTextField()

      should("validate that USS file name when it is valid") {
        jTextField.text = "validName"
        val actual = validateUssFileName(jTextField)
        val expected = null

        assertSoftly {
          actual shouldBe expected
        }
      }
      should("validate that USS path when it exceeds the 255 characters long rule") {
        jTextField.text = "invalidName".repeat(24)
        val actual = validateUssFileName(jTextField)
        val expected = ValidationInfo("Filename must not exceed 255 characters.", jTextField)

        assertSoftly {
          actual shouldBe expected
        }
      }
      should("validate that USS path when it contains the forbidden symbol") {
        jTextField.text = "/invalidName"
        val actual = validateUssFileName(jTextField)
        val expected = ValidationInfo("Filename must not contain reserved '/' symbol.", jTextField)

        assertSoftly {
          actual shouldBe expected
        }
      }
    }
    context("validateUssFileNameAlreadyExists") {
      val jTextField = JTextField()
      val mockFileNode = mockk<UssFileNode>()
      val mockDirNode = mockk<UssDirNode>()
      mockkObject(MFVirtualFileSystem)
      every { MFVirtualFileSystem.instance } returns mockk()
      val mockVirtualFile = mockk<MFVirtualFile>()

      should("validate that the USS file name is not already exist") {
        jTextField.text = "notExist"

        val mockNode = spyk(
          NodeData(
            node = mockFileNode,
            file = mockVirtualFile,
            attributes = null
          )
        )

        every { mockFileNode.parent?.children } returns listOf(mockFileNode)
        every { mockFileNode.value.filenameInternal } returns "filename"

        val actual = validateUssFileNameAlreadyExists(jTextField, mockNode)
        val expected = null

        assertSoftly {
          actual shouldBe expected
        }
      }
      should("validate that the USS file name is already exist") {
        jTextField.text = "filename"

        val mockNode = spyk(
          NodeData(
            node = mockFileNode,
            file = mockVirtualFile,
            attributes = null
          )
        )

        every { mockFileNode.parent?.children } returns listOf(mockFileNode)
        every { mockFileNode.value.filenameInternal } returns "filename"


        val actual = validateUssFileNameAlreadyExists(jTextField, mockNode)
        val expected =
          ValidationInfo("Filename already exists. Please specify another filename.", jTextField).asWarning()

        assertSoftly {
          actual shouldBe expected
        }
      }
      should("validate that the USS directory name is already exist") {
        jTextField.text = "dirname"

        val mockNode = spyk(
          NodeData(
            node = mockDirNode,
            file = mockVirtualFile,
            attributes = null
          )
        )

        every { mockDirNode.parent?.children } returns listOf(mockDirNode)
        every { mockDirNode.value.path } returns "dirname"

        val actual = validateUssFileNameAlreadyExists(jTextField, mockNode)
        val expected = ValidationInfo(
          "Directory name already exists. Please specify another directory name.",
          jTextField
        ).asWarning()

        assertSoftly {
          actual shouldBe expected
        }
      }
    }
    context("validateDataset") {
      should("validate that the provided dataset parameters are valid") {
        val datasetName = JTextField("name")
        val datasetOrganization = DatasetOrganization.PO
        val primaryAllocation = JTextField("1")
        val secondaryAllocation = JTextField("5")
        val directoryBlocks = JTextField("2")
        val recordLength = JTextField("80")
        val blockSize = JTextField("400")
        val averageBlockLength = JTextField("2000")
        val advancedParameters = JTextField("volser")

        val actual = validateDataset(
          datasetName,
          datasetOrganization,
          primaryAllocation,
          secondaryAllocation,
          directoryBlocks,
          recordLength,
          blockSize,
          averageBlockLength,
          advancedParameters
        )
        val expected = null

        assertSoftly {
          actual shouldBe expected
        }
      }
    }
    // validateDatasetNameOnInput
    should("check that the dataset name is valid") {}
    should("validate that the dataset name exceeds the 44 characters length rule") {}
    should("validate that the dataset name exceeds the 8 characters per HLQ rule") {}
    should("validate that the dataset name does not match the regular expression") {}
    should("validate the dataset name is blank") {}
    context("validateVolser") {
      val component = JTextField()

      should("validate the VOLSER does not match the regular expression") {
        component.text = "zmf04^"
        val actual = validateVolser(component)
        val expected = ValidationInfo("Enter a valid volume serial", component)

        assertSoftly {
          actual shouldBe expected
        }
      }
      should("check the VOLSER is valid") {
        component.text = "zmf046"
        val actual = validateVolser(component)
        val expected = null

        assertSoftly {
          actual shouldBe expected
        }
      }
    }
    context("validateForGreaterOrEqualValue") {
      val component = JTextField()

      should("validate that the number is greater than or equal to the provided one") {
        component.text = "15"
        val value = 10
        val actual = validateForGreaterOrEqualValue(component, value)
        val expected = null

        assertSoftly {
          actual shouldBe expected
        }
      }
      should("validate that the number is not greater than or equal to the provided one") {
        component.text = "5"
        val value = 10
        val actual = validateForGreaterOrEqualValue(component, value)
        val expected = ValidationInfo("Enter a number greater than or equal to $value", component)

        assertSoftly {
          actual shouldBe expected
        }
      }
    }
    context("validateMemberName") {
      val component = JTextField()

      should("validate that the dataset member name exceeds the 8 character length rule") {
        component.text = "MEMBERNAME"
        val actual = validateMemberName(component)
        val expected = ValidationInfo("Member name must not exceed 8 characters.", component)

        assertSoftly {
          actual shouldBe expected
        }
      }
      should("validate that the dataset member name does not match the dataset member name first letter regular expression") {
        component.text = "1MEMBER"
        val actual = validateMemberName(component)
        val expected = ValidationInfo("Member name should start with A-Z a-z or national characters", component)

        assertSoftly {
          actual shouldBe expected
        }
      }
      should("validate that the dataset member name does not match the dataset member name regular expression") {
        component.text = "MEMBER^"
        val actual = validateMemberName(component)
        val expected = ValidationInfo("Member name should contain only A-Z a-z 0-9 or national characters", component)

        assertSoftly {
          actual shouldBe expected
        }
      }
    }
  }
  context("utils module: retrofitUtils") {
    context("cancelByIndicator") {
      lateinit var delegate: ProgressIndicatorEx

      val mockCall = mockk<Call<Any>>()
      val mockProgressIndicatorEx = mockk<ProgressIndicatorEx>()

      every { mockProgressIndicatorEx.addStateDelegate(any()) } answers {
        delegate = firstArg()
      }

      should("cancel the call due to progress indicator is cancelled") {
        var isCancelDelegateCalled = false

        every { mockCall.cancel() } answers {
          isCancelDelegateCalled = true
        }

        mockCall.cancelByIndicator(mockProgressIndicatorEx)
        delegate.cancel()

        assertFalse(delegate.wasStarted())
        assertThrows(UnsupportedOperationException::class.java) { delegate.addStateDelegate(mockk()) }
        assert(isCancelDelegateCalled)
      }
      should("not cancel the call when the processing is finished") {
        every { mockCall.execute() } returns Response.success("Success")
        val taskInfo = mockk<TaskInfo>()
        val result = mockCall.cancelByIndicator(mockProgressIndicatorEx).execute()

        val mockProgressIndicator = mockk<ProgressIndicator>()
        val result2 = mockCall.cancelByIndicator(mockProgressIndicator)

        delegate.processFinish()
        delegate.finish(taskInfo)
        assertEquals(mockCall, result2)
        assertTrue(delegate.isFinished(taskInfo))
        assert(result.isSuccessful)
      }
    }
  }
  context("utils module: miscUtils") {
    lateinit var test: String
    lateinit var duration: Duration

    should("run a block of code after the debounce action") {

      withContext(Dispatchers.IO) {
        val started = now()
        debounce(500) {
          duration = Duration.between(started, now())
          test = "debounce block"
        }.invoke()
        Thread.sleep(1000)
      }

      assertSoftly {
        test shouldBe "debounce block"
        duration.toMillis() shouldBeGreaterThan 500
      }
    }
<<<<<<< HEAD
  }
  context("utils module: EncodingUtil") {
    // saveIn
    should("convert file content to new encoding") {}
    // reloadIn
    should("reload file content to new encoding") {}
=======
>>>>>>> 93bd5033
  }
})<|MERGE_RESOLUTION|>--- conflicted
+++ resolved
@@ -796,14 +796,5 @@
         duration.toMillis() shouldBeGreaterThan 500
       }
     }
-<<<<<<< HEAD
-  }
-  context("utils module: EncodingUtil") {
-    // saveIn
-    should("convert file content to new encoding") {}
-    // reloadIn
-    should("reload file content to new encoding") {}
-=======
->>>>>>> 93bd5033
   }
 })