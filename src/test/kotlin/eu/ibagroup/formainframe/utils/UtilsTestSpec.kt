/*
 * This program and the accompanying materials are made available under the terms of the
 * Eclipse Public License v2.0 which accompanies this distribution, and is available at
 * https://www.eclipse.org/legal/epl-v20.html
 *
 * SPDX-License-Identifier: EPL-2.0
 *
 * Copyright IBA Group 2020
 */

package eu.ibagroup.formainframe.utils

import com.intellij.openapi.ui.ValidationInfo
import com.intellij.ui.components.JBTextField
import eu.ibagroup.formainframe.config.ConfigState
import eu.ibagroup.formainframe.config.connect.ConnectionConfig
import eu.ibagroup.formainframe.config.makeCrudableWithoutListeners
import eu.ibagroup.formainframe.config.ws.DSMask
import eu.ibagroup.formainframe.config.ws.JobsFilter
import eu.ibagroup.formainframe.config.ws.UssPath
<<<<<<< HEAD
import eu.ibagroup.formainframe.config.ws.WorkingSetConfig
import eu.ibagroup.formainframe.explorer.FilesWorkingSet
import eu.ibagroup.r2z.CodePage
import eu.ibagroup.r2z.annotations.ZVersion
=======
import eu.ibagroup.formainframe.config.*
import eu.ibagroup.formainframe.explorer.ui.NodeData
import eu.ibagroup.formainframe.explorer.ui.UssDirNode
import eu.ibagroup.formainframe.explorer.ui.UssFileNode
import eu.ibagroup.formainframe.vfs.MFVirtualFile
import eu.ibagroup.formainframe.vfs.MFVirtualFileSystem
import eu.ibagroup.r2z.annotations.ZVersion
import eu.ibagroup.r2z.CodePage
import eu.ibagroup.r2z.DatasetOrganization
import java.util.stream.Stream
import javax.swing.JTextField
import io.kotest.core.spec.style.ShouldSpec
>>>>>>> 27a562ab
import io.kotest.assertions.assertSoftly
import io.kotest.core.spec.style.ShouldSpec
import io.kotest.matchers.shouldBe
import io.mockk.every
import io.mockk.mockk
import io.mockk.mockkObject
import io.mockk.spyk
import java.util.stream.Stream
import javax.swing.JTextField

class UtilsTestSpec : ShouldSpec({
  context("utils module: validationFunctions") {
    context("validateForBlank") {
      val jTextField = JTextField()

      // validateForBlank(text: String, component: JComponent)
      should("check that text is not blank") {
        val actual = validateForBlank("text", jTextField)
        val expected = null

        assertSoftly {
          actual shouldBe expected
        }
      }
      should("check that text is blank and the validation info object is returned") {
        val actual = validateForBlank("", jTextField)
        val expected = ValidationInfo("This field must not be blank", jTextField)

        assertSoftly {
          actual shouldBe expected
        }
      }
      // validateForBlank(component: JTextField)
      should("check that text is not blank in a component") {
        jTextField.text = "text"
        val actual = validateForBlank(jTextField)
        val expected = null

        assertSoftly {
          actual shouldBe expected
        }
      }
      should("check that text is blank in a component and validation info object is returned") {
        jTextField.text = null
        val actual = validateForBlank(jTextField)
        val expected = ValidationInfo("This field must not be blank", jTextField)

        assertSoftly {
          actual shouldBe expected
        }
      }
    }
    context("validateConnectionName") {
      val jTextField = JTextField()
      val mockCrud = spyk(makeCrudableWithoutListeners(false) { ConfigState() })

      should("validate connection name when there are no other connections") {
        jTextField.text = "a"
        val initialConName = "initialName"

        every { mockCrud.getAll(ConnectionConfig::class.java) } returns Stream.of()

        val actual = validateConnectionName(jTextField, initialConName, mockCrud)
        val expected = null

        assertSoftly {
          actual shouldBe expected
        }
      }
      should("validate connection name when there are other connections and the name is unique") {
        jTextField.text = "b1"
        val initialConName = "b"

        every { mockCrud.getAll(ConnectionConfig::class.java) } returns Stream.of(
          ConnectionConfig(
            uuid = "con", name = "a", url = "https://found.com",
            isAllowSelfSigned = false, codePage = CodePage.IBM_1047, zVersion = ZVersion.ZOS_2_1
          ),
          ConnectionConfig(
            uuid = "con1", name = "a1", url = "https://found1.com",
            isAllowSelfSigned = false, codePage = CodePage.IBM_1047, zVersion = ZVersion.ZOS_2_1
          )
        )

        val actual = validateConnectionName(jTextField, initialConName, mockCrud)
        val expected = null

        assertSoftly {
          actual shouldBe expected
        }
      }
      should("validate connection name when there are other connections and the name is not unique") {
        jTextField.text = "a"
        val existingName = "aaaa"
        val initialConName = "initialName"

        every { mockCrud.getAll(ConnectionConfig::class.java) } returns Stream.of(
          ConnectionConfig(
            uuid = "con", name = "a", url = "https://found.com",
            isAllowSelfSigned = false, codePage = CodePage.IBM_1047, zVersion = ZVersion.ZOS_2_1
          ),
          ConnectionConfig(
            uuid = "con1", name = "a1", url = "https://found1.com",
            isAllowSelfSigned = false, codePage = CodePage.IBM_1047, zVersion = ZVersion.ZOS_2_1
          )
        )

        val actual = validateConnectionName(jTextField, initialConName, mockCrud)
        val expected = ValidationInfo(
          "You must provide unique connection name. Connection ${jTextField.text} already exists.",
          jTextField
        )

        assertSoftly {
          actual shouldBe expected
        }
      }
    }
    context("validateWorkingSetName") {
      val jTextField = JTextField()
      val mockCrud = spyk(makeCrudableWithoutListeners(false) { ConfigState() })

      should("validate working set name when there are no other working sets") {
        jTextField.text = "a1"
        val initialConName = "a"

        every { mockCrud.getAll(WorkingSetConfig::class.java) } returns Stream.of()

        val actual = validateWorkingSetName(jTextField, initialConName, mockCrud, WorkingSetConfig::class.java)
        val expected = null

        assertSoftly {
          actual shouldBe expected
        }
      }
      should("validate working set name when there are other working sets and the name is unique") {
        jTextField.text = "b"
        val initialConName = null

        every { mockCrud.getAll(WorkingSetConfig::class.java) } returns Stream.of(
          WorkingSetConfig(uuid = "ws", name = "a", connectionConfigUuid = "con"),
          WorkingSetConfig(uuid = "ws1", name = "a1", connectionConfigUuid = "con1")
        )

        val actual = validateWorkingSetName(jTextField, initialConName, mockCrud, WorkingSetConfig::class.java)
        val expected = null

        assertSoftly {
          actual shouldBe expected
        }
      }
      should("validate working set name when there are other working sets and the name is not unique") {
        jTextField.text = "a"
        val initialConName = "a1"

        every { mockCrud.getAll(WorkingSetConfig::class.java) } returns Stream.of(
          WorkingSetConfig(uuid = "ws", name = "a", connectionConfigUuid = "con"),
          WorkingSetConfig(uuid = "ws1", name = "a1", connectionConfigUuid = "con1")
        )

        val actual = validateWorkingSetName(jTextField, initialConName, mockCrud, WorkingSetConfig::class.java)
        val expected = ValidationInfo(
          "You must provide unique working set name. Working Set ${jTextField.text} already exists.",
          jTextField
        )

        assertSoftly {
          actual shouldBe expected
        }
      }
    }
    context("validateWorkingSetMaskName") {
      val jTextField = JTextField()
      val mockWs = mockk<FilesWorkingSet>()

      should("validate working set mask name when there are no other working set masks") {
        jTextField.text = "/a1"

        every { mockWs.ussPaths } returns listOf()
        every { mockWs.masks } returns listOf()

        val actual = validateWorkingSetMaskName(jTextField, mockWs)
        val expected = null

        assertSoftly {
          actual shouldBe expected
        }
      }
      should("validate working set mask name when there are other working set masks and the mask is unique") {
        jTextField.text = "MASK.MASK"

        every { mockWs.ussPaths } returns listOf(UssPath("/path1"), UssPath("/path2"))
        every { mockWs.masks } returns listOf(DSMask("MASK1", mutableListOf<String>()))

        val actual = validateWorkingSetMaskName(jTextField, mockWs)
        val expected = null

        assertSoftly {
          actual shouldBe expected
        }
      }
      should("validate working set mask name when there are other working set masks and the mask is not unique") {
        jTextField.text = "/path1"

        every { mockWs.ussPaths } returns listOf(UssPath("/path1"), UssPath("/path2"))
        every { mockWs.masks } returns listOf(DSMask("MASK.MASK", mutableListOf<String>()))
        every { mockWs.name } returns "Ws name"

        val actual = validateWorkingSetMaskName(jTextField, mockWs)
        val expected = ValidationInfo(
          "You must provide unique mask in working set. Working Set " +
            "\"${mockWs.name}\" already has mask - ${jTextField.text}", jTextField
        )

        assertSoftly {
          actual shouldBe expected
        }
      }
    }
    // validatePrefixAndOwner
    should("validate that the job owner and prefix are provided and the fields does not match the regular expression") {}
    should("validate that the job owner and prefix are provided and the fields are exceed the 8 characters rule") {}
    should("validate that the job owner and prefix are provided and they are valid") {}
    // validateJobId
    should("validate that the job ID is provided and it exceeds the 8 characters length") {}
    should("validate that the job ID is provided and it does not match the regular expression") {}
    should("validate that the job ID is provided and it is valid") {}
    context("validateJobFilter") {
      val component = JBTextField()

      should("validate that the job filter does not provide owner but provides prefix") {
        val actual = validateJobFilter("TEST", "", "", component, false)
        val expected = ValidationInfo("You must provide either an owner and a prefix or a job ID.", component)

        assertSoftly {
          actual shouldBe expected
        }
      }
      should("validate that the job filter does not provide prefix but provides owner") {
        val actual = validateJobFilter("", "TEST", "", component, false)
        val expected = ValidationInfo("You must provide either an owner and a prefix or a job ID.", component)

        assertSoftly {
          actual shouldBe expected
        }
      }
      should("validate that the job filter provide prefix and owner") {
        val actual = validateJobFilter("TEST", "TEST", "", component, false)
        val expected = null

        assertSoftly {
          actual shouldBe expected
        }
      }
      should("validate that the job filter provides only job ID") {
        val actual = validateJobFilter("", "", "TEST", component, true)
        val expected = null

        assertSoftly {
          actual shouldBe expected
        }
      }
      should("validate that the job filter provides all fields") {
        val actual = validateJobFilter("TEST", "TEST", "TEST", component, true)
        val expected = ValidationInfo("You must provide either an owner and a prefix or a job ID.", component)

        assertSoftly {
          actual shouldBe expected
        }
      }
      should("validate that the job filter provides only the blank fields") {
        val actual = validateJobFilter("", "", "", component, false)
        val expected = ValidationInfo("You must provide either an owner and a prefix or a job ID.", component)

        assertSoftly {
          actual shouldBe expected
        }
      }
      should("validate that the job filter is already exist") {
        val prefix = "EXIST"
        val owner = "EXIST"
        val jobId = ""
        val isJobId = false
        val jobFilters =
          listOf(
            JobsFilter(owner, prefix, jobId),
            JobsFilter("DIFFRNT", "*", "")
          )

        val actual = validateJobFilter(prefix, owner, jobId, jobFilters, component, isJobId)
        val expected = ValidationInfo("Job Filter with provided data already exists.", component)

        assertSoftly {
          actual shouldBe expected
        }
      }
      should("validate that the job filter is already exist and there were no changes to the existing filter") {
        val prefix = "EXIST"
        val owner = "EXIST"
        val jobId = ""
        val initJobFilter = JobsFilter(prefix, owner, jobId)
        val isJobId = false
        val jobFilters =
          listOf(
            JobsFilter(owner, prefix, jobId),
            JobsFilter("DIFFRNT", "*", "")
          )

        val actual = validateJobFilter(initJobFilter, prefix, owner, jobId, jobFilters, component, isJobId)
        val expected = null

        assertSoftly {
          actual shouldBe expected
        }
      }
      should("validate that the job filter is changed") {
        val prefix = "EXIST"
        val owner = "EXIST"
        val jobId = ""
        val initJobFilter = JobsFilter(prefix, owner, jobId)
        val isJobId = false
        val jobFilters =
          listOf(
            JobsFilter(owner, prefix, jobId),
            JobsFilter("DIFFRNT", "*", "")
          )
        val newPrefix = "NEXIST"

        val actual = validateJobFilter(initJobFilter, newPrefix, owner, jobId, jobFilters, component, isJobId)
        val expected = null

        assertSoftly {
          actual shouldBe expected
        }
      }
    }
    // validateZosmfUrl
    should("validate correct URL") {}
    should("validate wrong URL") {}
    // validateFieldWithLengthRestriction
    should("validate that text does not exceed the specified length") {}
    should("validate that text exceeds the specified length") {}
    // validateDatasetMask
    context("validateDatasetMask") {
      val jTextField = JTextField()

      should("validate that long dataset mask matches all the rules") {
        val dsMaskName = "LONGDATA.SET1234.**.*NAME*.EXAM%%%%.%%%%PLE%"
        val actual = validateDatasetMask(dsMaskName, jTextField)
        val expected = null

        assertSoftly {
          actual shouldBe expected
        }
      }
      should("validate that short dataset mask matches all the rules") {
        val dsMaskName = "**.*ST.LI*.%%"
        val actual = validateDatasetMask(dsMaskName, jTextField)
        val expected = null

        assertSoftly {
          actual shouldBe expected
        }
      }
      should("validate that dataset mask does not match the 44 characters long rule") {
        val dsMaskName = "A2345678.A2345678.A2345678.A2345678.A23456789"
        val actual = validateDatasetMask(dsMaskName, jTextField)
        val expected = ValidationInfo("Dataset mask length must not exceed 44 characters", jTextField)

        assertSoftly {
          actual shouldBe expected
        }
      }
      should("validate that dataset mask does not match the qualifier 1 to 8 rule") {
        val dsMaskName = "A2.A23.A23456789"
        val actual = validateDatasetMask(dsMaskName, jTextField)
        val expected = ValidationInfo("Qualifier must be in 1 to 8 characters", jTextField)

        assertSoftly {
          actual shouldBe expected
        }
      }
      should("validate that dataset mask does not match the blank rule") {
        val dsMaskName = "     "
        val actual = validateDatasetMask(dsMaskName, jTextField)
        val expected = ValidationInfo("Enter valid dataset mask", jTextField)

        assertSoftly {
          actual shouldBe expected
        }
      }
      should("validate that dataset mask does not match the regular expression rule") {
        val dsMaskName = "A234.A234!"
        val actual = validateDatasetMask(dsMaskName, jTextField)
        val expected = ValidationInfo("Enter valid dataset mask", jTextField)

        assertSoftly {
          actual shouldBe expected
        }
      }
      should("validate that dataset mask does not match the asterisks rule") {
        val dsMaskName = "**.A*B*"
        val actual = validateDatasetMask(dsMaskName, jTextField)
        val expected = ValidationInfo("Invalid asterisks in the qualifier", jTextField)

        assertSoftly {
          actual shouldBe expected
        }
      }
    }
    // validateUssMask
    context("validateUssMask") {
      val jTextField = JTextField()

      should("validate that USS path when it is valid") {
        val ussMaskName = "/u/validMask"
        val actual = validateUssMask(ussMaskName, jTextField)
        val expected = null

        assertSoftly {
          actual shouldBe expected
        }
      }
      should("validate that USS path when it is blank") {
        val ussMaskName = "   "
        val actual = validateUssMask(ussMaskName, jTextField)
        val expected = ValidationInfo("Provide a valid USS path", jTextField)

        assertSoftly {
          actual shouldBe expected
        }
      }
      should("validate that USS path when it does not match the regular expression") {
        val ussMaskName = "invalidName"
        val actual = validateUssMask(ussMaskName, jTextField)
        val expected = ValidationInfo("Provide a valid USS path", jTextField)

        assertSoftly {
          actual shouldBe expected
        }
      }
    }
    // validateUssFileName
<<<<<<< HEAD
    should("validate that USS file name when it is valid") {}
    should("validate that USS path when it exceeds the 255 characters long rule") {}
    should("validate that USS path when it contains the forbidden symbol") {}
=======
    context("validateUssFileName") {
      val jTextField = JTextField()

      should("validate that USS file name when it is valid") {
        jTextField.text = "validName"
        val actual = validateUssFileName(jTextField)
        val expected = null

        assertSoftly {
          actual shouldBe expected
        }
      }
      should("validate that USS path when it exceeds the 255 characters long rule") {
        jTextField.text = "invalidName".repeat(24)
        val actual = validateUssFileName(jTextField)
        val expected = ValidationInfo("Filename must not exceed 255 characters.", jTextField)

        assertSoftly {
          actual shouldBe expected
        }
      }
      should("validate that USS path when it contains the forbidden symbol") {
        jTextField.text = "/invalidName"
        val actual = validateUssFileName(jTextField)
        val expected = ValidationInfo("Filename must not contain reserved '/' symbol.", jTextField)

        assertSoftly {
          actual shouldBe expected
        }
      }
    }
>>>>>>> 27a562ab
    // validateUssFileNameAlreadyExists
    context("validateUssFileNameAlreadyExists") {
      val jTextField = JTextField()
      val mockFileNode = mockk<UssFileNode>()
      val mockDirNode = mockk<UssDirNode>()
      mockkObject(MFVirtualFileSystem)
      every { MFVirtualFileSystem.instance } returns mockk()
      val mockVirtualFile = mockk<MFVirtualFile>()

      should("validate that the USS file name is not already exist") {
        jTextField.text = "notExist"

        val mockNode = spyk(
          NodeData(
          node = mockFileNode,
          file = mockVirtualFile,
          attributes = null
        )
        )

        every { mockFileNode.parent?.children } returns listOf(mockFileNode)
        every { mockFileNode.value.filenameInternal } returns "filename"

        val actual = validateUssFileNameAlreadyExists(jTextField, mockNode)
        val expected = null

        assertSoftly {
          actual shouldBe expected
        }
      }
      should("validate that the USS file name is already exist") {
        jTextField.text = "filename"

        val mockNode = spyk(NodeData(
          node = mockFileNode,
          file = mockVirtualFile,
          attributes = null
        ))

        every { mockFileNode.parent?.children } returns listOf(mockFileNode)
        every { mockFileNode.value.filenameInternal } returns "filename"


        val actual = validateUssFileNameAlreadyExists(jTextField, mockNode)
        val expected = ValidationInfo("Filename already exists. Please specify another filename.", jTextField).asWarning()

        assertSoftly {
          actual shouldBe expected
        }
      }
      should("validate that the USS directory name is already exist") {
        jTextField.text = "dirname"

        val mockNode = spyk(NodeData(
          node = mockDirNode,
          file = mockVirtualFile,
          attributes = null
        ))

        every { mockDirNode.parent?.children } returns listOf(mockDirNode)
        every { mockDirNode.value.path } returns "dirname"

        val actual = validateUssFileNameAlreadyExists(jTextField, mockNode)
        val expected = ValidationInfo("Directory name already exists. Please specify another directory name.", jTextField).asWarning()

        assertSoftly {
          actual shouldBe expected
        }
      }
    }
    // validateDataset
    context("validateDataset") {
      should("validate that the provided dataset parameters are valid") {
        val datasetName = JTextField("name")
        val datasetOrganization = DatasetOrganization.PO
        val primaryAllocation = JTextField("1")
        val secondaryAllocation = JTextField("5")
        val directoryBlocks = JTextField("2")
        val recordLength = JTextField("80")
        val blockSize = JTextField("400")
        val averageBlockLength = JTextField("2000")
        val advancedParameters = JTextField("volser")

        val actual = validateDataset(datasetName, datasetOrganization, primaryAllocation, secondaryAllocation, directoryBlocks, recordLength, blockSize, averageBlockLength, advancedParameters)
        val expected = null

        assertSoftly {
          actual shouldBe expected
        }
      }
    }
    // validateDatasetNameOnInput
    should("check that the dataset name is valid") {}
    should("validate that the dataset name exceeds the 44 characters length rule") {}
    should("validate that the dataset name exceeds the 8 characters per HLQ rule") {}
    should("validate that the dataset name does not match the regular expression") {}
    should("validate the dataset name is blank") {}
    context("validateVolser") {
      val component = JTextField()

      should("validate the VOLSER does not match the regular expression") {
        component.text = "zmf04^"
        val actual = validateVolser(component)
        val expected = ValidationInfo("Enter a valid volume serial", component)

        assertSoftly {
          actual shouldBe expected
        }
      }
      should("check the VOLSER is valid") {
        component.text = "zmf046"
        val actual = validateVolser(component)
        val expected = null

        assertSoftly {
          actual shouldBe expected
        }
      }
    }
    context("validateForGreaterValue") {
      val component = JTextField()

      should("validate that the number is greater than the provided one") {
        component.text = "15"
        val value = 10
        val actual = validateForGreaterValue(component, value)
        val expected = null

        assertSoftly {
          actual shouldBe expected
        }
      }
      should("validate that the number is not greater than the provided one") {
        component.text = "5"
        val value = 10
        val actual = validateForGreaterValue(component, value)
        val expected = ValidationInfo("Enter a number grater than $value", component)

        assertSoftly {
          actual shouldBe expected
        }
      }
    }
    context("validateMemberName") {
      val component = JTextField()

      should("validate that the dataset member name exceeds the 8 character length rule") {
        component.text = "MEMBERNAME"
        val actual = validateMemberName(component)
        val expected = ValidationInfo("Member name must not exceed 8 characters.", component)

        assertSoftly {
          actual shouldBe expected
        }
      }
      should("validate that the dataset member name does not match the dataset member name first letter regular expression") {
        component.text = "1MEMBER"
        val actual = validateMemberName(component)
        val expected = ValidationInfo("Member name should start with A-Z a-z or national characters", component)

        assertSoftly {
          actual shouldBe expected
        }
      }
      should("validate that the dataset member name does not match the dataset member name regular expression") {
        component.text = "MEMBER^"
        val actual = validateMemberName(component)
        val expected = ValidationInfo("Member name should contain only A-Z a-z 0-9 or national characters", component)

        assertSoftly {
          actual shouldBe expected
        }
      }
    }
  }
  context("utils module: retrofitUtils") {
    // cancelByIndicator
    should("cancel the call on the progress indicator finish") {}
  }
  context("utils module: miscUtils") {
    // debounce
    should("run a block of code after the debounce action") {}
  }
})<|MERGE_RESOLUTION|>--- conflicted
+++ resolved
@@ -18,12 +18,10 @@
 import eu.ibagroup.formainframe.config.ws.DSMask
 import eu.ibagroup.formainframe.config.ws.JobsFilter
 import eu.ibagroup.formainframe.config.ws.UssPath
-<<<<<<< HEAD
 import eu.ibagroup.formainframe.config.ws.WorkingSetConfig
 import eu.ibagroup.formainframe.explorer.FilesWorkingSet
-import eu.ibagroup.r2z.CodePage
-import eu.ibagroup.r2z.annotations.ZVersion
-=======
+import eu.ibagroup.formainframe.config.ws.DSMask
+import eu.ibagroup.formainframe.config.ws.UssPath
 import eu.ibagroup.formainframe.config.*
 import eu.ibagroup.formainframe.explorer.ui.NodeData
 import eu.ibagroup.formainframe.explorer.ui.UssDirNode
@@ -36,7 +34,6 @@
 import java.util.stream.Stream
 import javax.swing.JTextField
 import io.kotest.core.spec.style.ShouldSpec
->>>>>>> 27a562ab
 import io.kotest.assertions.assertSoftly
 import io.kotest.core.spec.style.ShouldSpec
 import io.kotest.matchers.shouldBe
@@ -479,12 +476,6 @@
         }
       }
     }
-    // validateUssFileName
-<<<<<<< HEAD
-    should("validate that USS file name when it is valid") {}
-    should("validate that USS path when it exceeds the 255 characters long rule") {}
-    should("validate that USS path when it contains the forbidden symbol") {}
-=======
     context("validateUssFileName") {
       val jTextField = JTextField()
 
@@ -516,7 +507,6 @@
         }
       }
     }
->>>>>>> 27a562ab
     // validateUssFileNameAlreadyExists
     context("validateUssFileNameAlreadyExists") {
       val jTextField = JTextField()
