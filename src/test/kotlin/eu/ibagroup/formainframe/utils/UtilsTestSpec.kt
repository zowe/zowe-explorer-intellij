/*
 * This program and the accompanying materials are made available under the terms of the
 * Eclipse Public License v2.0 which accompanies this distribution, and is available at
 * https://www.eclipse.org/legal/epl-v20.html
 *
 * SPDX-License-Identifier: EPL-2.0
 *
 * Copyright IBA Group 2020
 */

package eu.ibagroup.formainframe.utils

import com.intellij.openapi.ui.ValidationInfo
import com.intellij.ui.components.JBTextField
import eu.ibagroup.formainframe.config.ConfigState
import eu.ibagroup.formainframe.config.connect.ConnectionConfig
import eu.ibagroup.formainframe.config.makeCrudableWithoutListeners
import eu.ibagroup.formainframe.config.ws.DSMask
import eu.ibagroup.formainframe.config.ws.JobsFilter
import eu.ibagroup.formainframe.config.ws.UssPath
import eu.ibagroup.formainframe.config.ws.WorkingSetConfig
import eu.ibagroup.formainframe.explorer.FilesWorkingSet
import eu.ibagroup.r2z.CodePage
import eu.ibagroup.r2z.annotations.ZVersion
import io.kotest.assertions.assertSoftly
import io.kotest.core.spec.style.ShouldSpec
import io.kotest.matchers.shouldBe
import io.mockk.every
import io.mockk.mockk
import io.mockk.spyk
import java.util.stream.Stream
import javax.swing.JTextField

class UtilsTestSpec : ShouldSpec({
  context("utils module: validationFunctions") {
    context("validateForBlank") {
      val jTextField = JTextField()

      // validateForBlank(text: String, component: JComponent)
      should("check that text is not blank") {
        val actual = validateForBlank("text", jTextField)
        val expected = null

        assertSoftly {
          actual shouldBe expected
        }
      }
      should("check that text is blank and the validation info object is returned") {
        val actual = validateForBlank("", jTextField)
        val expected = ValidationInfo("This field must not be blank", jTextField)

        assertSoftly {
          actual shouldBe expected
        }
      }
      // validateForBlank(component: JTextField)
      should("check that text is not blank in a component") {
        jTextField.text = "text"
        val actual = validateForBlank(jTextField)
        val expected = null

        assertSoftly {
          actual shouldBe expected
        }
      }
      should("check that text is blank in a component and validation info object is returned") {
        jTextField.text = null
        val actual = validateForBlank(jTextField)
        val expected = ValidationInfo("This field must not be blank", jTextField)

        assertSoftly {
          actual shouldBe expected
        }
      }
    }
    context("validateConnectionName") {
      val jTextField = JTextField()
      val mockCrud = spyk(makeCrudableWithoutListeners(false) { ConfigState() })

      should("validate connection name when there are no other connections") {
        jTextField.text = "a"
        val initialConName = "initialName"

        every { mockCrud.getAll(ConnectionConfig::class.java) } returns Stream.of()

        val actual = validateConnectionName(jTextField, initialConName, mockCrud)
        val expected = null

        assertSoftly {
          actual shouldBe expected
        }
      }
      should("validate connection name when there are other connections and the name is unique") {
        jTextField.text = "b1"
        val initialConName = "b"

        every { mockCrud.getAll(ConnectionConfig::class.java) } returns Stream.of(
          ConnectionConfig(
            uuid = "con", name = "a", url = "https://found.com",
            isAllowSelfSigned = false, codePage = CodePage.IBM_1047, zVersion = ZVersion.ZOS_2_1
          ),
          ConnectionConfig(
            uuid = "con1", name = "a1", url = "https://found1.com",
            isAllowSelfSigned = false, codePage = CodePage.IBM_1047, zVersion = ZVersion.ZOS_2_1
          )
        )

        val actual = validateConnectionName(jTextField, initialConName, mockCrud)
        val expected = null

        assertSoftly {
          actual shouldBe expected
        }
      }
      should("validate connection name when there are other connections and the name is not unique") {
        jTextField.text = "a"
        val initialConName = null

        every { mockCrud.getAll(ConnectionConfig::class.java) } returns Stream.of(
          ConnectionConfig(
            uuid = "con", name = "a", url = "https://found.com",
            isAllowSelfSigned = false, codePage = CodePage.IBM_1047, zVersion = ZVersion.ZOS_2_1
          ),
          ConnectionConfig(
            uuid = "con1", name = "a1", url = "https://found1.com",
            isAllowSelfSigned = false, codePage = CodePage.IBM_1047, zVersion = ZVersion.ZOS_2_1
          )
        )

        val actual = validateConnectionName(jTextField, initialConName, mockCrud)
        val expected = ValidationInfo(
          "You must provide unique connection name. Connection ${jTextField.text} already exists.",
          jTextField
        )

        assertSoftly {
          actual shouldBe expected
        }
      }
    }
    context("validateWorkingSetName") {
      val jTextField = JTextField()
      val mockCrud = spyk(makeCrudableWithoutListeners(false) { ConfigState() })

      should("validate working set name when there are no other working sets") {
        jTextField.text = "a1"
        val initialConName = "a"

        every { mockCrud.getAll(WorkingSetConfig::class.java) } returns Stream.of()

        val actual = validateWorkingSetName(jTextField, initialConName, mockCrud, WorkingSetConfig::class.java)
        val expected = null

        assertSoftly {
          actual shouldBe expected
        }
      }
      should("validate working set name when there are other working sets and the name is unique") {
        jTextField.text = "b"
        val initialConName = null

        every { mockCrud.getAll(WorkingSetConfig::class.java) } returns Stream.of(
          WorkingSetConfig(uuid = "ws", name = "a", connectionConfigUuid = "con"),
          WorkingSetConfig(uuid = "ws1", name = "a1", connectionConfigUuid = "con1")
        )

        val actual = validateWorkingSetName(jTextField, initialConName, mockCrud, WorkingSetConfig::class.java)
        val expected = null

        assertSoftly {
          actual shouldBe expected
        }
      }
      should("validate working set name when there are other working sets and the name is not unique") {
        jTextField.text = "a"
        val initialConName = "a1"

        every { mockCrud.getAll(WorkingSetConfig::class.java) } returns Stream.of(
          WorkingSetConfig(uuid = "ws", name = "a", connectionConfigUuid = "con"),
          WorkingSetConfig(uuid = "ws1", name = "a1", connectionConfigUuid = "con1")
        )

        val actual = validateWorkingSetName(jTextField, initialConName, mockCrud, WorkingSetConfig::class.java)
        val expected = ValidationInfo(
          "You must provide unique working set name. Working Set ${jTextField.text} already exists.",
          jTextField
        )

        assertSoftly {
          actual shouldBe expected
        }
      }
    }
    context("validateWorkingSetMaskName") {
      val jTextField = JTextField()
      val mockWs = mockk<FilesWorkingSet>()

      should("validate working set mask name when there are no other working set masks") {
        jTextField.text = "/a1"

        every { mockWs.ussPaths } returns listOf()
        every { mockWs.masks } returns listOf()

        val actual = validateWorkingSetMaskName(jTextField, mockWs)
        val expected = null

        assertSoftly {
          actual shouldBe expected
        }
      }
      should("validate working set mask name when there are other working set masks and the mask is unique") {
        jTextField.text = "MASK.MASK"

        every { mockWs.ussPaths } returns listOf(UssPath("/path1"), UssPath("/path2"))
        every { mockWs.masks } returns listOf(DSMask("MASK1", mutableListOf<String>()))

        val actual = validateWorkingSetMaskName(jTextField, mockWs)
        val expected = null

        assertSoftly {
          actual shouldBe expected
        }
      }
      should("validate working set mask name when there are other working set masks and the mask is not unique") {
        jTextField.text = "/path1"

        every { mockWs.ussPaths } returns listOf(UssPath("/path1"), UssPath("/path2"))
        every { mockWs.masks } returns listOf(DSMask("MASK.MASK", mutableListOf<String>()))
        every { mockWs.name } returns "Ws name"

        val actual = validateWorkingSetMaskName(jTextField, mockWs)
        val expected = ValidationInfo(
          "You must provide unique mask in working set. Working Set " +
            "\"${mockWs.name}\" already has mask - ${jTextField.text}", jTextField
        )

        assertSoftly {
          actual shouldBe expected
        }
      }
    }
    // validatePrefixAndOwner
    should("validate that the job owner and prefix are provided and the fields does not match the regular expression") {}
    should("validate that the job owner and prefix are provided and the fields are exceed the 8 characters rule") {}
    should("validate that the job owner and prefix are provided and they are valid") {}
    // validateJobId
    should("validate that the job ID is provided and it exceeds the 8 characters length") {}
    should("validate that the job ID is provided and it does not match the regular expression") {}
    should("validate that the job ID is provided and it is valid") {}
    context("validateJobFilter") {
      val component = JBTextField()

      should("validate that the job filter does not provide owner but provides prefix") {
        val actual = validateJobFilter("TEST", "", "", component, false)
        val expected = ValidationInfo("You must provide either an owner and a prefix or a job ID.", component)

        assertSoftly {
          actual shouldBe expected
        }
      }
      should("validate that the job filter does not provide prefix but provides owner") {
        val actual = validateJobFilter("", "TEST", "", component, false)
        val expected = ValidationInfo("You must provide either an owner and a prefix or a job ID.", component)

        assertSoftly {
          actual shouldBe expected
        }
      }
      should("validate that the job filter provide prefix and owner") {
        val actual = validateJobFilter("TEST", "TEST", "", component, false)
        val expected = null

        assertSoftly {
          actual shouldBe expected
        }
      }
      should("validate that the job filter provides only job ID") {
        val actual = validateJobFilter("", "", "TEST", component, true)
        val expected = null

        assertSoftly {
          actual shouldBe expected
        }
      }
      should("validate that the job filter provides all fields") {
        val actual = validateJobFilter("TEST", "TEST", "TEST", component, true)
        val expected = ValidationInfo("You must provide either an owner and a prefix or a job ID.", component)

        assertSoftly {
          actual shouldBe expected
        }
      }
      should("validate that the job filter provides only the blank fields") {
        val actual = validateJobFilter("", "", "", component, false)
        val expected = ValidationInfo("You must provide either an owner and a prefix or a job ID.", component)

        assertSoftly {
          actual shouldBe expected
        }
      }
      should("validate that the job filter is already exist") {
        val prefix = "EXIST"
        val owner = "EXIST"
        val jobId = ""
        val isJobId = false
        val jobFilters =
          listOf(
            JobsFilter(owner, prefix, jobId),
            JobsFilter("DIFFRNT", "*", "")
          )

        val actual = validateJobFilter(prefix, owner, jobId, jobFilters, component, isJobId)
        val expected = ValidationInfo("Job Filter with provided data already exists.", component)

        assertSoftly {
          actual shouldBe expected
        }
      }
      should("validate that the job filter is already exist and there were no changes to the existing filter") {
        val prefix = "EXIST"
        val owner = "EXIST"
        val jobId = ""
        val initJobFilter = JobsFilter(prefix, owner, jobId)
        val isJobId = false
        val jobFilters =
          listOf(
            JobsFilter(owner, prefix, jobId),
            JobsFilter("DIFFRNT", "*", "")
          )

        val actual = validateJobFilter(initJobFilter, prefix, owner, jobId, jobFilters, component, isJobId)
        val expected = null

        assertSoftly {
          actual shouldBe expected
        }
      }
      should("validate that the job filter is changed") {
        val prefix = "EXIST"
        val owner = "EXIST"
        val jobId = ""
        val initJobFilter = JobsFilter(prefix, owner, jobId)
        val isJobId = false
        val jobFilters =
          listOf(
            JobsFilter(owner, prefix, jobId),
            JobsFilter("DIFFRNT", "*", "")
          )
        val newPrefix = "NEXIST"

        val actual = validateJobFilter(initJobFilter, newPrefix, owner, jobId, jobFilters, component, isJobId)
        val expected = null

        assertSoftly {
          actual shouldBe expected
        }
      }
    }
    // validateZosmfUrl
    should("validate correct URL") {}
    should("validate wrong URL") {}
    // validateFieldWithLengthRestriction
    should("validate that text does not exceed the specified length") {}
    should("validate that text exceeds the specified length") {}
    // validateDatasetMask
    should("validate that long dataset mask matches all the rules") {}
    should("validate that short dataset mask matches all the rules") {}
    should("validate that dataset mask does not match the 44 characters long rule") {}
    should("validate that dataset mask does not match the qualifier 1 to 8 rule") {}
    should("validate that dataset mask does not match the blank rule") {}
    should("validate that dataset mask does not match the regular expression rule") {}
    should("validate that dataset mask does not match the asterisks rule") {}
    // validateUssMask
    should("validate that USS path when it is valid") {}
    should("validate that USS path when it is blank") {}
    should("validate that USS path when it does not match the regular expression") {}
    // validateUssFileName
    should("validate that USS file name when it is valid") {}
    should("validate that USS path when it exceeds the 255 characters long rule") {}
    should("validate that USS path when it contains the forbidden symbol") {}
    // validateUssFileNameAlreadyExists
    should("validate that the USS file name is not already exist") {}
    should("validate that the USS file name is already exist") {}
    should("validate that the USS directory name is already exist") {}
    // validateDataset
    should("validate that the provided dataset parameters are valid") {}
    // validateDatasetNameOnInput
    should("check that the dataset name is valid") {}
    should("validate that the dataset name exceeds the 44 characters length rule") {}
    should("validate that the dataset name exceeds the 8 characters per HLQ rule") {}
    should("validate that the dataset name does not match the regular expression") {}
    should("validate the dataset name is blank") {}
<<<<<<< HEAD
    // validateVolser
    should("validate the VOLSER does not match the regular expression") {}
    should("check the VOLSER is valid") {}
    // validateForGreaterValue
    should("validate that the number is greater than the provided one") {}
    should("validate that the number is not greater than the provided one") {}
    // validateMemberName
    should("validate that the dataset member name exceeds the 8 character length rule") {}
    should("validate that the dataset member name does not match the dataset member name first letter regular expression") {}
    should("validate that the dataset member name does not match the dataset member name regular expression") {}
=======
    context("validateVolser") {
      val component = JTextField()

      should("validate the VOLSER does not match the regular expression") {
        component.text = "zmf04^"
        val actual = validateVolser(component)
        val expected = ValidationInfo("Enter a valid volume serial", component)

        assertSoftly {
          actual shouldBe expected
        }
      }
      should("check the VOLSER is valid") {
        component.text = "zmf046"
        val actual = validateVolser(component)
        val expected = null

        assertSoftly {
          actual shouldBe expected
        }
      }
    }
    context("validateForGreaterValue") {
      val component = JTextField()

      should("validate that the number is greater than the provided one") {
        component.text = "15"
        val value = 10
        val actual = validateForGreaterValue(component, value)
        val expected = null

        assertSoftly {
          actual shouldBe expected
        }
      }
      should("validate that the number is not greater than the provided one") {
        component.text = "5"
        val value = 10
        val actual = validateForGreaterValue(component, value)
        val expected = ValidationInfo("Enter a number grater than $value", component)

        assertSoftly {
          actual shouldBe expected
        }
      }
    }
    context("validateMemberName") {
      val component = JTextField()

      should("validate that the dataset member name exceeds the 8 character length rule") {
        component.text = "MEMBERNAME"
        val actual = validateMemberName(component)
        val expected = ValidationInfo("Member name must not exceed 8 characters.", component)

        assertSoftly {
          actual shouldBe expected
        }
      }
      should("validate that the dataset member name does not match the dataset member name first letter regular expression") {
        component.text = "1MEMBER"
        val actual = validateMemberName(component)
        val expected = ValidationInfo("Member name should start with A-Z a-z or national characters", component)

        assertSoftly {
          actual shouldBe expected
        }
      }
      should("validate that the dataset member name does not match the dataset member name regular expression") {
        component.text = "MEMBER^"
        val actual = validateMemberName(component)
        val expected = ValidationInfo("Member name should contain only A-Z a-z 0-9 or national characters", component)

        assertSoftly {
          actual shouldBe expected
        }
      }
    }
>>>>>>> 16fae1fb
  }
  context("utils module: retrofitUtils") {
    // cancelByIndicator
    should("cancel the call on the progress indicator finish") {}
  }
  context("utils module: miscUtils") {
    // debounce
    should("run a block of code after the debounce action") {}
  }
})<|MERGE_RESOLUTION|>--- conflicted
+++ resolved
@@ -390,18 +390,6 @@
     should("validate that the dataset name exceeds the 8 characters per HLQ rule") {}
     should("validate that the dataset name does not match the regular expression") {}
     should("validate the dataset name is blank") {}
-<<<<<<< HEAD
-    // validateVolser
-    should("validate the VOLSER does not match the regular expression") {}
-    should("check the VOLSER is valid") {}
-    // validateForGreaterValue
-    should("validate that the number is greater than the provided one") {}
-    should("validate that the number is not greater than the provided one") {}
-    // validateMemberName
-    should("validate that the dataset member name exceeds the 8 character length rule") {}
-    should("validate that the dataset member name does not match the dataset member name first letter regular expression") {}
-    should("validate that the dataset member name does not match the dataset member name regular expression") {}
-=======
     context("validateVolser") {
       val component = JTextField()
 
@@ -479,7 +467,6 @@
         }
       }
     }
->>>>>>> 16fae1fb
   }
   context("utils module: retrofitUtils") {
     // cancelByIndicator
