--- conflicted
+++ resolved
@@ -94,12 +94,9 @@
                         progressIndicator = it
                       )
                     }.onFailure { t ->
-<<<<<<< HEAD
-=======
                       initFileMode?.owner?.let{attributes.fileMode.owner = it}
                       initFileMode?.group?.let{attributes.fileMode.group = it}
                       initFileMode?.all?.let{attributes.fileMode.all = it}
->>>>>>> 1e26c1d7
                       view.explorer.reportThrowable(t, e.project)
                     }
                     node.parent?.cleanCacheIfPossible(cleanBatchedQuery = false)
