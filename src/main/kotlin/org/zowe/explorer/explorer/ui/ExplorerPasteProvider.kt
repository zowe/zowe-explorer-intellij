--- conflicted
+++ resolved
@@ -343,19 +343,12 @@
             "Ok",
             "Skip This Files",
             AllIcons.General.WarningDialog
-<<<<<<< HEAD
           )
         ) {
-          conflictsResolutions.addAll(
-            ussOrLocalFileToPdsWarnings.map { ConflictResolution(it.second, it.first).apply { resolveBySkip() } }
-          )
-=======
-          )) {
           conflictsResolutions.apply {
             clear()
             addAll(ussOrLocalFileToPdsWarnings.map { ConflictResolution(it.second, it.first).apply { resolveBySkip() } })
           }
->>>>>>> bc965973
         }
       }
       // specific conflicts resolution end
