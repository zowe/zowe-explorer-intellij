/*
 * This program and the accompanying materials are made available under the terms of the
 * Eclipse Public License v2.0 which accompanies this distribution, and is available at
 * https://www.eclipse.org/legal/epl-v20.html
 *
 * SPDX-License-Identifier: EPL-2.0
 *
 * Copyright IBA Group 2020
 */

package eu.ibagroup.formainframe.utils

import com.google.gson.Gson
import com.intellij.util.containers.minimalElements
import com.intellij.util.containers.toArray
import eu.ibagroup.formainframe.config.ConfigDeclaration
import java.util.*
import java.util.concurrent.locks.Lock
import java.util.concurrent.locks.ReadWriteLock
import java.util.stream.Stream
import java.util.stream.StreamSupport
import kotlin.concurrent.thread
import kotlin.concurrent.withLock
<<<<<<< HEAD
import kotlin.streams.toList // TODO: remove in v1.*.*-223 and greater
=======
>>>>>>> d3e22549


/**
 * Finds class loader for specified class and tries to load the class.
 * @param className name of the class to load.
 * @return desired class instance, that is controlled by 1 of available class loaders
 *         or null if desired class is not found or something went wrong.
 */
fun loadConfigClass(className: String): Class<*>? {
  val configClassLoaders = ConfigDeclaration.EP.extensionList.map { it.javaClass.classLoader }
  return configClassLoaders.firstNotNullOfOrNull { classLoader ->
    runCatching { classLoader.loadClass(className) }.getOrNull()
  }
}

/** Transform the stream to the mutable list */
fun <E> Stream<E>.toMutableList(): MutableList<E> {
  return this.toList().toMutableList()
}

/** Transform the value to the specified class or return null if the cast is not possible */
inline fun <reified T> Any?.castOrNull(): T? = (this is T).runIfTrue { this as T }

/** Transform the value to the specified class or return null if the cast is not possible */
@Suppress("UNCHECKED_CAST")
fun <T> Any?.castOrNull(clazz: Class<T>): T? =
  if (this != null && clazz.isAssignableFrom(this::class.java)) this as T else null

inline fun <reified T> Any?.`is`(): Boolean = this.`is`(T::class.java)

fun <T> Any?.`is`(clazz: Class<T>): Boolean = this != null && clazz.isAssignableFrom(this::class.java)

val <E> Optional<out E>.nullable: E?
  inline get() = this.orElse(null)

inline fun <T, R> Optional<out T>.runIfPresent(block: (T) -> R): R? {
  return this.isPresent.runIfTrue {
    block(this.get())
  }
}

@JvmName("runIfPresent1")
inline fun <T, R> runIfPresent(optional: Optional<out T>, block: (T) -> R): R? {
  return optional.runIfPresent(block)
}

val <E : Any> E?.optional: Optional<E>
  inline get() = Optional.ofNullable(this)

/**
 * Get index of an element that matches the specified predicate
 * @param predicate the predicate to search an index of the element
 */
inline fun <E : Any?> List<E>.indexOf(predicate: (E) -> Boolean): Int? {
  for (i in this.indices) {
    if (predicate(this[i])) {
      return i
    }
  }
  return null
}

inline fun <T> lock(vararg locks: Lock?, block: () -> T): T {
  locks.forEach { it?.lock() }
  return try {
    block()
  } finally {
    locks.forEach { it?.unlock() }
  }
}

inline fun <T> ReadWriteLock.read(block: () -> T): T {
  return readLock().withLock(block)
}

inline fun <T> ReadWriteLock.write(block: () -> T): T {
  return writeLock().withLock(block)
}

inline fun <T> Lock?.optionalLock(block: () -> T): T {
  return if (this != null) {
    withLock(block)
  } else {
    block()
  }
}

val gson by lazy { Gson() }

inline fun <reified T : Any> T.clone() = clone(T::class.java)

/**
 * Clone the object deeply
 * @param clazz the class to cast the object to after the clone operation
 */
fun <T : Any> T.clone(clazz: Class<out T>): T {
  return with(gson) {
    fromJson(toJson(this@clone), clazz)
  }
}

inline fun <T> Boolean?.runIfTrue(block: () -> T): T? {
  return if (this == true) {
    block()
  } else null
}

@JvmName("runIfTrue1")
inline fun <T> runIfTrue(aBoolean: Boolean, block: () -> T): T? {
  return aBoolean.runIfTrue(block)
}

fun <T> Collection<T>?.streamOrEmpty(): Stream<T> {
  return this?.stream() ?: Stream.empty()
}

fun <T> Class<*>.isThe(clazz: Class<out T>): Boolean {
  return this == clazz
}

inline fun <reified T> Class<*>.isThe(): Boolean {
  return this.isThe(T::class.java)
}

inline fun <reified T> Stream<T>.findAnyNullable(): T? {
  return this.findAny().nullable
}

fun <T> Stream<T>.filterNotNull(): Stream<T> {
  return filter(Objects::nonNull)
}

fun <T, R> Stream<T>.mapNotNull(mapper: (T) -> R): Stream<R> {
  return map(mapper).filterNotNull()
}

infix fun <T> Collection<T>.isTheSameAs(other: Collection<T>): Boolean {
  return this.size == other.size && (this.isEmpty() || this.containsAll(other))
}

fun <T> Iterator<T>.stream(): Stream<T> {
  return StreamSupport.stream(Iterable { this }.spliterator(), false)
}

inline fun <reified T> Collection<T>.asArray() = toArray(arrayOf())

fun String.nullIfBlank() = (isNotBlank()).runIfTrue { this }

fun <E : Any> E.asMutableList() = mutableListOf(this)

fun <R> List<R>.mergeWith(another: List<R>): MutableList<R> {
  return this.plus(another).toSet().toMutableList()
}

val UNIT_CLASS = Unit::class.java

inline fun <reified T, reified V> T.applyIfNotNull(v: V?, block: T.(V) -> T): T {
  return run {
    v?.let { block(this, it) } ?: this
  }
}

inline fun <K, V> Iterable<V>.associateListedBy(selector: (V) -> K): Map<K, List<V>> {
  val map = mutableMapOf<K, MutableList<V>>()
  for (v in this) {
    map.computeIfAbsent(selector(v)) { mutableListOf() }.add(v)
  }
  return map
}

fun <T> T.getParentsChain(parentGetter: T.() -> T?): List<T> {
  val chain = mutableListOf<T>()
  var current: T? = this
  while (current != null) {
    chain.add(current)
    current = current.parentGetter()
  }
  return chain
}

fun <T> T.getAncestorNodes(childrenGetter: T.() -> Iterable<T>): List<T> {
  val result = mutableListOf(this)
  val stack = mutableListOf(this)
  while (stack.isNotEmpty()) {
    val current = stack.removeLast()
    val children = current.childrenGetter()
    result.addAll(children)
    stack.addAll(children)
  }
  return result
}

/**
 * Get the list of minimal common parents of the two elements in the list
 * @param parentGetter the parent getter to get the parents chains of each component
 */
fun <T> Iterable<T>.getMinimalCommonParents(parentGetter: T.() -> T?): Collection<T> {
  val parentsCache = mutableMapOf<T, List<T>>()
  val comparisonCache = mutableMapOf<Pair<List<T>, List<T>>, Boolean>()
  return if (this is List<T>) {
    this
  } else {
    toList()
  }.minimalElements { o1, o2 ->
    val firstParents = parentsCache.computeIfAbsent(o1) { o1.getParentsChain(parentGetter) }
    val secondParents = parentsCache.computeIfAbsent(o2) { o2.getParentsChain(parentGetter) }
    val firstContainsSecond = comparisonCache.computeIfAbsent(Pair(firstParents, secondParents)) {
      firstParents.containsAll(secondParents)
    }
    val secondContainsFirst = comparisonCache.computeIfAbsent(Pair(secondParents, firstParents)) {
      secondParents.containsAll(firstParents)
    }
    when {
      firstContainsSecond && !secondContainsFirst -> 1
      secondContainsFirst && !firstContainsSecond -> -1
      else -> 0
    }
  }
}

/**
 * Make a debounce action thread and then run the block of the provided code
 * @param delayInterval the delay interval to run the block after
 * @param block the block of the code to run after the debounce action finished
 */
fun debounce(delayInterval: Long, block: () -> Unit): () -> Unit {
  var t: Thread? = null
  return {
    if (t?.isAlive == true) {
      t?.interrupt()
    }
    t = thread {
      runCatching {
        Thread.sleep(delayInterval)
        block()
      }
    }
  }
}<|MERGE_RESOLUTION|>--- conflicted
+++ resolved
@@ -21,10 +21,6 @@
 import java.util.stream.StreamSupport
 import kotlin.concurrent.thread
 import kotlin.concurrent.withLock
-<<<<<<< HEAD
-import kotlin.streams.toList // TODO: remove in v1.*.*-223 and greater
-=======
->>>>>>> d3e22549
 
 
 /**
