/*
 * This program and the accompanying materials are made available under the terms of the
 * Eclipse Public License v2.0 which accompanies this distribution, and is available at
 * https://www.eclipse.org/legal/epl-v20.html
 *
 * SPDX-License-Identifier: EPL-2.0
 *
 * Copyright IBA Group 2020
 */

package eu.ibagroup.formainframe.utils

import com.google.gson.Gson
import com.intellij.util.containers.minimalElements
import com.intellij.util.containers.toArray
import eu.ibagroup.formainframe.config.ConfigDeclaration
import java.util.*
import java.util.concurrent.locks.Lock
import java.util.concurrent.locks.ReadWriteLock
import java.util.stream.Collectors
import java.util.stream.Stream
import java.util.stream.StreamSupport
import kotlin.concurrent.thread
import kotlin.concurrent.withLock
<<<<<<< HEAD

=======
>>>>>>> a2776483

/**
 * Finds class loader for specified class and tries to load the class.
 * @param className name of the class to load.
 * @return desired class instance, that is controlled by 1 of available class loaders
 *         or null if desired class is not found or something went wrong.
 */
fun loadConfigClass(className: String): Class<*>? {
  val configClassLoaders = ConfigDeclaration.EP.extensionList.map { it.javaClass.classLoader }
  return configClassLoaders.firstNotNullOfOrNull { classLoader ->
    runCatching { classLoader.loadClass(className) }.getOrNull()
  }
}

/** Transform the stream to the mutable list */
fun <E> Stream<E>.toMutableList(): MutableList<E> {
  // TODO: remove in v1.*.*-223 and greater
  return this.collect(Collectors.toList()).toMutableList()
  // TODO: use in v1.*.*-223 and greater
//  return this.toList().toMutableList()
}

/** Transform the value to the specified class or return null if the cast is not possible */
inline fun <reified T> Any?.castOrNull(): T? = (this is T).runIfTrue { this as T }

/** Transform the value to the specified class or return null if the cast is not possible */
@Suppress("UNCHECKED_CAST")
fun <T> Any?.castOrNull(clazz: Class<T>): T? =
  if (this != null && clazz.isAssignableFrom(this::class.java)) this as T else null

inline fun <reified T> Any?.`is`(): Boolean = this.`is`(T::class.java)

fun <T> Any?.`is`(clazz: Class<T>): Boolean = this != null && clazz.isAssignableFrom(this::class.java)

val <E> Optional<out E>.nullable: E?
  inline get() = this.orElse(null)

inline fun <T, R> Optional<out T>.runIfPresent(block: (T) -> R): R? {
  return this.isPresent.runIfTrue {
    block(this.get())
  }
}

@JvmName("runIfPresent1")
inline fun <T, R> runIfPresent(optional: Optional<out T>, block: (T) -> R): R? {
  return optional.runIfPresent(block)
}

val <E : Any> E?.optional: Optional<E>
  inline get() = Optional.ofNullable(this)

/**
 * Get index of an element that matches the specified predicate
 * @param predicate the predicate to search an index of the element
 */
inline fun <E : Any?> List<E>.indexOf(predicate: (E) -> Boolean): Int? {
  for (i in this.indices) {
    if (predicate(this[i])) {
      return i
    }
  }
  return null
}

inline fun <T> lock(vararg locks: Lock?, block: () -> T): T {
  locks.forEach { it?.lock() }
  return try {
    block()
  } finally {
    locks.forEach { it?.unlock() }
  }
}

inline fun <T> ReadWriteLock.read(block: () -> T): T {
  return readLock().withLock(block)
}

inline fun <T> ReadWriteLock.write(block: () -> T): T {
  return writeLock().withLock(block)
}

inline fun <T> Lock?.optionalLock(block: () -> T): T {
  return if (this != null) {
    withLock(block)
  } else {
    block()
  }
}

val gson by lazy { Gson() }

inline fun <reified T : Any> T.clone() = clone(T::class.java)

/**
 * Clone the object deeply
 * @param clazz the class to cast the object to after the clone operation
 */
fun <T : Any> T.clone(clazz: Class<out T>): T {
  return with(gson) {
    fromJson(toJson(this@clone), clazz)
  }
}

inline fun <T> Boolean?.runIfTrue(block: () -> T): T? {
  return if (this == true) {
    block()
  } else null
}

@JvmName("runIfTrue1")
inline fun <T> runIfTrue(aBoolean: Boolean, block: () -> T): T? {
  return aBoolean.runIfTrue(block)
}

fun <T> Collection<T>?.streamOrEmpty(): Stream<T> {
  return this?.stream() ?: Stream.empty()
}

fun <T> Class<*>.isThe(clazz: Class<out T>): Boolean {
  return this == clazz
}

inline fun <reified T> Class<*>.isThe(): Boolean {
  return this.isThe(T::class.java)
}

inline fun <reified T> Stream<T>.findAnyNullable(): T? {
  return this.findAny().nullable
}

fun <T> Stream<T>.filterNotNull(): Stream<T> {
  return filter(Objects::nonNull)
}

fun <T, R> Stream<T>.mapNotNull(mapper: (T) -> R): Stream<R> {
  return map(mapper).filterNotNull()
}

infix fun <T> Collection<T>.isTheSameAs(other: Collection<T>): Boolean {
  return this.size == other.size && (this.isEmpty() || this.containsAll(other))
}

fun <T> Iterator<T>.stream(): Stream<T> {
  return StreamSupport.stream(Iterable { this }.spliterator(), false)
}

inline fun <reified T> Collection<T>.asArray() = toArray(arrayOf())

fun String.nullIfBlank() = (isNotBlank()).runIfTrue { this }

fun <E : Any> E.asMutableList() = mutableListOf(this)

fun <R> List<R>.mergeWith(another: List<R>): MutableList<R> {
  return this.plus(another).toSet().toMutableList()
}

val UNIT_CLASS = Unit::class.java

inline fun <reified T, reified V> T.applyIfNotNull(v: V?, block: T.(V) -> T): T {
  return run {
    v?.let { block(this, it) } ?: this
  }
}

inline fun <K, V> Iterable<V>.associateListedBy(selector: (V) -> K): Map<K, List<V>> {
  val map = mutableMapOf<K, MutableList<V>>()
  for (v in this) {
    map.computeIfAbsent(selector(v)) { mutableListOf() }.add(v)
  }
  return map
}

fun <T> T.getParentsChain(parentGetter: T.() -> T?): List<T> {
  val chain = mutableListOf<T>()
  var current: T? = this
  while (current != null) {
    chain.add(current)
    current = current.parentGetter()
  }
  return chain
}

fun <T> T.getAncestorNodes(childrenGetter: T.() -> Iterable<T>): List<T> {
  val result = mutableListOf(this)
  val stack = mutableListOf(this)
  while (stack.isNotEmpty()) {
    val current = stack.removeLast()
    val children = current.childrenGetter()
    result.addAll(children)
    stack.addAll(children)
  }
  return result
}

/**
 * Get the list of minimal common parents of the two elements in the list
 * @param parentGetter the parent getter to get the parents chains of each component
 */
fun <T> Iterable<T>.getMinimalCommonParents(parentGetter: T.() -> T?): Collection<T> {
  val parentsCache = mutableMapOf<T, List<T>>()
  val comparisonCache = mutableMapOf<Pair<List<T>, List<T>>, Boolean>()
  return if (this is List<T>) {
    this
  } else {
    toList()
  }.minimalElements { o1, o2 ->
    val firstParents = parentsCache.computeIfAbsent(o1) { o1.getParentsChain(parentGetter) }
    val secondParents = parentsCache.computeIfAbsent(o2) { o2.getParentsChain(parentGetter) }
    val firstContainsSecond = comparisonCache.computeIfAbsent(Pair(firstParents, secondParents)) {
      firstParents.containsAll(secondParents)
    }
    val secondContainsFirst = comparisonCache.computeIfAbsent(Pair(secondParents, firstParents)) {
      secondParents.containsAll(firstParents)
    }
    when {
      firstContainsSecond && !secondContainsFirst -> 1
      secondContainsFirst && !firstContainsSecond -> -1
      else -> 0
    }
  }
}

/**
 * Make a debounce action thread and then run the block of the provided code
 * @param delayInterval the delay interval to run the block after
 * @param block the block of the code to run after the debounce action finished
 */
fun debounce(delayInterval: Long, block: () -> Unit): () -> Unit {
  var t: Thread? = null
  return {
    if (t?.isAlive == true) {
      t?.interrupt()
    }
    t = thread {
      runCatching {
        Thread.sleep(delayInterval)
        block()
      }
    }
  }
}<|MERGE_RESOLUTION|>--- conflicted
+++ resolved
@@ -22,10 +22,6 @@
 import java.util.stream.StreamSupport
 import kotlin.concurrent.thread
 import kotlin.concurrent.withLock
-<<<<<<< HEAD
-
-=======
->>>>>>> a2776483
 
 /**
  * Finds class loader for specified class and tries to load the class.
