/*
 * This program and the accompanying materials are made available under the terms of the
 * Eclipse Public License v2.0 which accompanies this distribution, and is available at
 * https://www.eclipse.org/legal/epl-v20.html
 *
 * SPDX-License-Identifier: EPL-2.0
 *
 * Copyright IBA Group 2020
 */

package eu.ibagroup.formainframe.utils

import com.google.gson.Gson
import com.intellij.util.containers.minimalElements
import com.intellij.util.containers.toArray
import eu.ibagroup.formainframe.config.ConfigDeclaration
import eu.ibagroup.formainframe.config.connect.ConnectionConfig
import eu.ibagroup.formainframe.dataops.sort.SortQueryKeys
import eu.ibagroup.formainframe.dataops.sort.orderingSortKeys
import eu.ibagroup.formainframe.dataops.sort.typedSortKeys
import eu.ibagroup.formainframe.explorer.WorkingSet
import eu.ibagroup.formainframe.explorer.ui.ExplorerTreeView
import eu.ibagroup.formainframe.explorer.ui.ExplorerUnitTreeNodeBase
import java.time.LocalDateTime
import java.time.format.DateTimeFormatter
import java.time.temporal.ChronoUnit
import java.util.*
import java.util.concurrent.locks.Lock
import java.util.concurrent.locks.ReadWriteLock
import java.util.stream.Stream
import java.util.stream.StreamSupport
import kotlin.concurrent.thread
import kotlin.concurrent.withLock

/**
 * Finds class loader for specified class and tries to load the class.
 * @param className name of the class to load.
 * @return desired class instance, that is controlled by 1 of available class loaders
 *         or null if desired class is not found or something went wrong.
 */
fun loadConfigClass(className: String): Class<*>? {
  val configClassLoaders = ConfigDeclaration.EP.extensionList.map { it.javaClass.classLoader }
  return configClassLoaders.firstNotNullOfOrNull { classLoader ->
    runCatching { classLoader.loadClass(className) }.getOrNull()
  }
}

/** Transform the stream to the mutable list */
fun <E> Stream<E>.toMutableList(): MutableList<E> {
  return this.toList().toMutableList()
}

/** Transform the value to the specified class or return null if the cast is not possible */
inline fun <reified T> Any?.castOrNull(): T? = (this is T).runIfTrue { this as T }

/** Transform the value to the specified class or return null if the cast is not possible */
@Suppress("UNCHECKED_CAST")
fun <T> Any?.castOrNull(clazz: Class<T>): T? =
  if (this != null && clazz.isAssignableFrom(this::class.java)) this as T else null

inline fun <reified T> Any?.`is`(): Boolean = this.`is`(T::class.java)

fun <T> Any?.`is`(clazz: Class<T>): Boolean = this != null && clazz.isAssignableFrom(this::class.java)

val <E> Optional<out E>.nullable: E?
  inline get() = this.orElse(null)

inline fun <T, R> Optional<out T>.runIfPresent(block: (T) -> R): R? {
  return this.isPresent.runIfTrue {
    block(this.get())
  }
}

@JvmName("runIfPresent1")
inline fun <T, R> runIfPresent(optional: Optional<out T>, block: (T) -> R): R? {
  return optional.runIfPresent(block)
}

val <E : Any> E?.optional: Optional<E>
  inline get() = Optional.ofNullable(this)

/**
 * Get index of an element that matches the specified predicate
 * @param predicate the predicate to search an index of the element
 */
inline fun <E : Any?> List<E>.indexOf(predicate: (E) -> Boolean): Int? {
  for (i in this.indices) {
    if (predicate(this[i])) {
      return i
    }
  }
  return null
}

inline fun <T> lock(vararg locks: Lock?, block: () -> T): T {
  locks.forEach { it?.lock() }
  return try {
    block()
  } finally {
    locks.forEach { it?.unlock() }
  }
}

inline fun <T> ReadWriteLock.read(block: () -> T): T {
  return readLock().withLock(block)
}

inline fun <T> ReadWriteLock.write(block: () -> T): T {
  return writeLock().withLock(block)
}

inline fun <T> Lock?.optionalLock(block: () -> T): T {
  return if (this != null) {
    withLock(block)
  } else {
    block()
  }
}

val gson by lazy { Gson() }

inline fun <reified T : Any> T.clone() = clone(T::class.java)

/**
 * Clone the object deeply
 * @param clazz the class to cast the object to after the clone operation
 */
fun <T : Any> T.clone(clazz: Class<out T>): T {
  return with(gson) {
    fromJson(toJson(this@clone), clazz)
  }
}

inline fun <T> Boolean?.runIfTrue(block: () -> T): T? {
  return if (this == true) {
    block()
  } else null
}

@JvmName("runIfTrue1")
inline fun <T> runIfTrue(aBoolean: Boolean, block: () -> T): T? {
  return aBoolean.runIfTrue(block)
}

fun <T> Collection<T>?.streamOrEmpty(): Stream<T> {
  return this?.stream() ?: Stream.empty()
}

fun <T> Class<*>.isThe(clazz: Class<out T>): Boolean {
  return this == clazz
}

inline fun <reified T> Class<*>.isThe(): Boolean {
  return this.isThe(T::class.java)
}

inline fun <reified T> Stream<T>.findAnyNullable(): T? {
  return this.findAny().nullable
}

fun <T> Stream<T>.filterNotNull(): Stream<T> {
  return filter(Objects::nonNull)
}

fun <T, R> Stream<T>.mapNotNull(mapper: (T) -> R): Stream<R> {
  return map(mapper).filterNotNull()
}

infix fun <T> Collection<T>.isTheSameAs(other: Collection<T>): Boolean {
  return this.size == other.size && (this.isEmpty() || this.containsAll(other))
}

fun <T> Iterator<T>.stream(): Stream<T> {
  return StreamSupport.stream(Iterable { this }.spliterator(), false)
}

inline fun <reified T> Collection<T>.asArray() = toArray(arrayOf())

fun String.nullIfBlank() = (isNotBlank()).runIfTrue { this }

fun <E : Any> E.asMutableList() = mutableListOf(this)

fun <R> List<R>.mergeWith(another: List<R>): MutableList<R> {
  return this.plus(another).toSet().toMutableList()
}

/**
 * Function clears the input list and adds another list elements to the end of this list
 * @receiver any kind of MutableList
 * @param another
 */
fun <R> List<R>.clearAndMergeWith(another: List<R>) {
  (this as MutableList<R>).apply {
    clear()
    addAll(another)
  }
}

/**
 * Function clears the input list and adds the new sortKey to this list or does nothing if sortKey is null
 * @receiver Any kind of MutableList of the current sortKeys
 * @param toAdd
 */
fun List<SortQueryKeys>.clearOldKeysAndAddNew(toAdd: SortQueryKeys?) {
  if (toAdd != null) {
    if (typedSortKeys.contains(toAdd)) {
      (this as MutableList<SortQueryKeys>).apply {
        removeAll(typedSortKeys.toSet())
        add(toAdd)
      }
    } else {
      (this as MutableList<SortQueryKeys>).apply {
        removeAll(orderingSortKeys.toSet())
        add(toAdd)
      }
    }
  }
}

val UNIT_CLASS = Unit::class.java

inline fun <reified T, reified V> T.applyIfNotNull(v: V?, block: T.(V) -> T): T {
  return run {
    v?.let { block(this, it) } ?: this
  }
}

inline fun <K, V> Iterable<V>.associateListedBy(selector: (V) -> K): Map<K, List<V>> {
  val map = mutableMapOf<K, MutableList<V>>()
  for (v in this) {
    map.computeIfAbsent(selector(v)) { mutableListOf() }.add(v)
  }
  return map
}

fun <T> T.getParentsChain(parentGetter: T.() -> T?): List<T> {
  val chain = mutableListOf<T>()
  var current: T? = this
  while (current != null) {
    chain.add(current)
    current = current.parentGetter()
  }
  return chain
}

fun <T> T.getAncestorNodes(childrenGetter: T.() -> Iterable<T>): List<T> {
  val result = mutableListOf(this)
  val stack = mutableListOf(this)
  while (stack.isNotEmpty()) {
    val current = stack.removeLast()
    val children = current.childrenGetter()
    result.addAll(children)
    stack.addAll(children)
  }
  return result
}

/**
 * Get the list of minimal common parents of the two elements in the list
 * @param parentGetter the parent getter to get the parents chains of each component
 */
fun <T> Iterable<T>.getMinimalCommonParents(parentGetter: T.() -> T?): Collection<T> {
  val parentsCache = mutableMapOf<T, List<T>>()
  val comparisonCache = mutableMapOf<Pair<List<T>, List<T>>, Boolean>()
  return if (this is List<T>) {
    this
  } else {
    toList()
  }.minimalElements { o1, o2 ->
    val firstParents = parentsCache.computeIfAbsent(o1) { o1.getParentsChain(parentGetter) }
    val secondParents = parentsCache.computeIfAbsent(o2) { o2.getParentsChain(parentGetter) }
    val firstContainsSecond = comparisonCache.computeIfAbsent(Pair(firstParents, secondParents)) {
      firstParents.containsAll(secondParents)
    }
    val secondContainsFirst = comparisonCache.computeIfAbsent(Pair(secondParents, firstParents)) {
      secondParents.containsAll(firstParents)
    }
    when {
      firstContainsSecond && !secondContainsFirst -> 1
      secondContainsFirst && !firstContainsSecond -> -1
      else -> 0
    }
  }
}

/**
 * Make a debounce action thread and then run the block of the provided code
 * @param delayInterval the delay interval to run the block after
 * @param block the block of the code to run after the debounce action finished
 */
fun debounce(delayInterval: Long, block: () -> Unit): () -> Unit {
  var t: Thread? = null
  return {
    if (t?.isAlive == true) {
      t?.interrupt()
    }
    t = thread {
      runCatching {
        Thread.sleep(delayInterval)
        block()
      }
    }
  }
}

/**
 * Get all distinct working sets for the selected nodes.
 * In case the items belong to different working sets, it returns all the distinct working sets
 * @param view the view where the nodes are selected
 */
fun <U : WorkingSet<ConnectionConfig, *>> getSelectedNodesWorkingSets(view: ExplorerTreeView<*, *, *>): List<U> {
  return view.mySelectedNodesData
    .map { it.node }
    .filterIsInstance<ExplorerUnitTreeNodeBase<ConnectionConfig, *, U>>()
    .map { it.unit }
    .distinct()
}

/**
 * Replace repeated slashes at the end of line with one
 */
fun String.removeTrailingSlashes(): String {
  return this.replace(Regex("/+$"), "/")
}

<<<<<<< HEAD
/**
 * Utility function which transforms LocalDateTime timestamp to human-readable format (without nanos)
 *
 * @receiver LocalDateTime instance
 * @return String representation of LocalDateTime in human-readable format
 */
fun LocalDateTime.toHumanReadableFormat(): String {
  return "$dayOfMonth ${month.name} ${toLocalTime().truncatedTo(ChronoUnit.SECONDS).format(
    DateTimeFormatter.ISO_LOCAL_TIME)}"
=======
const val UNKNOWN_PARAM_VALUE = "<Unknown>"

/**
 * Replace empty or null parameter value with <Unknown>
 */
fun getParamTextValueOrUnknown(param: Any?):String{
  return param?.toString()?.trim().orEmpty().ifEmpty { UNKNOWN_PARAM_VALUE }
>>>>>>> 4101879c
}<|MERGE_RESOLUTION|>--- conflicted
+++ resolved
@@ -323,7 +323,6 @@
   return this.replace(Regex("/+$"), "/")
 }
 
-<<<<<<< HEAD
 /**
  * Utility function which transforms LocalDateTime timestamp to human-readable format (without nanos)
  *
@@ -333,7 +332,8 @@
 fun LocalDateTime.toHumanReadableFormat(): String {
   return "$dayOfMonth ${month.name} ${toLocalTime().truncatedTo(ChronoUnit.SECONDS).format(
     DateTimeFormatter.ISO_LOCAL_TIME)}"
-=======
+}
+
 const val UNKNOWN_PARAM_VALUE = "<Unknown>"
 
 /**
@@ -341,5 +341,4 @@
  */
 fun getParamTextValueOrUnknown(param: Any?):String{
   return param?.toString()?.trim().orEmpty().ifEmpty { UNKNOWN_PARAM_VALUE }
->>>>>>> 4101879c
 }