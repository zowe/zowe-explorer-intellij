--- conflicted
+++ resolved
@@ -165,12 +165,7 @@
         super.update(e)
       }
 
-<<<<<<< HEAD
       override fun getActionUpdateThread() = ActionUpdateThread.BGT
-=======
-      // TODO: needed in v1.*.*-223 and greater
-      // override fun getActionUpdateThread() = ActionUpdateThread.EDT
->>>>>>> 44f34e73
     }
   }
 
@@ -247,4 +242,4 @@
     AllIcons.General.WarningDialog
   )
   return result == 0
-}
+}