--- conflicted
+++ resolved
@@ -186,12 +186,8 @@
   }
 }
 
-<<<<<<< HEAD
-fun runWriteActionInEdtAndWait(block: () -> Unit) {
-=======
-inline fun <T> runWriteActionInEdtAndWait(crossinline block: () -> T): T {
+fun <T> runWriteActionInEdtAndWait(block: () -> T): T {
   var result: T? = null
->>>>>>> 6fffb65d
   runInEdtAndWait {
     result = runWriteAction(block)
   }
