--- conflicted
+++ resolved
@@ -118,37 +118,6 @@
 /** Asserts whether write access is allowed */
 fun assertWriteAllowed() = ApplicationManager.getApplication().assertWriteAccessAllowed()
 
-<<<<<<< HEAD
-/**
- * Schedule the given task's execution, or cancel the task if it's no longer needed.
- * Gives the result of the executed task
- */
-fun <T> submitOnWriteThread(block: () -> T): T {
-  @Suppress("UnstableApiUsage")
-  return AppUIExecutor.onWriteThread(ModalityState.defaultModalityState()).submit(block).get()
-}
-
-@Suppress("UnstableApiUsage")
-fun <T> runWriteActionOnWriteThread(block: () -> T): T {
-  val app = ApplicationManager.getApplication()
-  return if (app.isWriteIntentLockAcquired) {
-    if (app.isWriteAccessAllowed) {
-      block()
-    } else {
-      runWriteAction(block)
-    }
-  } else
-    submitOnWriteThread {
-      runWriteAction(block)
-    }
-}
-
-fun <T> runReadActionInEdtAndWait(block: () -> T): T {
-  return invokeAndWaitIfNeeded { runReadAction(block) }
-}
-
-=======
->>>>>>> 9ddc166a
 inline fun <reified S : Any> ComponentManager.service(): S {
   return getService(S::class.java)
 }
@@ -208,27 +177,18 @@
   })
 }
 
-<<<<<<< HEAD
-fun runWriteActionInEdt(block: () -> Unit) {
-=======
 fun runInEdtAndWait(runnable: () -> Unit) {
   ApplicationManager.getApplication().invokeAndWait(runnable)
 }
 
 inline fun runWriteActionInEdt(crossinline block: () -> Unit) {
->>>>>>> 9ddc166a
   runInEdt {
     runWriteAction(block)
   }
 }
 
-<<<<<<< HEAD
-fun runWriteActionInEdtAndWait(block: () -> Unit) {
-  invokeAndWaitIfNeeded {
-=======
 inline fun runWriteActionInEdtAndWait(crossinline block: () -> Unit) {
   runInEdtAndWait {
->>>>>>> 9ddc166a
     runWriteAction(block)
   }
 }
@@ -294,4 +254,4 @@
   }
   val memberName = if (this is RemoteMemberAttributes) name else null
   return MfFilePath(fileType, filePath, memberName).toString()
-}
+}