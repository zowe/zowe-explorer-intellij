--- conflicted
+++ resolved
@@ -40,23 +40,7 @@
     if (file is MFVirtualFile) {
       val editor = source.selectedTextEditor as? EditorEx
 
-<<<<<<< HEAD
     editor?.addFocusListener(focusListener)
-=======
-      // TODO: remove in v1.*.*-223 and greater
-      if (editor != null) {
-        editor.addFocusListener(focusListener)
-        val isDumbMode = ActionUtil.isDumbMode(editor.project)
-        if (isDumbMode) {
-          editor.document.setReadOnly(true)
-          editor.isViewer = true
-        }
-      }
-
-      // TODO: use in v1.*.*-223 and greater
-      //editor?.addFocusListener(focusListener)
-    }
->>>>>>> 75654f55
     super.fileOpened(source, file)
   }
 }
