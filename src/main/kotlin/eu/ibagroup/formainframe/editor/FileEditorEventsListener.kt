/*
 * This program and the accompanying materials are made available under the terms of the
 * Eclipse Public License v2.0 which accompanies this distribution, and is available at
 * https://www.eclipse.org/legal/epl-v20.html
 *
 * SPDX-License-Identifier: EPL-2.0
 *
 * Copyright IBA Group 2020
 */

package eu.ibagroup.formainframe.editor

import com.intellij.openapi.components.service
import com.intellij.openapi.editor.ex.EditorEx
import com.intellij.openapi.fileEditor.FileEditorManager
import com.intellij.openapi.fileEditor.FileEditorManagerListener
import com.intellij.openapi.progress.runModalTask
import com.intellij.openapi.vfs.VirtualFile
import eu.ibagroup.formainframe.config.ConfigService
import eu.ibagroup.formainframe.dataops.DataOpsManager
import eu.ibagroup.formainframe.dataops.content.synchronizer.*
import eu.ibagroup.formainframe.utils.*
import eu.ibagroup.formainframe.vfs.MFVirtualFile

/**
 * File editor events listener.
<<<<<<< HEAD
 * Needed to handle file open event
=======
 * Needed to handle before file events
>>>>>>> a0461f25
 */
class FileEditorEventsListener : FileEditorManagerListener {

  /**
   * Adds the file editor focus listener [FileEditorFocusListener] after the file is opened.
   * @param source the source file editor manager to get the editor in which the file is open.
   * @param file the file that was opened.
   */
  override fun fileOpened(source: FileEditorManager, file: VirtualFile) {
    val editor = source.selectedTextEditor as? EditorEx
    val focusListener = FileEditorFocusListener()
    editor?.addFocusListener(focusListener)
    super.fileOpened(source, file)
  }
}

/**
 * File editor before events listener.
 * Needed to handle before file close event
 */
class FileEditorBeforeEventsListener : FileEditorManagerListener.Before {

  private val dataOpsManager = service<DataOpsManager>()

  /**
   * Handle synchronize before close if the file is not synchronized
   * @param source the source file editor manager to get the project where the file is being edited
   * @param file the file to be checked and synchronized
   */
  override fun beforeFileClosed(source: FileEditorManager, file: VirtualFile) {
    val configService = service<ConfigService>()
    val syncProvider = DocumentedSyncProvider(file, SaveStrategy.default(source.project))
    val attributes = dataOpsManager.tryToGetAttributes(file)
    if (file is MFVirtualFile && file.isWritable && attributes != null) {
      val contentSynchronizer = service<DataOpsManager>().getContentSynchronizer(file)
      val currentContent = runReadActionInEdtAndWait { syncProvider.retrieveCurrentContent() }
      val previousContent = contentSynchronizer?.successfulContentStorage(syncProvider)
      val needToUpload = contentSynchronizer?.isFileUploadNeeded(syncProvider) == true
      if (!(currentContent contentEquals previousContent) && needToUpload)
        if (!configService.isAutoSyncEnabled) {
          if (showSyncOnCloseDialog(file.name, source.project)) {
            runModalTask(
              title = "Syncing ${file.name}",
              project = source.project,
              cancellable = true
            ) {
              runWriteActionInEdtAndWait {
                syncProvider.saveDocument()
                contentSynchronizer?.synchronizeWithRemote(syncProvider, it)
              }
            }
          }
        } else {
          runWriteActionInEdtAndWait { syncProvider.saveDocument() }
          sendTopic(AutoSyncFileListener.AUTO_SYNC_FILE, DataOpsManager.instance.componentManager).sync(file)
        }
    }
    super.beforeFileClosed(source, file)
  }

  /**
   * Handle before file open event
   * @param source the source file editor manager to get the project where the file is being edited
   * @param file the file that opens
   */
  override fun beforeFileOpened(source: FileEditorManager, file: VirtualFile) {
    file.putUserData()
    super.beforeFileOpened(source, file)
  }
}<|MERGE_RESOLUTION|>--- conflicted
+++ resolved
@@ -24,11 +24,7 @@
 
 /**
  * File editor events listener.
-<<<<<<< HEAD
- * Needed to handle file open event
-=======
- * Needed to handle before file events
->>>>>>> a0461f25
+ * Needed to handle file editor events
  */
 class FileEditorEventsListener : FileEditorManagerListener {
 
@@ -47,7 +43,7 @@
 
 /**
  * File editor before events listener.
- * Needed to handle before file close event
+ * Needed to handle before file editor events
  */
 class FileEditorBeforeEventsListener : FileEditorManagerListener.Before {
 
