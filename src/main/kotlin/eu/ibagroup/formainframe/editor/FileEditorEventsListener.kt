/*
 * This program and the accompanying materials are made available under the terms of the
 * Eclipse Public License v2.0 which accompanies this distribution, and is available at
 * https://www.eclipse.org/legal/epl-v20.html
 *
 * SPDX-License-Identifier: EPL-2.0
 *
 * Copyright IBA Group 2020
 */

package eu.ibagroup.formainframe.editor

import com.intellij.openapi.components.service
import com.intellij.openapi.fileEditor.FileDocumentManager
import com.intellij.openapi.fileEditor.FileEditorManager
import com.intellij.openapi.fileEditor.FileEditorManagerListener
import com.intellij.openapi.progress.runModalTask
import com.intellij.openapi.vfs.VirtualFile
import eu.ibagroup.formainframe.config.ConfigService
import eu.ibagroup.formainframe.dataops.DataOpsManager
import eu.ibagroup.formainframe.dataops.attributes.RemoteUssAttributes
import eu.ibagroup.formainframe.dataops.content.synchronizer.*
import eu.ibagroup.formainframe.utils.*
import eu.ibagroup.formainframe.vfs.MFVirtualFile

private val log = log<FileEditorEventsListener>()

/**
 * File editor events listener.
 * Needed to handle file close event
 */
class FileEditorEventsListener : FileEditorManagerListener.Before {

  private val dataOpsManager = service<DataOpsManager>()

  /**
   * Handle synchronize before close if the file is not synchronized
   * @param source the source file editor manager to get the project where the file is being edited
   * @param file the file to be checked and synchronized
   */
  override fun beforeFileClosed(source: FileEditorManager, file: VirtualFile) {
    val configService = service<ConfigService>()
    val attributes = dataOpsManager.tryToGetAttributes(file)
<<<<<<< HEAD
    if (file is MFVirtualFile && !configService.isAutoSyncEnabled && file.isWritable && attributes != null) {
=======
    if (
      file is MFVirtualFile
      && !configService.isAutoSyncEnabled
      && file.isWritable
      && attributes != null
    ) {
>>>>>>> 301012a9
      val document = FileDocumentManager.getInstance().getDocument(file) ?: let {
        log.info("Document cannot be used here")
        return
      }
<<<<<<< HEAD

      val ussAttributes = attributes.castOrNull<RemoteUssAttributes>()
      val syncProvider = DocumentedSyncProvider(file, SaveStrategy.default(source.project))
      val currentContent = runReadActionInEdtAndWait { syncProvider.retrieveCurrentContent() }
      if (!(currentContent contentEquals file.contentsToByteArray()) || ussAttributes?.encodingChanged == true) {
        if (showSyncOnCloseDialog(file.name, source.project)) {
          runModalTask(
            title = "Syncing ${file.name}",
            project = source.project,
            cancellable = true
          ) {
            runWriteActionInEdtAndWait {
              FileDocumentManager.getInstance().saveDocument(document)
              service<DataOpsManager>().getContentSynchronizer(file)?.synchronizeWithRemote(syncProvider, it)
            }
=======
      val isContentChanged = !(document.text.toByteArray() contentEquals file.contentsToByteArray())
      if (isContentChanged && showSyncOnCloseDialog(file.name, source.project)) {
        runModalTask(
          title = "Syncing ${file.name}",
          project = source.project,
          cancellable = true
        ) {
          runInEdt {
            FileDocumentManager.getInstance().saveDocument(document)
            val syncProvider = DocumentedSyncProvider(file, SaveStrategy.default(source.project))
            service<DataOpsManager>().getContentSynchronizer(file)?.synchronizeWithRemote(syncProvider, it)
>>>>>>> 301012a9
          }
        }
      }
    }
    super.beforeFileClosed(source, file)
  }

  /**
   * Called every time before opening the file in the editor
   * @param source the source file editor manager to get the project where the file is being edited
   * @param file file that opens in the editor
   */
  override fun beforeFileOpened(source: FileEditorManager, file: VirtualFile) {
    val ussAttributes = dataOpsManager.tryToGetAttributes(file).castOrNull<RemoteUssAttributes>()
    ussAttributes?.encodingChanged = false
    ussAttributes?.contentEncodingMode = null
    super.beforeFileOpened(source, file)
  }
}<|MERGE_RESOLUTION|>--- conflicted
+++ resolved
@@ -41,22 +41,16 @@
   override fun beforeFileClosed(source: FileEditorManager, file: VirtualFile) {
     val configService = service<ConfigService>()
     val attributes = dataOpsManager.tryToGetAttributes(file)
-<<<<<<< HEAD
-    if (file is MFVirtualFile && !configService.isAutoSyncEnabled && file.isWritable && attributes != null) {
-=======
     if (
       file is MFVirtualFile
       && !configService.isAutoSyncEnabled
       && file.isWritable
       && attributes != null
     ) {
->>>>>>> 301012a9
       val document = FileDocumentManager.getInstance().getDocument(file) ?: let {
         log.info("Document cannot be used here")
         return
       }
-<<<<<<< HEAD
-
       val ussAttributes = attributes.castOrNull<RemoteUssAttributes>()
       val syncProvider = DocumentedSyncProvider(file, SaveStrategy.default(source.project))
       val currentContent = runReadActionInEdtAndWait { syncProvider.retrieveCurrentContent() }
@@ -71,19 +65,6 @@
               FileDocumentManager.getInstance().saveDocument(document)
               service<DataOpsManager>().getContentSynchronizer(file)?.synchronizeWithRemote(syncProvider, it)
             }
-=======
-      val isContentChanged = !(document.text.toByteArray() contentEquals file.contentsToByteArray())
-      if (isContentChanged && showSyncOnCloseDialog(file.name, source.project)) {
-        runModalTask(
-          title = "Syncing ${file.name}",
-          project = source.project,
-          cancellable = true
-        ) {
-          runInEdt {
-            FileDocumentManager.getInstance().saveDocument(document)
-            val syncProvider = DocumentedSyncProvider(file, SaveStrategy.default(source.project))
-            service<DataOpsManager>().getContentSynchronizer(file)?.synchronizeWithRemote(syncProvider, it)
->>>>>>> 301012a9
           }
         }
       }
