--- conflicted
+++ resolved
@@ -83,10 +83,6 @@
                   sendTopic(AutoSyncFileListener.AUTO_SYNC_FILE, project).sync(file)
                 }
               }
-<<<<<<< HEAD
-=======
-              sendTopic(AutoSyncFileListener.AUTO_SYNC_FILE, project).sync(file)
->>>>>>> e1530f9d
             }
           }
         }
