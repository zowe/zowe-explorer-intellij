/*
 * This program and the accompanying materials are made available under the terms of the
 * Eclipse Public License v2.0 which accompanies this distribution, and is available at
 * https://www.eclipse.org/legal/epl-v20.html
 *
 * SPDX-License-Identifier: EPL-2.0
 *
 * Copyright IBA Group 2020
 */

package eu.ibagroup.formainframe.ui.build.tso

import com.intellij.execution.process.ProcessHandler
import com.intellij.execution.process.ProcessOutputType
import com.intellij.openapi.application.runInEdt
import com.intellij.openapi.components.service
import com.intellij.openapi.project.Project
import com.intellij.openapi.wm.ToolWindow
import com.intellij.openapi.wm.ToolWindowFactory
import com.intellij.ui.content.ContentManagerEvent
import com.intellij.ui.content.ContentManagerListener
import com.intellij.util.messages.Topic
import eu.ibagroup.formainframe.dataops.DataOpsManager
import eu.ibagroup.formainframe.dataops.exceptions.CallException
import eu.ibagroup.formainframe.dataops.operations.MessageData
import eu.ibagroup.formainframe.dataops.operations.MessageType
import eu.ibagroup.formainframe.dataops.operations.TsoOperation
import eu.ibagroup.formainframe.dataops.operations.TsoOperationMode
import eu.ibagroup.formainframe.ui.build.tso.config.TSOConfigWrapper
import eu.ibagroup.formainframe.ui.build.tso.ui.TSOConsoleView
import eu.ibagroup.formainframe.ui.build.tso.ui.TSOSessionParams
import eu.ibagroup.formainframe.utils.sendTopic
import eu.ibagroup.formainframe.utils.subscribe
import org.zowe.kotlinsdk.TsoResponse
import java.net.ConnectException

/**
 * Interface class which represents callable methods for topics
 */
interface TSOSessionHandler {

  /**
   * Function which is called when TSO session is created
   * @param project - a root project
   * @param newSession - an instance of config wrapper for new TSO session created
   */
  fun create (project: Project, newSession: TSOConfigWrapper)

  /**
   * Function which is called when we need to reconnect to the disconnected TSO session
   * @param project - a root project
   * @param console - an instance of TSO console view
   * @param oldSession - an instance of TSO session which we want to reconnect to
   */
  fun reconnect (project: Project, console: TSOConsoleView, oldSession: TSOConfigWrapper)

  /**
   * Function which is called when we want to process an entered command.
   * It sends the request to z/OSMF to process this command and returns the result
   * @param project - a root project
   * @param console - an instance of TSO console view where we entered the command
   * @param session - an instance of TSO config wrapper for which we want to execute the command
   * @param command - a command to be executed
   * @param messageType - message type we want to execute
   * @param messageData - message data we want to execute
   * @param processHandler - process handler to display the result of response message in tool window
   */
  fun processCommand (
    project: Project,
    console: TSOConsoleView,
    session: TSOConfigWrapper,
    command: String,
    messageType: MessageType,
    messageData: MessageData,
    processHandler: ProcessHandler
  )

  /**
   * Function which is called when we want to close currently running TSO session
   * @param project - a root project
   * @param session - an instance of TSO session we want to close
   * @throws CallException if any z/OSMF error occurred
   */
  @Throws(CallException::class, ConnectException::class)
  fun close (project: Project, session: TSOConfigWrapper)
}

@JvmField
val SESSION_ADDED_TOPIC = Topic.create("tsoSessionAdded", TSOSessionHandler::class.java)

@JvmField
val SESSION_RECONNECT_TOPIC = Topic.create("tsoSessionReconnect", TSOSessionHandler::class.java)

@JvmField
val SESSION_COMMAND_ENTERED = Topic.create("tsoSessionCommandTyped", TSOSessionHandler::class.java)

@JvmField
val SESSION_CLOSED_TOPIC = Topic.create("tsoSessionClosed", TSOSessionHandler::class.java)

/**
 * Factory class for building an instance of TSO tool window when TSO session is created
 */
class TSOWindowFactory : ToolWindowFactory {

  /**
   * Static companion object for TSO tool window class
   */
  companion object {

    private var currentTsoSession: TSOConfigWrapper? = null
    private val tsoSessionToConfigMap = mutableMapOf<String, TSOSessionParams>()

    /**
     * Getter for TSO session wrapper class for each TSO session created
     */
    fun getTsoSession(): TSOConfigWrapper? {
      return currentTsoSession
    }

    /**
     * Getter for TSO config map which contains all the TSO session currently created and active
     */
    fun getTsoSessionConfigMap(): Map<String, TSOSessionParams> {
      return tsoSessionToConfigMap
    }

    /**
     * Method is used to parse response for every TSO session created
     * @param tsoResponse - response from TSO session
     * @return String message
     */
    fun parseTSODataResponse(tsoResponse: TsoResponse): String {
      val tsoData = tsoResponse.tsoData
      var message = ""
      tsoData.forEach {
        if (it.tsoMessage?.data != null) {
          message += (it.tsoMessage?.data)
          message += "\n"
        }
      }
      return message
    }

    /**
     * Method is used to get all messages in queue for particular TSO session
     * @param session - TSO session config wrapper instance
     * @return an instance of TSO response
     * @throws Exception if operation is not successful
     */
    fun getTsoMessageQueue(session: TSOConfigWrapper): TsoResponse {
      runCatching {
        service<DataOpsManager>().performOperation(
          TsoOperation(
            state = session,
            mode = TsoOperationMode.GET_MESSAGES
          )
        )
      }.onSuccess { return it }.onFailure { throw it }
      return TsoResponse()
    }
  }

  /**
   * Method is called to initialize TSO session console view. It registers content and displays it
   * @param project - a root project
   * @param toolWindow - a tool window instance
   * @param tsoSession - TSO session wrapper instance
   * @return Void
   */
  fun addToolWindowContent(project: Project, toolWindow: ToolWindow, tsoSession: TSOConfigWrapper) {
    runInEdt {
      toolWindow.setAvailable(true, null)
      toolWindow.activate(null)
      toolWindow.show(null)
      val contentManager = toolWindow.contentManager

      val tsoContent = TSOConsoleView(project, tsoSession)

      val content = contentManager.factory.createContent(
        tsoContent,
        tsoSession.getConnectionConfig().name + " TSO session. ServletKey: " + tsoSession.getTSOResponse().servletKey,
        false
      )
      contentManager.addContent(content)
      contentManager.setSelectedContent(content)

      val component = toolWindow.contentManager.selectedContent?.component as TSOConsoleView
      val processHandler = component.getProcessHandler()
      processHandler.notifyTextAvailable(parseTSODataResponse(tsoSession.getTSOResponse()), ProcessOutputType.STDOUT)

      while (tsoSession.getTSOResponseMessageQueue().last().tsoPrompt == null) {
        val response = getTsoMessageQueue(tsoSession)
        processHandler.notifyTextAvailable(parseTSODataResponse(response), ProcessOutputType.STDOUT)
        tsoSession.setTSOResponseMessageQueue(response.tsoData)
      }
      processHandler.notifyTextAvailable("> ", ProcessOutputType.STDOUT)
    }
  }

  /**
   * Method is used to create the content of tool window. Defined in superclass
   */
  override fun createToolWindowContent(project: Project, toolWindow: ToolWindow) {
  }

  /**
   * Superclass method determines if tool window should be available in UI
   */
  override fun shouldBeAvailable(project: Project): Boolean {
    return false
  }

  /**
   * Init method which is called first. Adds basic listeners and subscribe on topics
   */
  override fun init(toolWindow: ToolWindow) {
    val project = toolWindow.project

    toolWindow.addContentManagerListener(object : ContentManagerListener {
      override fun contentRemoved(event: ContentManagerEvent) {
        val component = event.content.component as TSOConsoleView
        val session = component.getTsoSession()
        sendTopic(SESSION_CLOSED_TOPIC, project).close(project, session)
      }
    })

    subscribe(
      project = project,
      topic = SESSION_ADDED_TOPIC,
      handler = object : TSOSessionHandler {

        override fun create(project: Project, newSession: TSOConfigWrapper) {
          val servletKey = newSession.getTSOResponse().servletKey
          if (servletKey != null) {
            tsoSessionToConfigMap[servletKey] = newSession.getTSOSessionParams()
            addToolWindowContent(project, toolWindow, newSession)
          }
        }

        override fun reconnect(project: Project, console: TSOConsoleView, oldSession: TSOConfigWrapper) {}

        override fun processCommand(
          project: Project,
          console: TSOConsoleView,
          session: TSOConfigWrapper,
          command: String,
          messageType: MessageType,
          messageData: MessageData,
          processHandler: ProcessHandler
        ) {}

        override fun close(project: Project, session: TSOConfigWrapper) {}
      }
    )
    subscribe(
      project = project,
      topic = SESSION_RECONNECT_TOPIC,
      handler = object : TSOSessionHandler {

        override fun create(project: Project, newSession: TSOConfigWrapper) {}

        override fun reconnect(project: Project, console: TSOConsoleView, oldSession: TSOConfigWrapper) {
          val oldServletKey = oldSession.getTSOResponse().servletKey
          val params = oldSession.getTSOSessionParams()
          if (tsoSessionToConfigMap[oldServletKey] != null) {
            tsoSessionToConfigMap.remove(oldServletKey)
            val tsoResponse = service<DataOpsManager>().performOperation(
              TsoOperation(
                params,
                TsoOperationMode.START
              )
            )
            val servletKey = tsoResponse.servletKey
            if (servletKey != null) {
              val config = TSOConfigWrapper(params, tsoResponse)
              currentTsoSession = config
              console.setTsoSession(config)
              tsoSessionToConfigMap[servletKey] = config.getTSOSessionParams()
              console.getProcessHandler()
                .notifyTextAvailable(parseTSODataResponse(config.getTSOResponse()), ProcessOutputType.STDOUT)
              while (config.getTSOResponseMessageQueue().last().tsoPrompt == null) {
                val response = getTsoMessageQueue(config)
                console.getProcessHandler()
                  .notifyTextAvailable(parseTSODataResponse(response), ProcessOutputType.STDOUT)
                config.setTSOResponseMessageQueue(response.tsoData)
              }
            } else {
              throw Exception("Cannot reconnect to the session, because new session ID was not recognized.")
            }
          } else {
            throw Exception("Cannot reconnect to the session, because session ID was not found.")
          }
        }

        override fun processCommand(
          project: Project,
          console: TSOConsoleView,
          session: TSOConfigWrapper,
          command: String,
          messageType: MessageType,
          messageData: MessageData,
          processHandler: ProcessHandler
        ) {}

        override fun close(project: Project, session: TSOConfigWrapper) {}
      }
    )
    subscribe(
      project = project,
      topic = SESSION_COMMAND_ENTERED,
      handler = object : TSOSessionHandler {

        override fun create(project: Project, newSession: TSOConfigWrapper) {}

        override fun reconnect(project: Project, console: TSOConsoleView, oldSession: TSOConfigWrapper) {}

        override fun processCommand(
          project: Project,
          console: TSOConsoleView,
          session: TSOConfigWrapper,
          command: String,
          messageType: MessageType,
          messageData: MessageData,
          processHandler: ProcessHandler
        ) {
          runCatching {
            service<DataOpsManager>().performOperation(
              TsoOperation(
                state = session,
                mode = TsoOperationMode.SEND_MESSAGE,
                messageType = messageType,
                messageData = messageData,
                message = command
              )
            )

          }.onSuccess {
            processHandler.notifyTextAvailable(parseTSODataResponse(it), ProcessOutputType.STDOUT)
            var response = it
            while (response.tsoData.last().tsoPrompt == null) {
              response = getTsoMessageQueue(session)
              processHandler.notifyTextAvailable(parseTSODataResponse(response), ProcessOutputType.STDOUT)
            }
          }.onFailure {
            processHandler.notifyTextAvailable(
              "Unsuccessful execution of the TSO request. Session already closed.\n",
              ProcessOutputType.STDOUT
            )
            processHandler.notifyTextAvailable("Attempting to reconnect...\n", ProcessOutputType.STDOUT)
            try {
<<<<<<< HEAD
              sendTopic(SESSION_RECONNECT_TOPIC).reconnect(project, console, session)
              processHandler.notifyTextAvailable("Successfully reconnected to the TSO session.\nREADY\n", ProcessOutputType.STDOUT)
            } catch (e : Exception) {
=======
              sendTopic(SESSION_RECONNECT_TOPIC, project).reconnect(project, console, session)
              processHandler.notifyTextAvailable(
                "Successfully reconnected to the TSO session.\n",
                ProcessOutputType.STDOUT
              )
            } catch (e: Exception) {
>>>>>>> eb8fa194
              throw e
            }
          }
        }

        override fun close(project: Project, session: TSOConfigWrapper) {}
      }
    )
    subscribe(
      project = project,
      topic = SESSION_CLOSED_TOPIC,
      handler = object : TSOSessionHandler {
        override fun create(project: Project, newSession: TSOConfigWrapper) {}

        override fun reconnect(project: Project, console: TSOConsoleView, oldSession: TSOConfigWrapper) {}

        override fun processCommand(
          project: Project,
          console: TSOConsoleView,
          session: TSOConfigWrapper,
          command: String,
          messageType: MessageType,
          messageData: MessageData,
          processHandler: ProcessHandler
        ) {}

        override fun close(project: Project, session: TSOConfigWrapper) {
          /**
           * z/OSMF can be down due to VPN issues (if any) which causes the IDE to be frozen for ~20-30 seconds while closing the toolWindow content.
           * We don't want this behavior, so let's run the request in the separate thread.
           * If it fails, do not report the failure as IDE error and just remove the failed session from the session map
           */
          val closeThread = Thread(object : Runnable {
            override fun run() {
              runCatching {
                service<DataOpsManager>().performOperation(
                  TsoOperation(
                    state = session,
                    mode = TsoOperationMode.STOP
                  )
                )
              }.onSuccess {
                tsoSessionToConfigMap.remove(session.getTSOResponse().servletKey)
              }.onFailure {
                // We don't want exception to be thrown in this case which will be reported as IDE error. Just remove the session from config map
                tsoSessionToConfigMap.remove(session.getTSOResponse().servletKey)
              }
            }
          })
          closeThread.start()
        }
      }
    )
  }
}<|MERGE_RESOLUTION|>--- conflicted
+++ resolved
@@ -348,18 +348,12 @@
             )
             processHandler.notifyTextAvailable("Attempting to reconnect...\n", ProcessOutputType.STDOUT)
             try {
-<<<<<<< HEAD
-              sendTopic(SESSION_RECONNECT_TOPIC).reconnect(project, console, session)
-              processHandler.notifyTextAvailable("Successfully reconnected to the TSO session.\nREADY\n", ProcessOutputType.STDOUT)
-            } catch (e : Exception) {
-=======
               sendTopic(SESSION_RECONNECT_TOPIC, project).reconnect(project, console, session)
               processHandler.notifyTextAvailable(
                 "Successfully reconnected to the TSO session.\n",
                 ProcessOutputType.STDOUT
               )
             } catch (e: Exception) {
->>>>>>> eb8fa194
               throw e
             }
           }
