--- conflicted
+++ resolved
@@ -10,10 +10,6 @@
 
 package eu.ibagroup.formainframe.ui.build.tso.ui
 
-<<<<<<< HEAD
-=======
-//import com.intellij.ui.layout.cellPanel
->>>>>>> d212b4c9
 import com.intellij.execution.process.ProcessEvent
 import com.intellij.execution.process.ProcessHandler
 import com.intellij.execution.process.ProcessListener
@@ -52,16 +48,9 @@
   private var tsoSession: TSOConfigWrapper
 ) : ExecutionConsole, JBPanel<TSOConsoleView>() {
 
-<<<<<<< HEAD
-  private lateinit var tsoMessageType: MessageType
-  private lateinit var tsoDataType: MessageData
-  private lateinit var cancelCommandButton: JButton
-  private lateinit var reopenSessionButton: JButton
-=======
   private lateinit var tsoMessageTypeBox: ComboBox<MessageType>
   private lateinit var tsoDataTypeBox: ComboBox<MessageData>
   private lateinit var cancelCommandButton: JButton
->>>>>>> d212b4c9
   private val tsoWidthGroup: String = "TSO_WIDTH_GROUP"
 
   private val tsoMessageTypes: List<MessageType> =
@@ -86,18 +75,13 @@
    */
   private val tsoPanel by lazy {
     panel {
-//      cellPanel()
       row {
         label("TSO message type").widthGroup(tsoWidthGroup)
         comboBox(
           model = tsoMessageTypeComboBoxModel,
           renderer = SimpleListCellRenderer.create("") { it.type }
         ).also {
-<<<<<<< HEAD
-          tsoMessageType = it.component.item
-=======
           tsoMessageTypeBox = it.component
->>>>>>> d212b4c9
         }
       }.visible(debugMode)
       row {
@@ -106,19 +90,6 @@
           model = tsoDataTypeComboBoxModel,
           renderer = SimpleListCellRenderer.create("") { it.data }
         ).also {
-<<<<<<< HEAD
-          tsoDataType = it.component.item
-        }
-      }.visible(debugMode)
-      row {
-        button("Reopen Session") {
-          runBackgroundableTask("Re-opening TSO session", project) {
-            sendTopic(SESSION_REOPEN_TOPIC).reopen(project, this@TSOConsoleView)
-          }
-        }.also {
-          reopenSessionButton = it.component
-          reopenSessionButton.apply { toolTipText = "The server tries to re-open the current session in case of some troubles (for example console hangs)" }
-=======
           tsoDataTypeBox = it.component
         }
       }.visible(debugMode)
@@ -135,29 +106,20 @@
           tsoDataTypeBox.item = prevTsoDataType
         }.also {
           cancelCommandButton = it.component
->>>>>>> d212b4c9
+        }
+          .widthGroup(tsoWidthGroup)
+      }.visible(debugMode)
+      row {
+        button("Reopen Session") {
+          runBackgroundableTask("Re-opening TSO session", project) {
+            sendTopic(SESSION_REOPEN_TOPIC).reopen(project, this@TSOConsoleView)
+          }
+        }.also {
+          reopenSessionButton = it.component
+          reopenSessionButton.apply { toolTipText = "The server tries to re-open the current session in case of some troubles (for example console hangs)" }
         }
           .widthGroup(tsoWidthGroup)
       }
-<<<<<<< HEAD
-      row {
-        button("Cancel Command (PA1)") {
-          log.info("CANCEL COMMAND (PA1)")
-          val prevTsoMessageType = tsoMessageType
-          val prevTsoDataType = tsoDataType
-          tsoMessageType = MessageType.TSO_RESPONSE
-          tsoDataType = MessageData.DATA_ACTION
-          terminalCommandReceiver.cleanCommand()
-          processHandler.processInput?.write(("\r").toByteArray())
-          tsoMessageType = prevTsoMessageType
-          tsoDataType = prevTsoDataType
-        }.also {
-          cancelCommandButton = it.component
-        }
-          .widthGroup(tsoWidthGroup)
-      }
-=======
->>>>>>> d212b4c9
     }.also {
       it.border = JBEmptyBorder(10, 15, 10, 15)
     }
@@ -177,13 +139,8 @@
         this,
         tsoSession,
         enteredCommand.trim(),
-<<<<<<< HEAD
-        tsoMessageType,
-        tsoDataType,
-=======
         tsoMessageTypeBox.item,
         tsoDataTypeBox.item,
->>>>>>> d212b4c9
         processHandler
       )
       terminalCommandReceiver.waitForCommandInput()
