--- conflicted
+++ resolved
@@ -115,11 +115,7 @@
     if (wasReadOnly) {
       document?.setReadOnly(false)
     }
-<<<<<<< HEAD
     document?.setText(String(content, getCurrentCharset()))
-=======
-    document?.setText(String(content))
->>>>>>> 301012a9
     if (wasReadOnly) {
       document?.setReadOnly(true)
     }
