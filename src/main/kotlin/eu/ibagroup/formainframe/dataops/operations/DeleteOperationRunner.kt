--- conflicted
+++ resolved
@@ -105,11 +105,7 @@
       is RemoteUssAttributes -> {
         service<AnalyticsService>().trackAnalyticsEvent(FileEvent(attr, FileAction.DELETE))
 
-<<<<<<< HEAD
         if (operation.file.isDirectory) {
-=======
-        if(operation.file.isDirectory) {
->>>>>>> e717b3df
           operation.file.children.forEach { it.isWritable = false }
         } else {
           operation.file.isWritable = false
