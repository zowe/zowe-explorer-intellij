--- conflicted
+++ resolved
@@ -21,11 +21,7 @@
 import eu.ibagroup.formainframe.explorer.actions.DuplicateMemberAction
 import eu.ibagroup.formainframe.utils.cancelByIndicator
 import eu.ibagroup.formainframe.utils.log
-<<<<<<< HEAD
-import eu.ibagroup.formainframe.vfs.sendVfsChangesTopic
-=======
 import eu.ibagroup.formainframe.vfs.sendMFVfsChangesTopic
->>>>>>> d3e22549
 import org.zowe.kotlinsdk.*
 
 /**
@@ -118,11 +114,7 @@
                 memberName = operation.newName
               ).cancelByIndicator(progressIndicator).execute()
               if (response.isSuccessful) {
-<<<<<<< HEAD
-                sendVfsChangesTopic()
-=======
                 sendMFVfsChangesTopic()
->>>>>>> d3e22549
               } else {
                 throw CallException(response, "Unable to duplicate the selected member")
               }
@@ -139,11 +131,7 @@
                 memberName = operation.newName
               ).cancelByIndicator(progressIndicator).execute()
               if (response.isSuccessful) {
-<<<<<<< HEAD
-                sendVfsChangesTopic()
-=======
                 sendMFVfsChangesTopic()
->>>>>>> d3e22549
               } else {
                 throw CallException(response, "Unable to rename the selected member")
               }
