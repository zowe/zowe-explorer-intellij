--- conflicted
+++ resolved
@@ -46,29 +46,19 @@
 
 //    val pasteProvider = copyPasteSupport.getPasteProvider(listOf(sourcesTargetBounds.second))
     val pasteProvider = copyPasteSupport.pasteProvider
-<<<<<<< HEAD
     // TODO: remove when the support of IntelliJ <= 213 is closed
     val cutProvider = copyPasteSupport.getCutProvider(sourcesTargetBounds.first?.toList() ?: listOf())
     // TODO: remove when the support of IntelliJ <= 213 is closed
     val sourceTreePaths = sourcesTargetBounds.first?.toList() ?: listOf()
-=======
-    val cutProvider = copyPasteSupport.getCutProvider(sourcesTargetBounds.v1?.toList() ?: listOf())
-    val sourceTreePaths = sourcesTargetBounds.v1?.toList() ?: listOf()
->>>>>>> 6576cebf
     val copyCutContext = DataContext {
       when (it) {
         CommonDataKeys.PROJECT.name -> copyPasteSupport.project
         ExplorerDataKeys.NODE_DATA_ARRAY.name -> sourceTreePaths
           .map { treePath -> makeNodeDataFromTreePath(explorer, treePath) }.toTypedArray()
         CommonDataKeys.VIRTUAL_FILE_ARRAY.name -> {
-<<<<<<< HEAD
           // TODO: remove when the support of IntelliJ <= 213 is closed
           if (sourcesTargetBounds.fourth == myTree) {
             arrayOf(makeNodeDataFromTreePath(explorer, sourcesTargetBounds.second).file)
-=======
-          if (sourcesTargetBounds.v4 == myTree) {
-            arrayOf(makeNodeDataFromTreePath(explorer, sourcesTargetBounds.v2).file)
->>>>>>> 6576cebf
           } else {
             arrayOf(sourcesTargetBounds.v2.getVirtualFile())
           }
@@ -92,7 +82,6 @@
 
   override fun update(event: DnDEvent): Boolean {
     val sourcesTargetBounds = getSourcesTargetAndBounds(event) ?: return false
-<<<<<<< HEAD
     // TODO: remove when the support of IntelliJ <= 213 is closed
     val sources = sourcesTargetBounds.first ?: return false
     // TODO: remove when the support of IntelliJ <= 213 is closed
@@ -105,21 +94,6 @@
     val pasteEnabled =
       if (sourcesTargetBounds.fourth == myTree) {
         copyPasteSupport.isPastePossibleFromPath(listOf(sourcesTargetBounds.second), sources.toList())
-=======
-    val sources = sourcesTargetBounds.v1 ?: return false
-    if (ArrayUtilRt.find(sources, sourcesTargetBounds.v2) != -1 || !FileCopyPasteUtil.isFileListFlavorAvailable(event)) {
-      return false
-    }
-
-//    val pasteEnabled = copyPasteSupport.isPastePossibleFromPath(listOf(sourcesTargetBounds.second), sources.toList())
-//    val pasteEnabled = false
-    val pasteEnabled = if (sourcesTargetBounds.v4 == myTree)
-      copyPasteSupport.isPastePossibleFromPath(listOf(sourcesTargetBounds.v2), sources.toList())
-    else {
-      val vFile = sourcesTargetBounds.v2.getVirtualFile()
-      if (vFile == null) {
-        false
->>>>>>> 6576cebf
       } else {
         val vFile = sourcesTargetBounds.second.getVirtualFile()
         if (vFile == null) {
