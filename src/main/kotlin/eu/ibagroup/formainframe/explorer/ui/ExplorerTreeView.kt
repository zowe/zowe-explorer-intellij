package eu.ibagroup.formainframe.explorer.ui

import com.intellij.ide.dnd.aware.DnDAwareTree
import com.intellij.openapi.Disposable
import com.intellij.openapi.actionSystem.*
import com.intellij.openapi.application.ApplicationManager
import com.intellij.openapi.editor.ex.util.EditorUtil
import com.intellij.openapi.fileEditor.FileEditorManager
import com.intellij.openapi.fileEditor.impl.text.EditorHighlighterUpdater
import com.intellij.openapi.project.Project
import com.intellij.openapi.util.Disposer
import com.intellij.openapi.vfs.VirtualFile
import com.intellij.openapi.vfs.VirtualFileManager
import com.intellij.openapi.vfs.newvfs.BulkFileListener
import com.intellij.openapi.vfs.newvfs.events.VFileContentChangeEvent
import com.intellij.openapi.vfs.newvfs.events.VFileDeleteEvent
import com.intellij.openapi.vfs.newvfs.events.VFileEvent
import com.intellij.openapi.vfs.newvfs.events.VFilePropertyChangeEvent
import com.intellij.ui.AnimatedIcon
import com.intellij.ui.PopupHandler
import com.intellij.ui.components.JBScrollPane
import com.intellij.ui.tree.AsyncTreeModel
import com.intellij.ui.tree.StructureTreeModel
import com.intellij.ui.treeStructure.Tree
import com.intellij.util.FileContentUtilCore
import eu.ibagroup.formainframe.common.ui.DoubleClickTreeMouseListener
import eu.ibagroup.formainframe.common.ui.makeNodeDataFromTreePath
import eu.ibagroup.formainframe.common.ui.promisePath
import eu.ibagroup.formainframe.config.connect.ConnectionConfigBase
import eu.ibagroup.formainframe.dataops.DataOpsManager
import eu.ibagroup.formainframe.dataops.Query
import eu.ibagroup.formainframe.dataops.attributes.AttributesService
import eu.ibagroup.formainframe.dataops.attributes.FileAttributes
import eu.ibagroup.formainframe.dataops.attributes.attributesListener
import eu.ibagroup.formainframe.dataops.content.synchronizer.DocumentedSyncProvider
import eu.ibagroup.formainframe.dataops.content.synchronizer.SaveStrategy
import eu.ibagroup.formainframe.dataops.fetch.FileCacheListener
import eu.ibagroup.formainframe.dataops.fetch.FileFetchProvider
import eu.ibagroup.formainframe.explorer.*
import eu.ibagroup.formainframe.utils.crudable.EntityWithUuid
import eu.ibagroup.formainframe.utils.getAncestorNodes
import eu.ibagroup.formainframe.utils.rwLocked
import eu.ibagroup.formainframe.utils.service
import eu.ibagroup.formainframe.utils.subscribe
import org.jetbrains.concurrency.AsyncPromise
import java.awt.Component
import java.util.concurrent.atomic.AtomicBoolean
import javax.swing.event.TreeExpansionEvent
import javax.swing.event.TreeWillExpandListener
import javax.swing.tree.TreePath
import javax.swing.tree.TreeSelectionModel

val EXPLORER_VIEW = DataKey.create<ExplorerTreeView<*, *, *>>("explorerView")

/**
 * Explorer tree view base implementation
 * @param explorer the explorer to provide the tree view for
 * @param project the project where the view will be shown
 * @param parentDisposable the parent disposable object to register the disposer for the explorer view
 * @param contextMenu the context menu for the explorer
 * @param rootNodeProvider the root node provider for the root node of the explorer
 * @param cutProviderUpdater the cut provider updater to store the information about the cut elements
 */
abstract class ExplorerTreeView<Connection: ConnectionConfigBase, U : WorkingSet<Connection, *>, UnitConfig : EntityWithUuid>
  (
  val explorer: Explorer<Connection, U>,
  project: Project,
  parentDisposable: Disposable,
  private val contextMenu: ActionGroup,
  rootNodeProvider: (explorer: Explorer<Connection, U>, project: Project, treeStructure: ExplorerTreeStructureBase) -> ExplorerTreeNode<Connection, *>,
  internal val cutProviderUpdater: (List<VirtualFile>) -> Unit
) : JBScrollPane(), DataProvider, Disposable {

<<<<<<< HEAD

  var mySelectedNodesData: List<NodeData<Connection>> by rwLocked(listOf())
  internal val myFsTreeStructure: CommonExplorerTreeStructure<Explorer<Connection, U>>
  internal val myStructure: StructureTreeModel<CommonExplorerTreeStructure<Explorer<Connection, U>>>
=======
  internal var mySelectedNodesData: List<NodeData> by rwLocked(listOf())
  internal val myFsTreeStructure: CommonExplorerTreeStructure<Explorer<U>>
  internal val myStructure: StructureTreeModel<CommonExplorerTreeStructure<Explorer<U>>>
>>>>>>> 8c926f51
  internal val myTree: Tree
  internal val myNodesToInvalidateOnExpand = hashSetOf<Any>()
  internal val ignoreVFileDeleteEvents = AtomicBoolean(false)

  protected val dataOpsManager = explorer.componentManager.service<DataOpsManager>()

  private var treeModel: AsyncTreeModel

  /**
   * Get node by provided query and invalidate them. The nodes will be either collapsed or invalidated on this action, basing on the provided parameters
   * @param query the query to search nodes by
   * @param [collapse] collapse the nodes if the parameter is true. False by default
   * @param [invalidate] invalidate the nodes if the parameter is true. True by default
   * @return the nodes found by the query
   */
  internal fun getNodesByQueryAndInvalidate(
    query: Query<*, *>,
    collapse: Boolean = false,
    invalidate: Boolean = true
  ): Collection<ExplorerTreeNode<*, *>> {
    return myFsTreeStructure
      .findByPredicate {
        if (it is FetchNode) {
          it.query == query
        } else false
      }
      .onEach { foundNode ->

        fun collapseIfNeeded(tp: TreePath) {
          if (collapse) {
            treeModel.onValidThread {
              myTree.collapsePath(tp)
              synchronized(myNodesToInvalidateOnExpand) {
                val node = tp.lastPathComponent
                myNodesToInvalidateOnExpand.add(node)
              }
            }
          }
        }

        myStructure
          .promisePath(foundNode, myTree)
          .thenAsync { nodePath ->
            if (myTree.isVisible(nodePath) && myTree.isCollapsed(nodePath) && mySelectedNodesData.any { it.node == nodePath }) {
              myTree.expandPath(nodePath)
            }
            if (invalidate) {
              myStructure
                .invalidate(foundNode, true)
                .onSuccess { tp ->
                  collapseIfNeeded(tp)
                }
            } else {
              collapseIfNeeded(nodePath)
              AsyncPromise<TreePath>()
            }
          }
      }
  }

  /**
   * Register the view disposer, subscribe on UNITS_CHANGED, VFS_CHANGES, CUT_BUFFER_CHANGES, CACHE_CHANGES and FILE_CONTENT_CHANGED topics
   */
  init {
    Disposer.register(parentDisposable, this)
    myStructure = StructureTreeModel(
      CommonExplorerTreeStructure(explorer, project, rootNodeProvider).also { myFsTreeStructure = it },
      { o1, o2 ->
        if (o1 is FilesWorkingSetNode && o2 is FilesWorkingSetNode) {
          o1.unit.name.compareTo(o2.unit.name)
        } else {
          0
        }
      },
      this
    ).also { stm ->
      treeModel = AsyncTreeModel(stm, false, this).also {
        myTree = DnDAwareTree(it).apply { isRootVisible = false }.also { t ->
          setViewportView(t)
          registerTreeListeners(t)
        }
        myTree.putClientProperty(AnimatedIcon.ANIMATION_IN_RENDERER_ALLOWED, true)
      }
    }
    subscribe(
      componentManager = explorer.componentManager,
      topic = UNITS_CHANGED,
      handler = object : ExplorerListener {


        private fun <Connection: ConnectionConfigBase> onAddDelete(explorer: Explorer<Connection, *>) {
          if (explorer == this@ExplorerTreeView.explorer) {
            myFsTreeStructure.findByValue(explorer).forEach {
              myStructure.invalidate(it, true)
            }
          }
        }

        override fun <Connection: ConnectionConfigBase> onAdded(explorer: Explorer<Connection, *>,unit: ExplorerUnit<Connection>) {
          onAddDelete(explorer)
        }


        override fun <Connection: ConnectionConfigBase> onChanged(explorer: Explorer<Connection, *>, unit: ExplorerUnit<Connection>) {
          if (explorer == this@ExplorerTreeView.explorer) {
            myFsTreeStructure.findByValue(unit).forEach {
              myStructure.invalidate(it, true)
            }
          }
        }

        override fun <Connection: ConnectionConfigBase> onDeleted(explorer: Explorer<Connection, *>, unit: ExplorerUnit<Connection>) {
          onAddDelete(explorer)
        }
      },
      disposable = this
    )
    subscribe(
      componentManager = ApplicationManager.getApplication(),
      topic = VirtualFileManager.VFS_CHANGES,
      handler = object : BulkFileListener {
        override fun after(events: MutableList<out VFileEvent>) {
          events
            .mapNotNull {
              val nodes = myFsTreeStructure.findByVirtualFile(it.file ?: return@mapNotNull null)
              when {
                it is VFileContentChangeEvent -> {
                  nodes
                }

                it is VFilePropertyChangeEvent -> {
                  if (
                    VirtualFile.PROP_NAME == it.propertyName &&
                    FileContentUtilCore.FORCE_RELOAD_REQUESTOR == it.requestor || it.oldValue != it.newValue
                  ) {
                    val editorEx =
                      EditorUtil.getEditorEx(FileEditorManager.getInstance(project).getSelectedEditor(it.file))
                    editorEx?.let { editor ->
                      val editorHighlighterUpdater =
                        EditorHighlighterUpdater(project, parentDisposable, editor, it.file)
                      editorHighlighterUpdater.updateHighlighters()
                    }
                  }
                  nodes
                }

                it is VFileDeleteEvent &&
                  this@ExplorerTreeView
                    .ignoreVFileDeleteEvents
                    .compareAndSet(true, true) -> {
                  null
                }

                else -> {
                  nodes.mapNotNull { n -> n.parent }
                }
              }
            }
            .flatten()
            .forEach { fileNode ->
              fileNode.cleanCacheIfPossible(cleanBatchedQuery = false)
              myStructure.invalidate(fileNode, true)
            }
        }
      },
      disposable = this
    )
    subscribe(
      componentManager = explorer.componentManager,
      topic = CutBufferListener.CUT_BUFFER_CHANGES,
      handler = CutBufferListener { previousBufferState, currentBufferState ->
        previousBufferState
          .asSequence()
          .plus(currentBufferState)
          .distinct()
          .map { it.getAncestorNodes() }
          .flatten()
          .distinct()
          .map {
            myFsTreeStructure.findByVirtualFile(it).reversed()
          }.flatten()
          .distinct()
          .forEach {
            myStructure.invalidate(it, true)
          }
      }
    )
    subscribe(
      componentManager = explorer.componentManager,
      topic = FileFetchProvider.CACHE_CHANGES,
      handler = object : FileCacheListener {

        override fun <R : Any, Q : Query<R, Unit>, File : VirtualFile> onCacheUpdated(
          query: Q,
          files: Collection<File>
        ) {
          getNodesByQueryAndInvalidate(query)
        }

        override fun <R : Any, Q : Query<R, Unit>> onCacheCleaned(query: Q) {
          getNodesByQueryAndInvalidate(query)
        }

        override fun <R : Any, Q : Query<R, Unit>> onFetchCancelled(query: Q) {
          getNodesByQueryAndInvalidate(query, collapse = true, invalidate = false)
        }

        override fun <R : Any, Q : Query<R, Unit>> onFetchFailure(query: Q, throwable: Throwable) {
          getNodesByQueryAndInvalidate(query)
          explorer.reportThrowable(throwable, project)
        }
      },
      disposable = this
    )
    subscribe(
      componentManager = dataOpsManager.componentManager,
      topic = AttributesService.FILE_CONTENT_CHANGED,
      handler = attributesListener<FileAttributes, VirtualFile> {
        onUpdate { _, _, file ->
          val syncProvider = DocumentedSyncProvider(file, SaveStrategy.default(project))
          dataOpsManager.getContentSynchronizer(file)?.synchronizeWithRemote(syncProvider, progressIndicator = null)
        }
      }
    )
  }

  abstract val contextMenuPlace: String

  /**
   * Register the tree events listeners. These are both mouse listeners, and the other tree listeners
   * @param tree the tree where listeners will be registered
   */
  private fun registerTreeListeners(tree: DnDAwareTree) {

    tree.addMouseListener(object : PopupHandler() {
      override fun invokePopup(comp: Component, x: Int, y: Int) {
        val popupActionGroup = DefaultActionGroup()
        popupActionGroup.add(
          contextMenu
        )
        val popupMenu = ActionManager.getInstance().createActionPopupMenu(contextMenuPlace, popupActionGroup)
        popupMenu.component.show(comp, x, y)
      }
    })

    tree.selectionModel.selectionMode = TreeSelectionModel.DISCONTIGUOUS_TREE_SELECTION
    tree.addTreeSelectionListener {
      mySelectedNodesData = tree.selectionPaths?.mapNotNull { makeNodeDataFromTreePath<Connection>(explorer, it) } ?: listOf()
    }

    tree.addTreeWillExpandListener(object : TreeWillExpandListener {
      override fun treeWillExpand(event: TreeExpansionEvent) {
        val node = event.path.lastPathComponent
        if (myNodesToInvalidateOnExpand.contains(node)) {
          synchronized(myNodesToInvalidateOnExpand) {
            if (myNodesToInvalidateOnExpand.contains(node)) {
              myNodesToInvalidateOnExpand.remove(node)
              myStructure.invalidate(event.path, true)
            }
          }
        }
      }

      override fun treeWillCollapse(event: TreeExpansionEvent) {
      }
    })

    DoubleClickTreeMouseListener(tree) {
      if (isExpanded(it)) {
        collapsePath(it)
      } else {
        expandPath(it)
      }
    }.installOn(tree)

  }


}<|MERGE_RESOLUTION|>--- conflicted
+++ resolved
@@ -71,16 +71,9 @@
   internal val cutProviderUpdater: (List<VirtualFile>) -> Unit
 ) : JBScrollPane(), DataProvider, Disposable {
 
-<<<<<<< HEAD
-
   var mySelectedNodesData: List<NodeData<Connection>> by rwLocked(listOf())
   internal val myFsTreeStructure: CommonExplorerTreeStructure<Explorer<Connection, U>>
   internal val myStructure: StructureTreeModel<CommonExplorerTreeStructure<Explorer<Connection, U>>>
-=======
-  internal var mySelectedNodesData: List<NodeData> by rwLocked(listOf())
-  internal val myFsTreeStructure: CommonExplorerTreeStructure<Explorer<U>>
-  internal val myStructure: StructureTreeModel<CommonExplorerTreeStructure<Explorer<U>>>
->>>>>>> 8c926f51
   internal val myTree: Tree
   internal val myNodesToInvalidateOnExpand = hashSetOf<Any>()
   internal val ignoreVFileDeleteEvents = AtomicBoolean(false)
