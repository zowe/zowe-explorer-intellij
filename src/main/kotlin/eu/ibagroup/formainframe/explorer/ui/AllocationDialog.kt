--- conflicted
+++ resolved
@@ -218,12 +218,4 @@
     title = "Allocate Dataset"
     init()
   }
-<<<<<<< HEAD
-
-
-}
-=======
-}
-
-
->>>>>>> c1e40804
+}