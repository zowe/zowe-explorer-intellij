/*
 * This program and the accompanying materials are made available under the terms of the
 * Eclipse Public License v2.0 which accompanies this distribution, and is available at
 * https://www.eclipse.org/legal/epl-v20.html
 *
 * SPDX-License-Identifier: EPL-2.0
 *
 * Copyright IBA Group 2020
 */

package eu.ibagroup.formainframe.explorer.ui

import com.intellij.icons.AllIcons
import com.intellij.ide.PasteProvider
import com.intellij.openapi.actionSystem.ActionUpdateThread
import com.intellij.openapi.actionSystem.CommonDataKeys
import com.intellij.openapi.actionSystem.DataContext
import com.intellij.openapi.actionSystem.DataKey
import com.intellij.openapi.components.service
import com.intellij.openapi.progress.runModalTask
import com.intellij.openapi.project.Project
import com.intellij.openapi.ui.Messages
import com.intellij.openapi.ui.showYesNoDialog
import com.intellij.openapi.vfs.VirtualFile
import eu.ibagroup.formainframe.analytics.AnalyticsService
import eu.ibagroup.formainframe.analytics.events.FileAction
import eu.ibagroup.formainframe.analytics.events.FileEvent
import eu.ibagroup.formainframe.common.ui.cleanInvalidateOnExpand
import eu.ibagroup.formainframe.dataops.DataOpsManager
import eu.ibagroup.formainframe.dataops.attributes.RemoteDatasetAttributes
import eu.ibagroup.formainframe.dataops.attributes.RemoteUssAttributes
import eu.ibagroup.formainframe.dataops.operations.mover.MoveCopyOperation
import eu.ibagroup.formainframe.explorer.FileExplorerContentProvider
import eu.ibagroup.formainframe.utils.castOrNull
import eu.ibagroup.formainframe.utils.getMinimalCommonParents
import eu.ibagroup.formainframe.utils.runWriteActionInEdt
import eu.ibagroup.formainframe.vfs.MFVirtualFile
import kotlin.concurrent.withLock

object ExplorerDataKeys {
  val NODE_DATA_ARRAY = DataKey.create<Array<NodeData<*>>>("NodeDataArrayKey")
}

/**
 * Wrapper for conflict. It contains source and destination files that have a conflict between them.
 * It is also needed to indicate how to properly resolve them. 3 options are possible: skip, overwrite, use new name.
 * @param sourceFile file to be copied.
 * @param destinationFile child of file to be copy to that have conflict with source file.
 * @author Valiantsin Krus
 */
class ConflictResolution(
  val sourceFile: VirtualFile,
  val destinationFile: VirtualFile
) {
  private var overwrite: Boolean = false
  private var skip: Boolean = false
  var newName: String? = null
    private set

  /** Indicates that conflict should be resolved by overwriting destination file. */
  fun resolveByOverwrite() {
    overwrite = true
    skip = false
    newName = null
  }

  /** Indicates that conflict should be skipped. Source file will not be copied in such case. */
  fun resolveBySkip() {
    skip = true
    overwrite = false
    newName = null
  }

  /**
   *  Indicate that source file should have new name in target.
   *  In such way we will save both target and source files.
   *  @param newName the name of the source file in the target directory after copying.
   */
  fun resolveByUsingNewName(newName: String) {
    if (newName == destinationFile.name) {
      throw IllegalArgumentException("Resolve name should be the same as destination file name: '${newName}'.")
    }
    this.newName = newName
    overwrite = false
    skip = false
  }

  /** @return true only if conflict should be skipped. */
  fun shouldSkip(): Boolean {
    return skip
  }

  /** @return true only if conflict should be solved by overwriting destination file. */
  fun shouldOverwrite(): Boolean {
    return overwrite
  }

  /** @return true only if source file should change name in target directory. */
  fun shouldUseNewName(): Boolean {
    return newName != null
  }
}

/**
 * Implementation of Intellij PasteProvider.
 * Used to perform paste of files (in MF File Explorer and in Local File Explorer).
 * @author Valiantsin Krus
 * @author Viktar Mushtsin
 */
class ExplorerPasteProvider : PasteProvider {
  private val dataOpsManager = service<DataOpsManager>()
  private val pastePredicate: (NodeData<*>) -> Boolean = {
    it.attributes?.isPastePossible ?: true
  }

  override fun getActionUpdateThread(): ActionUpdateThread {
    return ActionUpdateThread.EDT
  }

  /**
   * Get nodes to refresh. Normally it would be some parent nodes that are changed during the copy/move operation.
   * E.g. for copy operation it will be parent node of the destination. For move operation it will be both source and destination nodes
   * @param operations operations list to find nodes by
   * @param explorerView the explorer view to get filesystem tree structure and the operation type
   * @return nodes to refresh
   */
  private fun getNodesToRefresh(
    operations: List<MoveCopyOperation>,
    explorerView: FileExplorerView
  ): List<ExplorerTreeNode<*, *>> {
    fun List<MoveCopyOperation>.collectByFile(
      fileChooser: (MoveCopyOperation) -> VirtualFile
    ): List<VirtualFile> {
      return map(fileChooser)
        .distinct()
        .getMinimalCommonParents()
        .toList()
    }

    val destinationFilesToRefresh = operations.collectByFile { it.destination }
    val sourceFilesToRefresh = if (explorerView.isCut.get()) {
      operations.collectByFile { it.source }
    } else {
      emptyList()
    }
    val destinationNodes = destinationFilesToRefresh
      .map { file -> explorerView.myFsTreeStructure.findByVirtualFile(file).reversed() }
      .flatten()
      .distinct()
    return if (explorerView.isCut.get()) {
      val sourceNodesToRefresh = sourceFilesToRefresh
        .map { file -> explorerView.myFsTreeStructure.findByVirtualFile(file).reversed().map { it.parent } }
        .flatten()
        .filterNotNull()
        .distinct()
      sourceNodesToRefresh.plus(destinationNodes)
    } else {
      destinationNodes
    }
  }

  /**
   * Refresh provided nodes
   * @param nodesToRefresh the nodes to refresh
   * @param explorerView the explorer view to clean "invalidate on expand" for nodes
   */
  private fun refreshNodes(nodesToRefresh: List<ExplorerTreeNode<*, *>>, explorerView: FileExplorerView) {
    nodesToRefresh
      .forEach { node ->
        val parentNode = node.castOrNull<FileFetchNode<*, *, *, *, *, *>>() ?: return
        parentNode.query ?: return
        cleanInvalidateOnExpand(parentNode, explorerView)
        parentNode.cleanCache(cleanBatchedQuery = true).let { explorerView.myStructure.invalidate(parentNode, true) }
      }
  }

  /**
   * Run move or copy task. Cleans cache on subtrees after the operation is completed
   * @param titlePrefix the operation title
   * @param filesToMoveTotal count of files to perform operation on
   * @param isDragAndDrop value to indicate whether the operation is DnD
   * @param operations the operation instances that carry all the necessary information about the operations
   * @param copyPasteSupport the copy-paste support to control the custom clipboard
   * @param explorerView explorer view instance to control operation
   * @param project the project to run task in
   */
  private fun runMoveOrCopyTask(
    titlePrefix: String,
    filesToMoveTotal: Int,
    isDragAndDrop: Boolean,
    operations: List<MoveCopyOperation>,
    copyPasteSupport: FileExplorerView.ExplorerCopyPasteSupport,
    explorerView: FileExplorerView,
    project: Project
  ) {
    runModalTask(
      title = "$titlePrefix $filesToMoveTotal file(s)",
      project = project,
      cancellable = true
    ) {
      it.isIndeterminate = false
      operations.forEach { op ->
        op.sourceAttributes?.let { attr ->
          service<AnalyticsService>()
            .trackAnalyticsEvent(
              FileEvent(
                attr,
                if (op.isMove) FileAction.MOVE else FileAction.COPY
              )
            )
        }
        explorerView.ignoreVFSChangeEvents.compareAndSet(false, true)
        it.text = "${op.source.name} to ${op.destination.name}"
        runCatching {
          dataOpsManager.performOperation(
            operation = op,
            progressIndicator = it
          )
        }
          .onSuccess {
            if (explorerView.isCut.get()) {
              copyPasteSupport.removeFromBuffer { node -> node.file == op.source }
            }

            // this step is necessary to clean old file after force overwriting performed.
            if (op.forceOverwriting) {
              val nameResolver = dataOpsManager.getNameResolver(op.source, op.destination)
              op.destination.children
                .filter { file -> file == nameResolver.getConflictingChild(op.source, op.destination) }
                .forEach { file -> runWriteActionInEdt { file.delete(this) } }
            }
          }
          .onFailure { throwable ->
            explorerView.explorer.reportThrowable(throwable, project)
            if (isDragAndDrop) {
              copyPasteSupport.removeFromBuffer { node ->
                node.file == op.source && operations.minus(op).none { operation -> operation.source == op.source }
              }
            }
          }
        it.fraction = it.fraction + 1.0 / filesToMoveTotal
      }

      val nodesToRefresh = getNodesToRefresh(operations, explorerView)

      refreshNodes(nodesToRefresh, explorerView)
    }
  }

  /**
   * Performs paste from ForMainframe buffer and from clipboard buffer of local file system.
   * ForMainframe buffer is just a list of NodeData to copy or cut.
   * @param dataContext Current context. This method can use the list of context keys below:
   *                    1) PROJECT {Project} - opened project.
   *                    2) IS_DRAG_AND_DROP_KEY {boolean} - identifies if the copying performed from drag&drop.
   *                    3) VIRTUAL_FILE_ARRAY {list} - list of destination files (can be empty if all destinations
   *                                                   are MF files, in this case destinations fetched from NodeData)
   *                    4) DRAGGED_FROM_PROJECT_FILES_ARRAY {list} - list of files that was dragged from project files
   *                                                                 tree (empty if operation is not drag&drop)
   */
  override fun performPaste(dataContext: DataContext) {
    val isDragAndDrop = dataContext.getData(IS_DRAG_AND_DROP_KEY) ?: false

    val project = dataContext.getData(CommonDataKeys.PROJECT) ?: return
    val explorerView = FileExplorerContentProvider.getInstance().getExplorerView(project).castOrNull<FileExplorerView>()
    val copyPasteSupport = explorerView?.copyPasteSupport ?: return
    val selectedNodesData = explorerView.mySelectedNodesData
    val pasteDestinationsNodesData = selectedNodesData
      .filter(pastePredicate)
    val pasteDestinationFiles = dataContext.getData(CommonDataKeys.VIRTUAL_FILE_ARRAY)?.toList()
      ?: pasteDestinationsNodesData.mapNotNull { it.file }

    val draggedBuffer = dataContext.getData(DRAGGED_FROM_PROJECT_FILES_ARRAY) ?: emptyList()
    val clipboardBuffer = copyPasteSupport.getSourceFilesFromClipboard()
    copyPasteSupport.bufferLock.withLock {
      val sourceFilesRaw = clipboardBuffer.ifEmpty {
        copyPasteSupport.copyPasteBuffer
          .mapNotNull { it.file }
          .plus(draggedBuffer)
      }

      val destinationSourceFilePairs = copyPasteSupport.getDestinationSourceFilePairs(
        sourceFiles = sourceFilesRaw,
        destinationFiles = pasteDestinationFiles,
        isCut = explorerView.isCut.get()
      )

      val pasteDestinations = destinationSourceFilePairs.map { it.first }.toSet().toList()
      val sourceFiles = destinationSourceFilePairs.map { it.second }.toSet().toList()

      if (explorerView.isCut.get()) {
        val hasRemoteFilesInDestinations = pasteDestinations.any { it is MFVirtualFile }
        val hasLocalFilesInSources = sourceFiles.any { it !is MFVirtualFile }

        val dialogTitlePrefix = if (!hasLocalFilesInSources && hasRemoteFilesInDestinations) "Moving"
        else if (hasLocalFilesInSources && hasRemoteFilesInDestinations) "Uploading"
        else "Downloading"

        val dialogActionMessage = if (!hasLocalFilesInSources && hasRemoteFilesInDestinations) "move"
        else if (hasLocalFilesInSources && hasRemoteFilesInDestinations) "upload"
        else "download"

        val dialogMessagePrefix = if (dialogTitlePrefix == "Moving") ""
        else "$dialogTitlePrefix files can violate security rules of customer who owns this system.\n\n"

        showYesNoDialog(
          title = "$dialogTitlePrefix of ${sourceFiles.size} file(s)",
          message = "${dialogMessagePrefix}Do you want to $dialogActionMessage these files?",
          project = project,
          icon = if (dialogTitlePrefix == "Moving") null else AllIcons.General.WarningDialog
        ).let { proceed ->
          if (!proceed) {
            copyPasteSupport.removeFromBuffer { nodeData ->
              nodeData.file?.let { fileNotNull -> sourceFiles.contains(fileNotNull) } ?: false
            }
            return@withLock
          }
        }
      }

      // conflicts start
      val conflictsResolutions = runCatching {
        computeConflictAndAskForResolution(sourceFiles, pasteDestinations, project).toMutableList()
      }.getOrNull() ?: return

      // conflicts end
      // specific configs resolution
      val ussOrLocalFileToPdsWarnings = pasteDestinations
        .mapNotNull { destFile ->
          val destAttributes = dataOpsManager.tryToGetAttributes(destFile)
          if (destAttributes !is RemoteDatasetAttributes) null
          else {
            val sourceUssAttributes = sourceFiles
              .filter { sourceFile ->
                val sourceAttributes = dataOpsManager.tryToGetAttributes(sourceFile)
                sourceAttributes is RemoteUssAttributes || sourceFile.isInLocalFileSystem
              }
            sourceUssAttributes.map { Pair(destFile, it) }.ifEmpty { null }
          }
        }
        .flatten()

      if (ussOrLocalFileToPdsWarnings.isNotEmpty() && !isAllConflictsResolvedBySkip(conflictsResolutions, ussOrLocalFileToPdsWarnings.size )) {
        val isLocalFilesPresent = ussOrLocalFileToPdsWarnings.find { it.second.isInLocalFileSystem } != null
        val fileTypesPattern = if (isLocalFilesPresent) "Local Files" else "USS Files"
        if (!showYesNoDialog(
            "$fileTypesPattern to PDS Placing",
            "You are about to place $fileTypesPattern to PDS. All lines exceeding the record length will be truncated.",
            null,
            "Ok",
            "Skip This Files",
            AllIcons.General.WarningDialog
<<<<<<< HEAD
          )
        ) {
          conflictsResolutions.addAll(
            ussOrLocalFileToPdsWarnings.map { ConflictResolution(it.second, it.first).apply { resolveBySkip() } }
          )
=======
          )) {
          conflictsResolutions.apply {
            clear()
            addAll(ussOrLocalFileToPdsWarnings.map { ConflictResolution(it.second, it.first).apply { resolveBySkip() } })
          }
>>>>>>> 374fb0a4
        }
      }
      // specific conflicts resolution end

      val operations = pasteDestinations
        .map { destFile ->
          sourceFiles.mapNotNull { sourceFile ->
            val conflictResolution = conflictsResolutions
              .find { it.sourceFile == sourceFile && it.destinationFile == destFile }
            if (conflictResolution?.shouldSkip() == true) {
              if (isDragAndDrop) {
                copyPasteSupport.removeFromBuffer { it.file == sourceFile }
              }
              return@mapNotNull null
            }
            MoveCopyOperation(
              source = sourceFile,
              destination = destFile,
              isMove = explorerView.isCut.get(),
              forceOverwriting = conflictResolution?.shouldOverwrite() == true,
              newName = conflictResolution?.newName,
              dataOpsManager,
              explorerView.explorer
            )
          }
        }
        .flatten()

      val operationsToDownload = operations
        .filter { operation -> operation.destination !is MFVirtualFile }

      if (operationsToDownload.isNotEmpty() && (!isAllConflictsResolvedBySkip(conflictsResolutions, operationsToDownload.size) || operationsToDownload.size == 1)) {
        val filesToDownloadUpdated = operationsToDownload.map { operation -> operation.source.name }

        val startMessage = "You are going to DOWNLOAD files:"
        val finishMessage = "It may be against your company's security policy. Are you sure?"

        if (
          !showYesNoDialog(
            "Downloading Files",
            createHtmlMessageWithItemsList(startMessage, filesToDownloadUpdated, finishMessage),
            null,
            "Yes",
            "No",
            AllIcons.General.WarningDialog
          )
        ) {
          return
        }
      }

      val filesToMoveTotal = operations.size
      val hasLocalFilesInOperationsSources = operations.any { it.source !is MFVirtualFile }
      val hasRemoteFilesInOperationsDestinations = operations.any { it.destination is MFVirtualFile }
      val titlePrefix = if (explorerView.isCut.get()) {
        if (!hasLocalFilesInOperationsSources && hasRemoteFilesInOperationsDestinations) {
          "Moving"
        } else if (!hasLocalFilesInOperationsSources) {
          "Downloading"
        } else {
          "Uploading"
        }
      } else {
        "Copying"
      }

      runMoveOrCopyTask(
        titlePrefix,
        filesToMoveTotal,
        isDragAndDrop,
        operations,
        copyPasteSupport,
        explorerView,
        project
      )
    }
  }

  /**
   * Finds name conflicts between source and target child files.
   * @param sourceFiles Files to be copied.
   * @param pasteDestinations Files (directories) to be copy to.
   * @param project Opened project.
   * @return List of [ConflictResolution] that indicates list of conflicts and how to resolve them.
   */
  private fun computeConflictAndAskForResolution(
    sourceFiles: List<VirtualFile>,
    pasteDestinations: List<VirtualFile>,
    project: Project?
  ): List<ConflictResolution> {
    val result = mutableListOf<ConflictResolution>()

    val conflicts = pasteDestinations.map { destFile ->

      val conflictingSources = sourceFiles.filter { source ->
        val nameResolver = dataOpsManager.getNameResolver(source, destFile)
        nameResolver.getConflictingChild(source, destFile) != null
      }
      val foundConflicts = mutableListOf<Pair<VirtualFile, VirtualFile>>()
      if (conflictingSources.isNotEmpty()) {
        conflictingSources.forEach { foundConflict -> foundConflicts.add(Pair(destFile, foundConflict)) }
      }
      foundConflicts
    }
      .flatten()
      .toMutableList()

    // Handle conflicts with different file type (file - directory, directory - file)

    val conflictsThatCannotBeOverwritten = conflicts.filter {
      val conflictChild = it.first.findChild(it.second.name)
      (conflictChild?.isDirectory == true && !it.second.isDirectory)
          || (conflictChild?.isDirectory == false && it.second.isDirectory)
          || it.first == it.second.parent
    }
    conflicts.removeAll(conflictsThatCannotBeOverwritten)

    if (conflicts.isNotEmpty() || conflictsThatCannotBeOverwritten.isNotEmpty()) {
      val choice = Messages.showDialog(
        project,
        "Please, select",
        "Name conflicts in ${conflicts.size + conflictsThatCannotBeOverwritten.size} file(s)",
        arrayOf(
          //"Decide for Each",
          "Skip for All",
          "Overwrite for All",
          "Decide for Each"
        ),
        0,
        AllIcons.General.QuestionDialog
      )

      when (choice) {
        0 -> {
          result.addAll(conflicts.map { ConflictResolution(it.second, it.first).apply { resolveBySkip() } })
          result.addAll(
            conflictsThatCannotBeOverwritten.map { ConflictResolution(it.second, it.first).apply { resolveBySkip() } }
          )
        }

        1 -> {
          result.addAll(conflicts.map { ConflictResolution(it.second, it.first).apply { resolveByOverwrite() } })
          result.addAll(
            conflictsThatCannotBeOverwritten.map { ConflictResolution(it.second, it.first).apply { resolveBySkip() } }
          )
          if (conflictsThatCannotBeOverwritten.isNotEmpty()) {
            val startMessage = "There are some conflicts that cannot be resolved:"
            val finishMessage = "File(s) above will be skipped."
            val conflictsToShow = conflictsThatCannotBeOverwritten.map {
              if (it.first == it.second.parent) {
                "The file '${it.second.name}' cannot overwrite itself"
              } else if (it.second.isDirectory) {
                "Directory '${it.second.name}' cannot replace file '${it.second.name}'"
              } else {
                "File '${it.second.name}' cannot replace directory '${it.second.name}'"
              }
            }
            Messages.showDialog(
              project,
              createHtmlMessageWithItemsList(startMessage, conflictsToShow, finishMessage),
              "Not Resolvable Conflicts",
              arrayOf("Ok"),
              0,
              Messages.getErrorIcon()
            )
          }
        }

        2 -> result.addAll(askUserAboutConflictResolution(conflicts, conflictsThatCannotBeOverwritten, project))
        else -> throw Exception("Selected option is not supported.")
      }
    }

    return result
  }

  private fun isAllConflictsResolvedBySkip(conflicts: List<ConflictResolution>, filesToProcessSize: Int) : Boolean {
    return conflicts.isNotEmpty() && conflicts.map { it.shouldSkip() }.filter { it }.size == conflicts.size && filesToProcessSize == conflicts.size
  }

  /**
   * Resolve conflicts one by one for case when user select option "Decide for Each".
   * @param conflicts Conflict pairs (target - source) that could be resolved using any method.
   * @param conflictsThatCannotBeOverwritten Conflict pairs (target - source) that couldn't be resolved
   *                                         using "Overwrite" option.
   * @param project Opened project.
   * @return List of [ConflictResolution] that indicates list of conflicts and how to resolve them.
   */
  private fun askUserAboutConflictResolution(
    conflicts: List<Pair<VirtualFile, VirtualFile>>,
    conflictsThatCannotBeOverwritten: List<Pair<VirtualFile, VirtualFile>>,
    project: Project?
  ): List<ConflictResolution> {
    val result = mutableListOf<ConflictResolution>()
    val allConflicts = arrayListOf<Pair<VirtualFile, VirtualFile>>().apply {
      addAll(conflicts)
      addAll(conflictsThatCannotBeOverwritten)
    }

    allConflicts.forEach { conflict ->

      val newName =
        dataOpsManager.getNameResolver(conflict.second, conflict.first).resolve(conflict.second, conflict.first)

      val newNameMessage = "If you select option \"Use new name\", the following name will be selected: <b>$newName</b>"

      if (!conflictsThatCannotBeOverwritten.contains(conflict)) {
        // Conflicts between text/binary files.
        val choice = Messages.showDialog(
          project,
          "Cannot move '${conflict.second.name}' to ${conflict.first.name}\n\n$newNameMessage",
          "Name Conflict",
          arrayOf("Skip", "Overwrite", "Use new name"),
          0,
          Messages.getWarningIcon()
        )
        val resolution = ConflictResolution(conflict.second, conflict.first)
        when (choice) {
          0 -> resolution.resolveBySkip()
          1 -> resolution.resolveByOverwrite()
          2 -> resolution.resolveByUsingNewName(newName)
          else -> throw Exception("Selected option is not supported.")
        }
        result.add(resolution)
      } else {
        // Conflicts between text/binary files and directories.
        val messageToShow = if (conflict.first == conflict.second.parent) {
          "The file '${conflict.second.name}' cannot replace itself"
        } else if (conflict.second.isDirectory) {
          "Directory '${conflict.second.name}' cannot replace file '${conflict.second.name}'"
        } else {
          "File '${conflict.second.name}' cannot replace directory '${conflict.second.name}'"
        }
        val choice = Messages.showDialog(
          project,
          "$messageToShow\n\n$newNameMessage",
          "Name Conflict",
          arrayOf("Skip", "Use new name"),
          0,
          Messages.getWarningIcon()
        )
        val resolution = ConflictResolution(conflict.second, conflict.first)
        when (choice) {
          0 -> resolution.resolveBySkip()
          1 -> resolution.resolveByUsingNewName(newName)
          else -> throw Exception("Selected option is not supported.")
        }
        result.add(resolution)
      }
    }

    return result
  }

  /**
   * Checks if the paste possible and enabled.
   * @param dataContext Current context. This method can use the list of context keys below:
   *                    1) PROJECT {Project} - opened project.
   *                    2) VIRTUAL_FILE_ARRAY {list} - list of destination files (can be empty if all destinations
   *                                                   are MF files, in this case destinations fetched from NodeData)
   */
  internal fun isPastePossibleAndEnabled(dataContext: DataContext): Boolean {
    val project = dataContext.getData(CommonDataKeys.PROJECT) ?: return false
    val destinationFiles = dataContext.getData(CommonDataKeys.VIRTUAL_FILE_ARRAY)?.toList()
    val explorerView =
      FileExplorerContentProvider.getInstance().getExplorerView(project).castOrNull<FileExplorerView>() ?: return false
    return explorerView.copyPasteSupport.isPastePossibleAndEnabled(destinationFiles)
  }

  /**
   * Does the same as isPastePossibleAndEnabled.
   * @see ExplorerPasteProvider.isPastePossibleAndEnabled
   */
  override fun isPastePossible(dataContext: DataContext): Boolean {
    return isPastePossibleAndEnabled(dataContext)
  }


  /**
   * Does the same as isPastePossibleAndEnabled.
   * @see ExplorerPasteProvider.isPastePossibleAndEnabled
   */
  override fun isPasteEnabled(dataContext: DataContext): Boolean {
    return isPastePossibleAndEnabled(dataContext)
  }

  /**
   * Creates an HTML message from an items list
   * Message structure:
   *   startMessage
   *     Next, a string is constructed from the items list.
   *     Elements are added to the string until its length does not exceed the limit.
   *     If not all elements were added to the string, then "and more..." is added to the end of the string
   *   finishMessage.
   * @param startMessage beginning of the message
   * @param items list of items to display
   * @param finishMessage end of message
   * @param limit the maximum allowed length for a converted list of elements.
   * @return created HTML message
   */
  private fun createHtmlMessageWithItemsList(
    startMessage: String, items: List<String>, finishMessage: String, limit: Int = 130
  ): String {
    val pTag = "<p style=\"margin-left: 10px\">"
    val itemsMerged = items.joinToString(", ")
    val result = if (itemsMerged.length > limit)
      itemsMerged.substring(0, limit - 3).plus("...</p>${pTag}and more...")
    else
      itemsMerged
    val itemsString = pTag.plus(result).plus("</p>")
    return "<html><span>$startMessage\n</span>\n$itemsString\n<span>$finishMessage</span></html>"
  }
}<|MERGE_RESOLUTION|>--- conflicted
+++ resolved
@@ -350,19 +350,12 @@
             "Ok",
             "Skip This Files",
             AllIcons.General.WarningDialog
-<<<<<<< HEAD
           )
         ) {
-          conflictsResolutions.addAll(
-            ussOrLocalFileToPdsWarnings.map { ConflictResolution(it.second, it.first).apply { resolveBySkip() } }
-          )
-=======
-          )) {
           conflictsResolutions.apply {
             clear()
             addAll(ussOrLocalFileToPdsWarnings.map { ConflictResolution(it.second, it.first).apply { resolveBySkip() } })
           }
->>>>>>> 374fb0a4
         }
       }
       // specific conflicts resolution end
