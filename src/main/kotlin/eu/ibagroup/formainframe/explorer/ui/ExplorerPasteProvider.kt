/*
 * This program and the accompanying materials are made available under the terms of the
 * Eclipse Public License v2.0 which accompanies this distribution, and is available at
 * https://www.eclipse.org/legal/epl-v20.html
 *
 * SPDX-License-Identifier: EPL-2.0
 *
 * Copyright IBA Group 2020
 */

package eu.ibagroup.formainframe.explorer.ui

import com.intellij.icons.AllIcons
import com.intellij.ide.PasteProvider
import com.intellij.openapi.actionSystem.CommonDataKeys
import com.intellij.openapi.actionSystem.DataContext
import com.intellij.openapi.actionSystem.DataKey
import com.intellij.openapi.components.service
import com.intellij.openapi.progress.runModalTask
import com.intellij.openapi.project.Project
import com.intellij.openapi.ui.Messages
import com.intellij.openapi.ui.showYesNoDialog
import com.intellij.openapi.vfs.VirtualFile
import com.intellij.openapi.vfs.newvfs.impl.VirtualFileImpl
import eu.ibagroup.formainframe.analytics.AnalyticsService
import eu.ibagroup.formainframe.analytics.events.FileAction
import eu.ibagroup.formainframe.analytics.events.FileEvent
import eu.ibagroup.formainframe.common.ui.cleanInvalidateOnExpand
import eu.ibagroup.formainframe.dataops.DataOpsManager
import eu.ibagroup.formainframe.dataops.attributes.RemoteDatasetAttributes
import eu.ibagroup.formainframe.dataops.attributes.RemoteMemberAttributes
import eu.ibagroup.formainframe.dataops.attributes.RemoteUssAttributes
import eu.ibagroup.formainframe.dataops.operations.mover.MoveCopyOperation
import eu.ibagroup.formainframe.explorer.FileExplorerContentProvider
import eu.ibagroup.formainframe.utils.castOrNull
import eu.ibagroup.formainframe.utils.getMinimalCommonParents
import eu.ibagroup.formainframe.vfs.MFVirtualFile
import kotlin.concurrent.withLock

object ExplorerDataKeys {
  val NODE_DATA_ARRAY = DataKey.create<Array<NodeData<*>>>("NodeDataArrayKey")
}

/**
 * Implementation of Intellij PasteProvider.
 * Used to perform paste of files (in MF File Explorer and in Local File Explorer).
 * @author Valiantsin Krus
 * @author Viktar Mushtsin
 */
class ExplorerPasteProvider : PasteProvider {
  private val dataOpsManager = service<DataOpsManager>()
  private val pastePredicate: (NodeData<*>) -> Boolean = {
    it.attributes?.isPastePossible ?: true
  }

  /**
   * Stores the updated remoteToLocalFile operations
   */
  private var updatedOperations = mutableListOf<MoveCopyOperation>()

  /**
   * Get nodes to refresh. Normally it would be some parent nodes that are changed during the copy/move operation.
   * E.g. for copy operation it will be parent node of the destination. For move operation it will be both source and destination nodes
   * @param operations operations list to find nodes by
   * @param explorerView the explorer view to get filesystem tree structure and the operation type
   * @return nodes to refresh
   */
  private fun getNodesToRefresh(
    operations: List<MoveCopyOperation>,
    explorerView: FileExplorerView
  ): List<ExplorerTreeNode<*, *>> {
    fun List<MoveCopyOperation>.collectByFile(
      fileChooser: (MoveCopyOperation) -> VirtualFile
    ): List<VirtualFile> {
      return map(fileChooser)
        .distinct()
        .getMinimalCommonParents()
        .toList()
    }

    val destinationFilesToRefresh = operations.collectByFile { it.destination }
    val sourceFilesToRefresh = if (explorerView.isCut.get()) {
      operations.collectByFile { it.source }
    } else {
      emptyList()
    }
    val destinationNodes = destinationFilesToRefresh
      .map { file -> explorerView.myFsTreeStructure.findByVirtualFile(file).reversed() }
      .flatten()
      .distinct()
    return if (explorerView.isCut.get()) {
      val sourceNodesToRefresh = sourceFilesToRefresh
        .map { file -> explorerView.myFsTreeStructure.findByVirtualFile(file).reversed().map { it.parent } }
        .flatten()
        .filterNotNull()
        .distinct()
      sourceNodesToRefresh.plus(destinationNodes)
    } else {
      destinationNodes
    }
  }

  /**
   * Refresh provided nodes
   * @param nodesToRefresh the nodes to refresh
   * @param explorerView the explorer view to clean "invalidate on expand" for nodes
   */
  private fun refreshNodes(nodesToRefresh: List<ExplorerTreeNode<*, *>>, explorerView: FileExplorerView) {
    nodesToRefresh
      .forEach { node ->
        val parentNode = node.castOrNull<FileFetchNode<*, *, *, *, *, *>>() ?: return
        parentNode.query ?: return
        cleanInvalidateOnExpand(parentNode, explorerView)
        parentNode.cleanCache(cleanBatchedQuery = true).let { explorerView.myStructure.invalidate(parentNode, true) }
      }
  }

  /**
   * Run move or copy task. Cleans cache on subtrees after the operation is completed
   * @param titlePrefix the operation title
   * @param filesToMoveTotal count of files to perform operation on
   * @param isDragAndDrop value to indicate whether the operation is DnD
   * @param operations the operation instances that carry all the necessary information about the operations
   * @param copyPasteSupport the copy-paste support to control the custom clipboard
   * @param explorerView explorer view instance to control operation
   * @param project the project to run task in
   */
  private fun runMoveOrCopyTask(
    titlePrefix: String,
    filesToMoveTotal: Int,
    isDragAndDrop: Boolean,
    operations: List<MoveCopyOperation>,
    copyPasteSupport: FileExplorerView.ExplorerCopyPasteSupport,
    explorerView: FileExplorerView,
    project: Project
  ) {
    runModalTask(
      title = "$titlePrefix $filesToMoveTotal file(s)",
      project = project,
      cancellable = true
    ) {
      it.isIndeterminate = false
      operations.forEach { op ->
        op.sourceAttributes?.let { attr ->
          service<AnalyticsService>()
            .trackAnalyticsEvent(
              FileEvent(
                attr,
                if (op.isMove) FileAction.MOVE else FileAction.COPY
              )
            )
        }
        explorerView.ignoreVFSChangeEvents.compareAndSet(false, true)
        it.text = "${op.source.name} to ${op.destination.name}"
        runCatching {
          dataOpsManager.performOperation(
            operation = op,
            progressIndicator = it
          )
        }
          .onSuccess {
            if (explorerView.isCut.get()) {
              copyPasteSupport.removeFromBuffer { node -> node.file == op.source }
            }
          }
          .onFailure { throwable ->
            explorerView.explorer.reportThrowable(throwable, project)
            if (isDragAndDrop) {
              copyPasteSupport.removeFromBuffer { node ->
                node.file == op.source && operations.minus(op).none { operation -> operation.source == op.source }
              }
            }
          }
        it.fraction = it.fraction + 1.0 / filesToMoveTotal
      }

      val nodesToRefresh = getNodesToRefresh(operations, explorerView)

      refreshNodes(nodesToRefresh, explorerView)
    }
  }

  /**
   * Performs paste from ForMainframe buffer and from clipboard buffer of local file system.
   * ForMainframe buffer is just a list of NodeData to copy or cut.
   * @param dataContext Current context. This method can use the list of context keys below:
   *                    1) PROJECT {Project} - opened project.
   *                    2) IS_DRAG_AND_DROP_KEY {boolean} - identifies if the copying performed from drag&drop.
   *                    3) VIRTUAL_FILE_ARRAY {list} - list of destination files (can be empty if all destinations
   *                                                   are MF files, in this case destinations fetched from NodeData)
   *                    4) DRAGGED_FROM_PROJECT_FILES_ARRAY {list} - list of files that was dragged from project files
   *                                                                 tree (empty if operation is not drag&drop)
   */
  override fun performPaste(dataContext: DataContext) {
    val isDragAndDrop = dataContext.getData(IS_DRAG_AND_DROP_KEY) ?: false

    val project = dataContext.getData(CommonDataKeys.PROJECT) ?: return
    val explorerView = FileExplorerContentProvider.getInstance().getExplorerView(project).castOrNull<FileExplorerView>()
    val copyPasteSupport = explorerView?.copyPasteSupport ?: return
    val selectedNodesData = explorerView.mySelectedNodesData
    val pasteDestinationsNodesData = selectedNodesData
      .filter(pastePredicate)
    val pasteDestinationFiles = dataContext.getData(CommonDataKeys.VIRTUAL_FILE_ARRAY)?.toList()
      ?: pasteDestinationsNodesData.mapNotNull { it.file }

    val draggedBuffer = dataContext.getData(DRAGGED_FROM_PROJECT_FILES_ARRAY) ?: emptyList()
    val clipboardBuffer = copyPasteSupport.getSourceFilesFromClipboard()
    copyPasteSupport.bufferLock.withLock {
      val sourceFilesRaw = clipboardBuffer.ifEmpty {
        copyPasteSupport.copyPasteBuffer
          .mapNotNull { it.file }
          .plus(draggedBuffer)
      }

      val skipDestinationSourceList = mutableListOf<Pair<VirtualFile, VirtualFile>>()
      val overwriteDestinationSourceList = mutableListOf<Pair<VirtualFile, VirtualFile>>()

      val destinationSourceFilePairs = copyPasteSupport.getDestinationSourceFilePairs(
        sourceFiles = sourceFilesRaw,
        destinationFiles = pasteDestinationFiles,
        isCut = explorerView.isCut.get()
      )

      val pasteDestinations = destinationSourceFilePairs.map { it.first }.toSet().toList()
      val sourceFiles = destinationSourceFilePairs.map { it.second }.toSet().toList()

      if (explorerView.isCut.get()) {
        val hasRemoteFilesInDestinations = pasteDestinations.any { it is MFVirtualFile }
        val hasLocalFilesInSources = sourceFiles.any { it !is MFVirtualFile }

        val dialogTitlePrefix = if (!hasLocalFilesInSources && hasRemoteFilesInDestinations) "Moving"
        else if (hasLocalFilesInSources && hasRemoteFilesInDestinations) "Uploading"
        else "Downloading"

        val dialogActionMessage = if (!hasLocalFilesInSources && hasRemoteFilesInDestinations) "move"
        else if (hasLocalFilesInSources && hasRemoteFilesInDestinations) "upload"
        else "download"

        val dialogMessagePrefix = if (dialogTitlePrefix == "Moving") ""
        else "$dialogTitlePrefix files can violate security rules of customer who owns this system.\n\n"

        showYesNoDialog(
          title = "$dialogTitlePrefix of ${sourceFiles.size} file(s)",
          message = "${dialogMessagePrefix}Do you want to $dialogActionMessage these files?",
          project = project,
          icon = if (dialogTitlePrefix == "Moving") null else AllIcons.General.WarningDialog
        ).let {
          if (!it) {
            copyPasteSupport.removeFromBuffer { nodeData ->
              nodeData.file?.let { fileNotNull -> sourceFiles.contains(fileNotNull) } ?: false
            }
            return@withLock
          }
        }
      }

      val listOfAllConflicts = pasteDestinations
        .mapNotNull { destFile ->
          destFile.children
            ?.map conflicts@{ destChild ->
              val filteredSourceFiles = sourceFiles.filter { source ->
                val sourceAttributes = dataOpsManager.tryToGetAttributes(source)
                val destAttributes = dataOpsManager.tryToGetAttributes(destChild)
                if (
                  destAttributes is RemoteMemberAttributes &&
                  (sourceAttributes is RemoteUssAttributes || source is VirtualFileImpl)
                ) {
                  val memberName = source.name.filter { it.isLetterOrDigit() }.take(8).uppercase()
                  if (memberName.isNotEmpty()) memberName == destChild.name else "EMPTY" == destChild.name
                } else if (
                  destAttributes is RemoteMemberAttributes &&
                  sourceAttributes is RemoteDatasetAttributes
                ) {
                  sourceAttributes.name.split(".").last() == destChild.name
                } else {
                  source.name == destChild.name
                }
              }
              val foundConflicts = mutableListOf<Pair<VirtualFile, VirtualFile>>()
              if (filteredSourceFiles.isNotEmpty()) {
                filteredSourceFiles.forEach { foundConflict -> foundConflicts.add(Pair(destFile, foundConflict)) }
              }
              foundConflicts
            }
        }
        .flatten()
      val conflicts = mutableListOf<Pair<VirtualFile, VirtualFile>>()
      listOfAllConflicts.forEach { conflictList -> conflicts.addAll(conflictList) }

      // Handle conflicts with different file type (file - directory, directory - file)
      val conflictsThatCannotBeSolved = conflicts.filter {
        val conflictChild = it.first.findChild(it.second.name)
        (conflictChild?.isDirectory == true && !it.second.isDirectory)
            || (conflictChild?.isDirectory == false && it.second.isDirectory)
      }
      conflicts.removeAll(conflictsThatCannotBeSolved)
      skipDestinationSourceList.addAll(conflictsThatCannotBeSolved)
      if (conflictsThatCannotBeSolved.isNotEmpty()) {
        val startMessage = "There are some conflicts that cannot be resolved:"
        val finishMessage = "File(s) above will be skipped."
        val conflictsToShow = conflictsThatCannotBeSolved.map {
          if (it.second.isDirectory) {
            "Directory '${it.second.name}' cannot replace file '${it.second.name}'"
          } else {
            "File '${it.second.name}' cannot replace directory '${it.second.name}'"
          }
        }
        Messages.showDialog(
          project,
          createHtmlMessageWithItemsList(startMessage, conflictsToShow, finishMessage),
          "Not Resolvable Conflicts",
          arrayOf("Ok"),
          0,
          Messages.getErrorIcon(),
          null
        )
      }

      if (conflicts.isNotEmpty()) {
        val choice = Messages.showDialog(
          project,
          "Please, select",
          "Name conflicts in ${conflicts.size} file(s)",
          arrayOf(
            //"Decide for Each",
            "Skip for All",
            "Overwrite for All",
          ),
          0,
          AllIcons.General.QuestionDialog,
          null
        )

        when (choice) {
          0 -> skipDestinationSourceList.addAll(conflicts)
          1 -> overwriteDestinationSourceList.addAll(conflicts)
          else -> return
        }
      }

      val ussToPdsWarnings = pasteDestinations
        .mapNotNull { destFile ->
          val destAttributes = dataOpsManager.tryToGetAttributes(destFile)
          if (destAttributes !is RemoteDatasetAttributes) null
          else {
            val sourceUssAttributes = sourceFiles
              .filter { sourceFile ->
                val sourceAttributes = dataOpsManager.tryToGetAttributes(sourceFile)
                sourceAttributes is RemoteUssAttributes || sourceFile is VirtualFileImpl
              }
            sourceUssAttributes.map { Pair(destFile, it) }.ifEmpty { null }
          }
        }
        .flatten()

      if (
        ussToPdsWarnings.isNotEmpty() &&
        !showYesNoDialog(
          "USS File To PDS Placing",
          "You are about to place USS file to PDS. All lines exceeding the record length will be truncated.",
          null,
          "Ok",
          "Skip This Files",
          AllIcons.General.WarningDialog
        )
      ) {
        skipDestinationSourceList.addAll(ussToPdsWarnings)
      }

      var operations = pasteDestinations
        .map { destFile ->
          sourceFiles.mapNotNull { sourceFile ->
            if (skipDestinationSourceList.contains(Pair(destFile, sourceFile))) {
              if (isDragAndDrop) {
                copyPasteSupport.removeFromBuffer { it.file == sourceFile }
              }
              return@mapNotNull null
            }
            MoveCopyOperation(
              source = sourceFile,
              destination = destFile,
              isMove = explorerView.isCut.get(),
              forceOverwriting = overwriteDestinationSourceList.contains(Pair(destFile, sourceFile)),
              newName = null,
              dataOpsManager,
              explorerView.explorer
            )
          }
        }
        .flatten()

      val filesToDownload = operations
        .filter { operation -> operation.destination !is MFVirtualFile }
        .map { operation -> operation.source.name }

      if (filesToDownload.isNotEmpty()) {
        updateDuplicatesInFileNamesForRemoteOperations(operations, filesToDownload)
        operations = updatedOperations
        val filesToDownloadUpdated = operations.mapNotNull { operation -> operation.newName }
<<<<<<< HEAD
        val tagP = "<p style=\"margin-left: 10px\">"
        val filesStringToShow = if (filesToDownloadUpdated.size > 5) {
          "$tagP${
            filesToDownloadUpdated.subList(0, 5).joinToString("</p>$tagP")
          }</p>${tagP}and ${filesToDownloadUpdated.size - 5} more ...</p>"
        } else {
          "$tagP${filesToDownloadUpdated.joinToString("</p>$tagP")}</p>"
        }
=======

        val startMessage = "You are going to DOWNLOAD files:"
        val finishMessage = "It may be against your company's security policy. Are you sure?"

>>>>>>> a0461f25
        if (
          !showYesNoDialog(
            "Downloading Files",
            createHtmlMessageWithItemsList(startMessage, filesToDownloadUpdated, finishMessage),
            null,
            "Yes",
            "No",
            AllIcons.General.WarningDialog
          )
        ) {
          return
        }
      }

      val filesToMoveTotal = operations.size
      val hasLocalFilesInOperationsSources = operations.any { it.source !is MFVirtualFile }
      val hasRemoteFilesInOperationsDestinations = operations.any { it.destination is MFVirtualFile }
      val titlePrefix = if (explorerView.isCut.get()) {
        if (!hasLocalFilesInOperationsSources && hasRemoteFilesInOperationsDestinations) {
          "Moving"
        } else if (!hasLocalFilesInOperationsSources) {
          "Downloading"
        } else {
          "Uploading"
        }
      } else {
        "Copying"
      }

      runMoveOrCopyTask(
        titlePrefix,
        filesToMoveTotal,
        isDragAndDrop,
        operations,
        copyPasteSupport,
        explorerView,
        project
      )
    }
  }

  /**
   * Function is used to handle all filename conflicts for every RemoteToLocal copy operation
   * In case we would like to copy more than 1 file with identical names (for example from different USS folders), all duplicates are resolved
   * and become copied to the destination local folder regarding what action we had chosen (skip or overwrite)
   * @param operations - original remote operations with possible duplicates in filenames
   * @param filesToDownload - files we are going to download
   * @return Void
   */
  private fun updateDuplicatesInFileNamesForRemoteOperations(
    operations: List<MoveCopyOperation>,
    filesToDownload: List<String>
  ) {
    val operationToFileName = mutableMapOf<MoveCopyOperation, String>()
    updatedOperations = mutableListOf()
    val fileOccurrence = 0
    var newName: String
    val possibleNextFileToRename = filesToDownload.associateWith { _ -> fileOccurrence }.toMutableMap()

    val remoteOperations = operations.filter { operation -> operation.destination !is MFVirtualFile }.toMutableList()

    filesToDownload.forEach { name ->
      val foundOperation = remoteOperations.find { operation -> operation.source.name == name }
      if (foundOperation != null) {
        if (possibleNextFileToRename[name] == 0) {
          operationToFileName[foundOperation] = name
        } else {
          newName = name + "_Copy${possibleNextFileToRename[name]}"
          operationToFileName[foundOperation] = newName
        }
        possibleNextFileToRename[name] = possibleNextFileToRename.getValue(name) + 1
        remoteOperations.remove(foundOperation)
      }
    }
    operations.forEach { operation ->
      if (operation.destination !is MFVirtualFile) {
        val newFileName = operationToFileName[operation]
        val updatedRemoteOperation = MoveCopyOperation(
          source = operation.source,
          destination = operation.destination,
          isMove = operation.isMove,
          forceOverwriting = true,
          newName = newFileName,
          dataOpsManager,
          operation.explorer
        )
        updatedOperations.add(updatedRemoteOperation)
      } else {
        updatedOperations.add(operation)
      }
    }
  }

  /**
   * Checks if the paste possible and enabled.
   * @param dataContext Current context. This method can use the list of context keys below:
   *                    1) PROJECT {Project} - opened project.
   *                    2) VIRTUAL_FILE_ARRAY {list} - list of destination files (can be empty if all destinations
   *                                                   are MF files, in this case destinations fetched from NodeData)
   */
  internal fun isPastePossibleAndEnabled(dataContext: DataContext): Boolean {
    val project = dataContext.getData(CommonDataKeys.PROJECT) ?: return false
    val destinationFiles = dataContext.getData(CommonDataKeys.VIRTUAL_FILE_ARRAY)?.toList()
    val explorerView =
      FileExplorerContentProvider.getInstance().getExplorerView(project).castOrNull<FileExplorerView>() ?: return false
    return explorerView.copyPasteSupport.isPastePossibleAndEnabled(destinationFiles)
  }

  /**
   * Does the same as isPastePossibleAndEnabled.
   * @see ExplorerPasteProvider.isPastePossibleAndEnabled
   */
  override fun isPastePossible(dataContext: DataContext): Boolean {
    return isPastePossibleAndEnabled(dataContext)
  }


  /**
   * Does the same as isPastePossibleAndEnabled.
   * @see ExplorerPasteProvider.isPastePossibleAndEnabled
   */
  override fun isPasteEnabled(dataContext: DataContext): Boolean {
    return isPastePossibleAndEnabled(dataContext)
  }

  private fun createHtmlMessageWithItemsList(
    startMessage: String, items: List<String>, finishMessage: String, maxItems: Int = 5
  ): String {
    val tagP = "<p style=\"margin-left: 10px\">"
    val itemsToShow = if (items.size > maxItems) {
      items.subList(0, maxItems).toMutableList().apply { add("more ...") }
    } else {
      items
    }
    val itemsString = "$tagP${itemsToShow.joinToString("</p>$tagP")}</p>"
    return "<html><span>$startMessage\n</span>\n$itemsString\n<span>$finishMessage</span></html>"
  }
}<|MERGE_RESOLUTION|>--- conflicted
+++ resolved
@@ -397,21 +397,10 @@
         updateDuplicatesInFileNamesForRemoteOperations(operations, filesToDownload)
         operations = updatedOperations
         val filesToDownloadUpdated = operations.mapNotNull { operation -> operation.newName }
-<<<<<<< HEAD
-        val tagP = "<p style=\"margin-left: 10px\">"
-        val filesStringToShow = if (filesToDownloadUpdated.size > 5) {
-          "$tagP${
-            filesToDownloadUpdated.subList(0, 5).joinToString("</p>$tagP")
-          }</p>${tagP}and ${filesToDownloadUpdated.size - 5} more ...</p>"
-        } else {
-          "$tagP${filesToDownloadUpdated.joinToString("</p>$tagP")}</p>"
-        }
-=======
 
         val startMessage = "You are going to DOWNLOAD files:"
         val finishMessage = "It may be against your company's security policy. Are you sure?"
 
->>>>>>> a0461f25
         if (
           !showYesNoDialog(
             "Downloading Files",
