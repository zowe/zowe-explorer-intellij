--- conflicted
+++ resolved
@@ -39,8 +39,6 @@
 
 object ExplorerDataKeys {
   val NODE_DATA_ARRAY = DataKey.create<Array<NodeData<*>>>("NodeDataArrayKey")
-<<<<<<< HEAD
-=======
 }
 
 /**
@@ -101,7 +99,6 @@
   fun shouldUseNewName(): Boolean {
     return newName != null
   }
->>>>>>> d3e22549
 }
 
 /**
@@ -429,28 +426,6 @@
    * @param project Opened project.
    * @return List of [ConflictResolution] that indicates list of conflicts and how to resolve them.
    */
-<<<<<<< HEAD
-  private fun updateDuplicatesInFileNamesForRemoteOperations(
-    operations: List<MoveCopyOperation>,
-    filesToDownload: List<String>
-  ) {
-    val operationToFileName = mutableMapOf<MoveCopyOperation, String>()
-    updatedOperations = mutableListOf()
-    val fileOccurrence = 0
-    var newName: String
-    val possibleNextFileToRename = filesToDownload.associateWith { _ -> fileOccurrence }.toMutableMap()
-
-    val remoteOperations = operations.filter { operation -> operation.destination !is MFVirtualFile }.toMutableList()
-
-    filesToDownload.forEach { name ->
-      val foundOperation = remoteOperations.find { operation -> operation.source.name == name }
-      if (foundOperation != null) {
-        if (possibleNextFileToRename[name] == 0) {
-          operationToFileName[foundOperation] = name
-        } else {
-          newName = name + "_Copy${possibleNextFileToRename[name]}"
-          operationToFileName[foundOperation] = newName
-=======
   private fun computeConflictAndAskForResolution(
     sourceFiles: List<VirtualFile>,
     pasteDestinations: List<VirtualFile>,
@@ -547,7 +522,6 @@
                 null
             )
           }
->>>>>>> d3e22549
         }
         2 -> result.addAll(askUserAboutConflictResolution(conflicts, conflictsThatCannotBeOverwritten, project))
         else -> throw Exception("Selected option is not supported.")
