/*
 * This program and the accompanying materials are made available under the terms of the
 * Eclipse Public License v2.0 which accompanies this distribution, and is available at
 * https://www.eclipse.org/legal/epl-v20.html
 *
 * SPDX-License-Identifier: EPL-2.0
 *
 * Copyright IBA Group 2020
 */

package eu.ibagroup.formainframe.explorer.ui

import com.intellij.openapi.components.service
import com.intellij.openapi.progress.runBackgroundableTask
import com.intellij.openapi.project.DumbAware
import com.intellij.openapi.project.Project
import com.intellij.openapi.vfs.VirtualFile
import com.intellij.openapi.wm.ToolWindow
import com.intellij.openapi.wm.ToolWindowFactory
import com.intellij.ui.content.ContentFactory
import eu.ibagroup.formainframe.dataops.DataOpsManager
import eu.ibagroup.formainframe.dataops.content.synchronizer.AutoSyncFileListener
import eu.ibagroup.formainframe.dataops.content.synchronizer.DocumentedSyncProvider
import eu.ibagroup.formainframe.explorer.UIComponentManager
import eu.ibagroup.formainframe.utils.subscribe

/** Explorer window. This is the main class to represent the plugin */
class ExplorerWindowFactory : ToolWindowFactory, DumbAware {

  override fun isApplicable(project: Project): Boolean {
    return true
  }

  override fun createToolWindowContent(project: Project, toolWindow: ToolWindow) {
    val contentFactory = ContentFactory.getInstance()
<<<<<<< HEAD
    UIComponentManager.INSTANCE.getExplorerContentProviders<Explorer<*>>().forEach {
=======
    UIComponentManager.INSTANCE.getExplorerContentProviders().forEach {
>>>>>>> 8736e305
      val content = contentFactory
        .createContent(it.buildExplorerContent(toolWindow.disposable, project), it.displayName, it.isLockable)
      toolWindow.contentManager.addContent(content)
    }
  }

  override fun init(toolWindow: ToolWindow) {
    subscribe(AutoSyncFileListener.AUTO_SYNC_FILE, object: AutoSyncFileListener {
      override fun sync(file: VirtualFile) {
        val dataOpsManager = service<DataOpsManager>()
        if (dataOpsManager.isSyncSupported(file)) {
          val contentSynchronizer = dataOpsManager.getContentSynchronizer(file) ?: return
          runBackgroundableTask("Synchronizing file ${file.name} with mainframe") { indicator ->
            contentSynchronizer.synchronizeWithRemote(DocumentedSyncProvider(file), indicator)
          }
        }
      }
    })
  }

  override fun shouldBeAvailable(project: Project): Boolean {
    return true
  }
}<|MERGE_RESOLUTION|>--- conflicted
+++ resolved
@@ -33,11 +33,7 @@
 
   override fun createToolWindowContent(project: Project, toolWindow: ToolWindow) {
     val contentFactory = ContentFactory.getInstance()
-<<<<<<< HEAD
-    UIComponentManager.INSTANCE.getExplorerContentProviders<Explorer<*>>().forEach {
-=======
     UIComponentManager.INSTANCE.getExplorerContentProviders().forEach {
->>>>>>> 8736e305
       val content = contentFactory
         .createContent(it.buildExplorerContent(toolWindow.disposable, project), it.displayName, it.isLockable)
       toolWindow.contentManager.addContent(content)
