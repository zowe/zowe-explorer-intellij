/*
 * This program and the accompanying materials are made available under the terms of the
 * Eclipse Public License v2.0 which accompanies this distribution, and is available at
 * https://www.eclipse.org/legal/epl-v20.html
 *
 * SPDX-License-Identifier: EPL-2.0
 *
 * Copyright IBA Group 2020
 */

package eu.ibagroup.formainframe.explorer.ui

import com.intellij.openapi.project.DumbAware
import com.intellij.openapi.project.Project
import com.intellij.openapi.wm.ToolWindow
import com.intellij.openapi.wm.ToolWindowFactory
import com.intellij.ui.content.ContentFactory
import eu.ibagroup.formainframe.explorer.UIComponentManager

/** Explorer window. This is the main class to represent the plugin */
class ExplorerWindowFactory : ToolWindowFactory, DumbAware {

  override fun isApplicable(project: Project): Boolean {
    return true
  }

  override fun createToolWindowContent(project: Project, toolWindow: ToolWindow) {
<<<<<<< HEAD
    val contentFactory = ContentFactory.SERVICE.getInstance()
    UIComponentManager.INSTANCE.getExplorerContentProviders().forEach {
=======
    val contentFactory = ContentFactory.getInstance()
    UIComponentManager.INSTANCE.getExplorerContentProviders<Explorer<*>>().forEach {
>>>>>>> f119c239
      val content = contentFactory
        .createContent(it.buildExplorerContent(toolWindow.disposable, project), it.displayName, it.isLockable)
      toolWindow.contentManager.addContent(content)
    }
  }

  override fun init(toolWindow: ToolWindow) {}

  override fun shouldBeAvailable(project: Project): Boolean {
    return true
  }
}<|MERGE_RESOLUTION|>--- conflicted
+++ resolved
@@ -25,13 +25,8 @@
   }
 
   override fun createToolWindowContent(project: Project, toolWindow: ToolWindow) {
-<<<<<<< HEAD
-    val contentFactory = ContentFactory.SERVICE.getInstance()
-    UIComponentManager.INSTANCE.getExplorerContentProviders().forEach {
-=======
     val contentFactory = ContentFactory.getInstance()
     UIComponentManager.INSTANCE.getExplorerContentProviders<Explorer<*>>().forEach {
->>>>>>> f119c239
       val content = contentFactory
         .createContent(it.buildExplorerContent(toolWindow.disposable, project), it.displayName, it.isLockable)
       toolWindow.contentManager.addContent(content)
