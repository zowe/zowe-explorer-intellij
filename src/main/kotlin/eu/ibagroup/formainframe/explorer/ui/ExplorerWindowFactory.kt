--- conflicted
+++ resolved
@@ -33,10 +33,6 @@
   }
 
   override fun createToolWindowContent(project: Project, toolWindow: ToolWindow) {
-<<<<<<< HEAD
-=======
-    // TODO: ContentFactory.SERVICE.getInstance() -> ContentFactory.getInstance() in new versions of the plugin
->>>>>>> 598d8717
     val contentFactory = ContentFactory.getInstance()
     service<UIComponentManager>().getExplorerContentProviders()
       .forEach {
