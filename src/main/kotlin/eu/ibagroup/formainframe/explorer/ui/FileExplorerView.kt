--- conflicted
+++ resolved
@@ -588,8 +588,4 @@
 )
 
 /** Type alias for fetch node with any possible generic types. */
-<<<<<<< HEAD
-typealias FetchNode = FileFetchNode<*, *, *, *, *, *>
-=======
-typealias FetchNode = FileFetchNode<*, *, *, *, *>
->>>>>>> 159e41f0
+typealias FetchNode = FileFetchNode<*, *, *, *, *, *>