--- conflicted
+++ resolved
@@ -36,9 +36,5 @@
 
 }
 
-<<<<<<< HEAD
-interface JesWorkingSet : WorkingSet<JobsFilter> {}
-=======
 /** Interface to represent the jobs working set */
-interface JesWorkingSet : WorkingSet<JobsFilter> {}
->>>>>>> cc88305d
+interface JesWorkingSet : WorkingSet<JobsFilter> {}