/*
 * This program and the accompanying materials are made available under the terms of the
 * Eclipse Public License v2.0 which accompanies this distribution, and is available at
 * https://www.eclipse.org/legal/epl-v20.html
 *
 * SPDX-License-Identifier: EPL-2.0
 *
 * Copyright IBA Group 2020
 */

package eu.ibagroup.formainframe.explorer.actions

import com.intellij.openapi.actionSystem.ActionUpdateThread
import com.intellij.openapi.actionSystem.AnAction
import com.intellij.openapi.actionSystem.AnActionEvent
import com.intellij.openapi.progress.runBackgroundableTask
import eu.ibagroup.formainframe.config.connect.ConnectionConfig
import eu.ibagroup.formainframe.dataops.DataOpsManager
import eu.ibagroup.formainframe.dataops.attributes.RemoteDatasetAttributes
import eu.ibagroup.formainframe.dataops.attributes.RemoteMemberAttributes
import eu.ibagroup.formainframe.dataops.attributes.RemoteUssAttributes
import eu.ibagroup.formainframe.dataops.operations.UssChangeModeOperation
import eu.ibagroup.formainframe.dataops.operations.UssChangeModeParams
import eu.ibagroup.formainframe.explorer.ExplorerUnit
import eu.ibagroup.formainframe.explorer.ui.DatasetPropertiesDialog
import eu.ibagroup.formainframe.explorer.ui.DatasetState
import eu.ibagroup.formainframe.explorer.ui.ExplorerUnitTreeNodeBase
import eu.ibagroup.formainframe.explorer.ui.FileExplorerView
import eu.ibagroup.formainframe.explorer.ui.FileLikeDatasetNode
import eu.ibagroup.formainframe.explorer.ui.LibraryNode
import eu.ibagroup.formainframe.explorer.ui.MemberPropertiesDialog
import eu.ibagroup.formainframe.explorer.ui.MemberState
import eu.ibagroup.formainframe.explorer.ui.UssDirNode
import eu.ibagroup.formainframe.explorer.ui.UssFileNode
import eu.ibagroup.formainframe.explorer.ui.UssFilePropertiesDialog
import eu.ibagroup.formainframe.explorer.ui.UssFileState
import eu.ibagroup.formainframe.explorer.ui.cleanCacheIfPossible
import eu.ibagroup.formainframe.explorer.ui.getExplorerView
import eu.ibagroup.formainframe.utils.changeFileEncodingAction
import eu.ibagroup.formainframe.utils.clone
import eu.ibagroup.formainframe.utils.isBeingEditingNow
import eu.ibagroup.formainframe.utils.service
import org.zowe.kotlinsdk.ChangeMode

/**
 * Action for displaying properties of files on UI in dialog by clicking item in explorer context menu.
 * @author Valiantsin Krus.
 */
class GetFilePropertiesAction : AnAction() {

  override fun getActionUpdateThread(): ActionUpdateThread {
    return ActionUpdateThread.EDT
  }

  /** Shows dialog with properties depending on type of the file selected by user. */
  override fun actionPerformed(e: AnActionEvent) {
    val view = e.getExplorerView<FileExplorerView>() ?: return
    val node = view.mySelectedNodesData.getOrNull(0)?.node ?: return
    val project = e.project
    if (node is ExplorerUnitTreeNodeBase<ConnectionConfig, *, out ExplorerUnit<ConnectionConfig>>) {
      val virtualFile = node.virtualFile
      val connectionConfig = node.unit.connectionConfig ?: return
      if (virtualFile != null) {
        val dataOpsManager = node.explorer.componentManager.service<DataOpsManager>()
        when (val attributes = dataOpsManager.tryToGetAttributes(virtualFile)) {
          is RemoteDatasetAttributes -> {
            val dialog = DatasetPropertiesDialog(project, DatasetState(attributes))
            dialog.showAndGet()
          }

          is RemoteUssAttributes -> {
            // TODO: need to think whether this sync is necessary
            // synchronize charset from file attributes with charset from file properties
            // if (attributes.charset != virtualFile.charset) {
            //   attributes.charset = virtualFile.charset
            //   updateFileTag(attributes)
            // }
            val oldCharset = attributes.charset
            val initFileMode = attributes.fileMode?.clone()
            val dialog = UssFilePropertiesDialog(project, UssFileState(attributes, virtualFile.isBeingEditingNow()))
            if (dialog.showAndGet()) {
              if (attributes.fileMode?.owner != initFileMode?.owner || attributes.fileMode?.group != initFileMode?.group || attributes.fileMode?.all != initFileMode?.all) {
                runBackgroundableTask(
                  title = "Changing file mode on ${attributes.path}",
                  project = project,
                  cancellable = true
                ) {
                  if (attributes.fileMode != null) {
                    runCatching {
                      dataOpsManager.performOperation(
                        operation = UssChangeModeOperation(
                          request = UssChangeModeParams(ChangeMode(mode = attributes.fileMode), attributes.path),
                          connectionConfig = connectionConfig
                        ),
                        progressIndicator = it
                      )
                    }.onFailure { t ->
<<<<<<< HEAD
                        view.explorer.reportThrowable(t, project)
=======
                      view.explorer.reportThrowable(t, e.project)
>>>>>>> d212b4c9
                    }
                    node.parent?.cleanCacheIfPossible(cleanBatchedQuery = false)
                  }
                }
              }
              val charset = attributes.charset
              if (!virtualFile.isDirectory && oldCharset != charset) {
                val changed = changeFileEncodingAction(e.project, virtualFile, attributes, charset)
                if (!changed) {
                  attributes.charset = oldCharset
                }
              }
            } else {
              attributes.charset = oldCharset
            }
          }

          is RemoteMemberAttributes -> {
            val dialog = MemberPropertiesDialog(project, MemberState(attributes))
            dialog.showAndGet()
          }
        }
      }
    }

  }

  /** Action is available in all time and not only after indexing process will finish. */
  override fun isDumbAware(): Boolean {
    return true
  }

  /** Shows action only for datasets (sequential and pds), for uss files and for uss directories. */
  override fun update(e: AnActionEvent) {
    val view = e.getExplorerView<FileExplorerView>() ?: let {
      e.presentation.isEnabledAndVisible = false
      return
    }
    val selected = view.mySelectedNodesData
    val node = selected.getOrNull(0)?.node
    e.presentation.isVisible = selected.size == 1
        && (node is UssFileNode || node is FileLikeDatasetNode || node is LibraryNode || node is UssDirNode)

    // Mark the migrated dataset properties unavailable for clicking
    if (node != null && (node is FileLikeDatasetNode || node is LibraryNode)) {
      val dataOpsManager = node.explorer.componentManager.service<DataOpsManager>()
      val datasetAttributes = node.virtualFile?.let { dataOpsManager.tryToGetAttributes(it) }
      if (datasetAttributes is RemoteDatasetAttributes && datasetAttributes.isMigrated) {
        e.presentation.isEnabled = false
      }
    }
  }
}<|MERGE_RESOLUTION|>--- conflicted
+++ resolved
@@ -95,11 +95,7 @@
                         progressIndicator = it
                       )
                     }.onFailure { t ->
-<<<<<<< HEAD
-                        view.explorer.reportThrowable(t, project)
-=======
                       view.explorer.reportThrowable(t, e.project)
->>>>>>> d212b4c9
                     }
                     node.parent?.cleanCacheIfPossible(cleanBatchedQuery = false)
                   }
