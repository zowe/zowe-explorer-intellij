/*
 * Copyright (c) 2020-2024 IBA Group.
 *
 * This program and the accompanying materials are made available under the terms of the
 * Eclipse Public License v2.0 which accompanies this distribution, and is available at
 * https://www.eclipse.org/legal/epl-v20.html
 *
 * SPDX-License-Identifier: EPL-2.0
 *
 * Contributors:
 *   IBA Group
 *   Zowe Community
 */

package eu.ibagroup.formainframe.explorer.actions

import com.intellij.notification.NotificationType
import com.intellij.openapi.actionSystem.ActionUpdateThread
import com.intellij.openapi.actionSystem.AnAction
import com.intellij.openapi.actionSystem.AnActionEvent
import com.intellij.openapi.application.runInEdt
import com.intellij.openapi.progress.runBackgroundableTask
import com.intellij.openapi.progress.runModalTask
import eu.ibagroup.formainframe.api.api
import eu.ibagroup.formainframe.config.connect.ConnectionConfig
import eu.ibagroup.formainframe.config.connect.authToken
import eu.ibagroup.formainframe.dataops.DataOpsManager
import eu.ibagroup.formainframe.dataops.attributes.RemoteJobAttributes
import eu.ibagroup.formainframe.dataops.operations.jobs.BasicPurgeJobParams
import eu.ibagroup.formainframe.dataops.operations.jobs.PurgeJobOperation
import eu.ibagroup.formainframe.explorer.ui.JesExplorerView
import eu.ibagroup.formainframe.explorer.ui.JesFilterNode
import eu.ibagroup.formainframe.explorer.ui.JesWsNode
import eu.ibagroup.formainframe.explorer.ui.JobNode
import eu.ibagroup.formainframe.explorer.ui.NodeData
import eu.ibagroup.formainframe.explorer.ui.getExplorerView
import eu.ibagroup.formainframe.ui.build.jobs.JOBS_LOG_VIEW
import eu.ibagroup.formainframe.ui.build.jobs.JobBuildTreeView
import org.zowe.kotlinsdk.ExecData
import org.zowe.kotlinsdk.JESApi
import retrofit2.Response
import java.util.concurrent.ConcurrentHashMap

/** An action to purge a job */
class PurgeJobAction : AnAction() {

  override fun getActionUpdateThread(): ActionUpdateThread {
    return ActionUpdateThread.EDT
  }

  override fun isDumbAware(): Boolean {
    return true
  }

  /**
   * Purge a job on button click
   * After completion shows a notification
   */
  override fun actionPerformed(e: AnActionEvent) {
    val view = e.getExplorerView<JesExplorerView>() ?: e.getData(JOBS_LOG_VIEW) ?: let {
      e.presentation.isEnabledAndVisible = false
      return
    }
    if (view is JesExplorerView) {
      val jobNodesToPurge = view.mySelectedNodesData
      val filtersToNodesMap = selectJobNodesByWSFilters(jobNodesToPurge)
      runMassivePurgeAndRefreshByFilter(filtersToNodesMap, jobNodesToPurge, e, view)

    } else if (view is JobBuildTreeView) {
      val jobStatus = view.getJobLogger().logFetcher.getCachedJobStatus()
      val connectionConfig: ConnectionConfig = view.getConnectionConfig()
      val dataOpsManager = DataOpsManager.getService()
      if (jobStatus != null) {
        runBackgroundableTask(
          title = "Purging ${jobStatus.jobName}: ${jobStatus.jobId}",
          project = e.project,
          cancellable = true
        ) {
          runCatching {
            dataOpsManager.performOperation(
              operation = PurgeJobOperation(
                request = BasicPurgeJobParams(jobStatus.jobName, jobStatus.jobId),
                connectionConfig = connectionConfig
              ),
              progressIndicator = it
            )
          }.onFailure {
            view.showNotification(
              "Error purging ${jobStatus.jobName}: ${jobStatus.jobId}",
              "${it.message}",
              e.project,
              NotificationType.ERROR
            )
          }.onSuccess {
            view.showNotification(
              "${jobStatus.jobName}: ${jobStatus.jobId} has been purged",
              "$it",
              e.project,
              NotificationType.INFORMATION
            )
          }
        }
      }
    }
  }

  /**
   * After performing the massive purge of the jobs scope (several filters) z/OSMF returns immediate success in the response,
   * but actual purge was not performed yet on the mainframe which causes the problems during fetching the new job list during refresh.
   * The purpose of this function is to perform the refresh on each filter only when actual purge was performed
   * Note: This function performs refresh only on those filters from which purge action is requested
   * @param jobsByFilterWaitingPurgeMap - concurrent map of the filter-to-jobs relationship waiting to purge
   * @return Void
   */
  private fun waitJobsReleasedAndRefresh(jobsByFilterWaitingPurgeMap: ConcurrentHashMap<JesFilterNode, List<NodeData<ConnectionConfig>>>) {
    val foundJobsWaitingInPurgeQueue: MutableList<JobNode> = mutableListOf()
    val filtersWithRefreshErrors: MutableMap<JesFilterNode, Response<*>> = mutableMapOf()
    jobsByFilterWaitingPurgeMap.keys.forEach { filterNode ->
      val query = filterNode.query
      if (query != null) {
        val response = api<JESApi>(query.connectionConfig).getFilteredJobs(
          basicCredentials = query.connectionConfig.authToken,
          owner = query.request.owner,
          prefix = query.request.prefix,
          userCorrelator = query.request.userCorrelatorFilter,
          execData = ExecData.YES
        ).execute()
        val result = response.body()
        if (response.isSuccessful && result != null) {
          jobsByFilterWaitingPurgeMap[filterNode]?.forEach { data ->
            val nodeToFind = data.node as JobNode
            val jobAttributes = data.attributes as RemoteJobAttributes
            val jobInfo = jobAttributes.jobInfo
            val foundJob = result.find { it.jobId == jobInfo.jobId }
            if (foundJob != null) foundJobsWaitingInPurgeQueue.add(nodeToFind)
          }
          if (foundJobsWaitingInPurgeQueue.isNotEmpty()) {
            foundJobsWaitingInPurgeQueue.clear()
            val filterRefreshSize =
              jobsByFilterWaitingPurgeMap[filterNode]?.size ?: throw Exception("Filter node is not found")
            runRefreshByFilter(
              filterNode,
              if (filterRefreshSize == 1) (filterRefreshSize.toLong() * 1000) else (filterRefreshSize / 2).toLong() * 1000
            )
          } else {
            filterNode.cleanCache()
          }
        } else {
          filtersWithRefreshErrors[filterNode] = response
        }
      }
    }
    if (filtersWithRefreshErrors.isNotEmpty()) {
      var errorFilterNames = ""
      for (entry in filtersWithRefreshErrors) {
        errorFilterNames += entry.key.unit.name + "\n"
      }
      throw RuntimeException("Refresh error. Failed filters are: $errorFilterNames")
    }
  }

  /**
   * Function triggers refresh by filter
   * @param filter - jes filter
   * @param timeWait - time to wait before refresh
   */
  private fun runRefreshByFilter(filter: JesFilterNode, timeWait: Long) {
    runInEdt {
      Thread.sleep(timeWait)
      filter.cleanCache()
    }
  }

  /**
   * Function needs to determine when to show "purge job/jobs" action. Currently, purge is only possible within 1 Working Set
   * @param jobs - the list of selected job nodes in JES view
   * @return true if jobs were selected within 1 WS, false otherwise
   */
  private fun isSelectedJobNodesFromSameWS(jobs: List<NodeData<ConnectionConfig>>): Boolean {
    val firstJob = jobs[0].node as JobNode
    val firstConnection = firstJob.query?.connectionConfig

    // Could be different connections
    val diffConnectionJobNode = jobs.filter {
      (it.node is JobNode && it.node.unit.connectionConfig != firstConnection)
    }
    if (diffConnectionJobNode.isNotEmpty()) return false

    // Could be the same connections but different Working Sets
    val firstJobWS = if (firstJob.parent is JesFilterNode) firstJob.parent.parent as? JesWsNode else null
    if (firstJobWS != null) {
      val diffWS = jobs.filter {
        val jobWS = it.node.parent?.parent as JesWsNode
        firstJobWS.unit.name != jobWS.unit.name
      }
      if (diffWS.isNotEmpty()) return false
    }
    return true
  }

  /**
   * Function builds the filter-to-jobs dependency and puts it to the concurrent map
   * @param nodes - list of the selected job nodes in JES view
   * @return concurrent map of the filter-to-jobs dependency
   */
  private fun selectJobNodesByWSFilters(nodes: List<NodeData<ConnectionConfig>>): ConcurrentHashMap<JesFilterNode, List<NodeData<ConnectionConfig>>> {
    val jobFilters: MutableList<JesFilterNode> = mutableListOf()
    val filtersToJobNodesMap: ConcurrentHashMap<JesFilterNode, List<NodeData<ConnectionConfig>>> = ConcurrentHashMap()
    nodes.forEach {
      val jobNode = it.node as JobNode
      val filterNode = findFilter(jobNode)
      if (filterNode != null && !jobFilters.contains(filterNode)) {
        jobFilters.add(filterNode)
        filtersToJobNodesMap[filterNode] = findJobsByFilter(filterNode, nodes)
      }
    }
    return filtersToJobNodesMap
  }

  /**
   * Function finds the corresponding filter or null if filter was not found
   * @param node - job node to find its filter
   * @return the JesFilterNode object corresponding to this job node or null if it was not found
   */
  private fun findFilter(node: JobNode): JesFilterNode? {
    return node.parent as? JesFilterNode
  }

  /**
   * Function finds all selected job nodes which correspond to the specified filter
   * @param filter - filter to find the corresponding job nodes
   * @param nodes - the list of all selected job nodes in JES view
   * @return the list of job nodes which correspond to the specified filter
   */
  private fun findJobsByFilter(
    filter: JesFilterNode,
    nodes: List<NodeData<ConnectionConfig>>
  ): List<NodeData<ConnectionConfig>> {
    val jobsByFilter: MutableList<NodeData<ConnectionConfig>> = mutableListOf()
    nodes.forEach {
      val jobNode = it.node as JobNode
      val jobFilter = findFilter(jobNode)
      if (filter == jobFilter) {
        jobsByFilter.add(it)
      }
    }
    return jobsByFilter
  }

  /**
   * The main function which triggers the jobs purge on the mainframe and refreshes each affected filter in the JES view tree
   * @param jobsByFilterMap - the concurrent map of the filter-to-jobs dependency
   * @param nodes - the list of all selected job nodes to purge
   * @param e - purge action event
   * @param view - an instance of current JES view
   */
  private fun runMassivePurgeAndRefreshByFilter(
    jobsByFilterMap: ConcurrentHashMap<JesFilterNode, List<NodeData<ConnectionConfig>>>,
    nodes: List<NodeData<ConnectionConfig>>,
    e: AnActionEvent,
    view: JesExplorerView
  ) {
<<<<<<< HEAD
=======
    val dataOpsManager = DataOpsManager.getService()
>>>>>>> bf62c845
    nodes.forEach { nodeData ->
      val jobAttributes = nodeData.attributes as RemoteJobAttributes
      val jobStatus = jobAttributes.jobInfo
      val connectionConfig = jobAttributes.requesters[0].connectionConfig
      runModalTask(
        title = "Purging ${jobStatus.jobName}: ${jobStatus.jobId}",
        project = e.project,
        cancellable = true
      ) {
        runCatching {
          service<DataOpsManager>().performOperation(
            operation = PurgeJobOperation(
              request = BasicPurgeJobParams(jobStatus.jobName, jobStatus.jobId),
              connectionConfig = connectionConfig
            ),
            progressIndicator = it
          )
        }.onFailure { throwable ->
          (jobsByFilterMap.values.find { it.contains(nodeData) } as MutableList).remove(nodeData)
          view.explorer.showNotification(
            "Error purging ${jobStatus.jobName}: ${jobStatus.jobId}",
            "${throwable.message}",
            NotificationType.ERROR,
            e.project
          )
        }.onSuccess {
          view.explorer.showNotification(
            "${jobStatus.jobName}: ${jobStatus.jobId} has been purged",
            "$it",
            NotificationType.INFORMATION,
            e.project
          )
        }
      }
    }
    waitJobsReleasedAndRefresh(jobsByFilterMap)
  }

  /**
   * A job can be purged from the Jobs Tool Window
   * or from the JES Explorer by clicking on the corresponding job
   */
  override fun update(e: AnActionEvent) {
    val view = e.getExplorerView<JesExplorerView>() ?: e.getData(JOBS_LOG_VIEW) ?: let {
      e.presentation.isEnabledAndVisible = false
      return
    }
    if (view is JesExplorerView) {
      val selected = view.mySelectedNodesData
      val wrongNode = selected.find { it.node !is JobNode }
      e.presentation.apply {
        isEnabledAndVisible = selected.isNotEmpty() && wrongNode == null && isSelectedJobNodesFromSameWS(selected)
        text = if (isEnabledAndVisible && selected.size > 1) "Purge Jobs" else "Purge Job"
      }
    } else if (view is JobBuildTreeView) {
      val jobStatus = view.getJobLogger().logFetcher.getCachedJobStatus()?.status
      if (jobStatus == null) {
        e.presentation.isEnabled = false
      }
    }
  }
}<|MERGE_RESOLUTION|>--- conflicted
+++ resolved
@@ -260,10 +260,6 @@
     e: AnActionEvent,
     view: JesExplorerView
   ) {
-<<<<<<< HEAD
-=======
-    val dataOpsManager = DataOpsManager.getService()
->>>>>>> bf62c845
     nodes.forEach { nodeData ->
       val jobAttributes = nodeData.attributes as RemoteJobAttributes
       val jobStatus = jobAttributes.jobInfo
