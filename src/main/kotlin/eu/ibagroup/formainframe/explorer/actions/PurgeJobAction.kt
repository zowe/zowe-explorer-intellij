/*
 * This program and the accompanying materials are made available under the terms of the
 * Eclipse Public License v2.0 which accompanies this distribution, and is available at
 * https://www.eclipse.org/legal/epl-v20.html
 *
 * SPDX-License-Identifier: EPL-2.0
 *
 * Copyright IBA Group 2020
 */

package eu.ibagroup.formainframe.explorer.actions

import com.intellij.notification.NotificationType
import com.intellij.openapi.actionSystem.ActionUpdateThread
import com.intellij.openapi.actionSystem.AnAction
import com.intellij.openapi.actionSystem.AnActionEvent
import com.intellij.openapi.application.runInEdt
import com.intellij.openapi.components.service
import com.intellij.openapi.progress.runBackgroundableTask
import com.intellij.openapi.progress.runModalTask
import eu.ibagroup.formainframe.api.api
import eu.ibagroup.formainframe.config.connect.ConnectionConfig
import eu.ibagroup.formainframe.config.connect.authToken
import eu.ibagroup.formainframe.dataops.DataOpsManager
import eu.ibagroup.formainframe.dataops.attributes.RemoteJobAttributes
import eu.ibagroup.formainframe.dataops.operations.jobs.BasicPurgeJobParams
import eu.ibagroup.formainframe.dataops.operations.jobs.PurgeJobOperation
import eu.ibagroup.formainframe.explorer.ui.ExplorerTreeNode
import eu.ibagroup.formainframe.explorer.ui.FetchNode
import eu.ibagroup.formainframe.explorer.ui.JesExplorerView
import eu.ibagroup.formainframe.explorer.ui.JesFilterNode
import eu.ibagroup.formainframe.explorer.ui.JobNode
import eu.ibagroup.formainframe.explorer.ui.getExplorerView
import eu.ibagroup.formainframe.ui.build.jobs.JOBS_LOG_VIEW
import eu.ibagroup.formainframe.ui.build.jobs.JobBuildTreeView
import org.zowe.kotlinsdk.ExecData
import org.zowe.kotlinsdk.JESApi
import retrofit2.Response
import java.util.concurrent.ConcurrentHashMap

/** An action to purge a job */
class PurgeJobAction : AnAction() {

  override fun getActionUpdateThread(): ActionUpdateThread {
    return ActionUpdateThread.EDT
  }

  override fun isDumbAware(): Boolean {
    return true
  }

  /**
   * Purge a job on button click
   * After completion shows a notification
   */
  override fun actionPerformed(e: AnActionEvent) {
    val view = e.getExplorerView<JesExplorerView>() ?: e.getData(JOBS_LOG_VIEW) ?: let {
      e.presentation.isEnabledAndVisible = false
      return
    }
    if (view is JesExplorerView) {
      val jobNodesToPurge = view.mySelectedNodesData
      val filtersToNodesMap = selectJobNodesByWSFilters(jobNodesToPurge)
      runMassivePurgeAndRefreshByFilter(filtersToNodesMap, jobNodesToPurge, e, view)

    } else if (view is JobBuildTreeView) {
      val jobStatus = view.getJobLogger().logFetcher.getCachedJobStatus()
      val connectionConfig: ConnectionConfig = view.getConnectionConfig()
      val dataOpsManager = service<DataOpsManager>()
      if (jobStatus != null) {
        runBackgroundableTask(
          title = "Purging ${jobStatus.jobName}: ${jobStatus.jobId}",
          project = e.project,
          cancellable = true
        ) {
          runCatching {
            dataOpsManager.performOperation(
              operation = PurgeJobOperation(
                request = BasicPurgeJobParams(jobStatus.jobName, jobStatus.jobId),
                connectionConfig = connectionConfig
              ),
              progressIndicator = it
            )
          }.onFailure {
            view.showNotification(
              "Error purging ${jobStatus.jobName}: ${jobStatus.jobId}",
              "${it.message}",
              e.project,
              NotificationType.ERROR
            )
          }.onSuccess {
            view.showNotification(
              "${jobStatus.jobName}: ${jobStatus.jobId} has been purged",
              "$it",
              e.project,
              NotificationType.INFORMATION
            )
          }
        }
      }
    }
  }

  /**
   * After performing the massive purge of the jobs scope (several filters) z/OSMF returns immediate success in the response,
   * but actual purge was not performed yet on the mainframe which causes the problems during fetching the new job list during refresh.
   * The purpose of this function is to perform the refresh on each filter only when actual purge was performed
   * Note: This function performs refresh only on those filters from which purge action is requested
   * @param jobsByFilterWaitingPurgeMap - concurrent map of the filter-to-jobs relationship waiting to purge
   * @return Void
   */
  private fun waitJobsReleasedAndRefresh(jobsByFilterWaitingPurgeMap: ConcurrentHashMap<JesFilterNode, List<NodeData<ConnectionConfig>>>) {
    val foundJobsWaitingInPurgeQueue: MutableList<JobNode> = mutableListOf()
    val filtersWithRefreshErrors: MutableMap<JesFilterNode, Response<*>> = mutableMapOf()
    jobsByFilterWaitingPurgeMap.keys.forEach { filterNode ->
      val query = filterNode.query
      if (query != null) {
        val response = api<JESApi>(query.connectionConfig).getFilteredJobs(
          basicCredentials = query.connectionConfig.authToken,
          owner = query.request.owner,
          prefix = query.request.prefix,
          userCorrelator = query.request.userCorrelatorFilter,
          execData = ExecData.YES
        ).execute()
        val result = response.body()
        if (response.isSuccessful && result != null) {
          jobsByFilterWaitingPurgeMap[filterNode]?.forEach { data ->
            val nodeToFind = data.node as JobNode
            val jobAttributes = data.attributes as RemoteJobAttributes
            val jobInfo = jobAttributes.jobInfo
            val foundJob = result.find { it.jobId == jobInfo.jobId }
            if (foundJob != null) foundJobsWaitingInPurgeQueue.add(nodeToFind)
          }
          if (foundJobsWaitingInPurgeQueue.isNotEmpty()) {
            foundJobsWaitingInPurgeQueue.clear()
            val filterRefreshSize = jobsByFilterWaitingPurgeMap[filterNode]!!.size
            runRefreshByFilter(filterNode, if (filterRefreshSize == 1) (filterRefreshSize.toLong() * 1000) else (filterRefreshSize / 2).toLong() * 1000)
          } else {
            filterNode.cleanCache()
          }
        } else {
          filtersWithRefreshErrors[filterNode] = response
        }
      }
    }
    if (filtersWithRefreshErrors.isNotEmpty()) {
      var errorFilterNames = ""
      for (entry in filtersWithRefreshErrors) {
        errorFilterNames += entry.key.unit.name + "\n"
      }
      throw RuntimeException("Refresh error. Failed filters are: $errorFilterNames")
    }
  }

<<<<<<< HEAD
  /**
   * Function triggers refresh by filter
   * @param filter - jes filter
   * @param timeWait - time to wait before refresh
   */
  private fun runRefreshByFilter(filter: JesFilterNode, timeWait: Long) {
    runInEdt {
      Thread.sleep(timeWait)
      filter.cleanCache()
    }
  }

  /**
   * Function needs to determine when to show "purge job/jobs" action. Currently, purge is only possible within 1 Working Set
   * @param jobs - the list of selected job nodes in JES view
   * @return true if jobs were selected within 1 WS, false otherwise
   */
  private fun isSelectedJobNodesFromSameWS(jobs: List<NodeData<ConnectionConfig>>): Boolean {
    val firstJob = jobs[0].node as JobNode
    val firstConnection = firstJob.query?.connectionConfig

    // Could be different connections
    val diffConnectionJobNode = jobs.filter {
      (it.node is JobNode && it.node.unit.connectionConfig != firstConnection)
    }
    if (diffConnectionJobNode.isNotEmpty()) return false

    // Could be the same connections but different Working Sets
    val firstJobWS = if (firstJob.parent is JesFilterNode) firstJob.parent.parent as? JesWsNode else null
    if (firstJobWS != null) {
      val diffWS = jobs.filter {
        val jobWS = it.node.parent?.parent as JesWsNode
        firstJobWS.unit.name != jobWS.unit.name
      }
      if (diffWS.isNotEmpty()) return false
    }
    return true
  }

  /**
   * Function builds the filter-to-jobs dependency and puts it to the concurrent map
   * @param nodes - list of the selected job nodes in JES view
   * @return concurrent map of the filter-to-jobs dependency
   */
  private fun selectJobNodesByWSFilters(nodes: List<NodeData<ConnectionConfig>>): ConcurrentHashMap<JesFilterNode, List<NodeData<ConnectionConfig>>> {
    val jobFilters: MutableList<JesFilterNode> = mutableListOf()
    val filtersToJobNodesMap: ConcurrentHashMap<JesFilterNode, List<NodeData<ConnectionConfig>>> = ConcurrentHashMap()
    nodes.forEach {
      val jobNode = it.node as JobNode
      val filterNode = findFilter(jobNode)
      if (filterNode != null && !jobFilters.contains(filterNode)) {
        jobFilters.add(filterNode)
        filtersToJobNodesMap[filterNode] = findJobsByFilter(filterNode, nodes)
      }
    }
    return filtersToJobNodesMap
  }

  /**
   * Function finds the corresponding filter or null if filter was not found
   * @param node - job node to find its filter
   * @return the JesFilterNode object corresponding to this job node or null if it was not found
   */
  private fun findFilter(node: JobNode): JesFilterNode? {
    return node.parent as? JesFilterNode
  }

  /**
   * Function finds all selected job nodes which correspond to the specified filter
   * @param filter - filter to find the corresponding job nodes
   * @param nodes - the list of all selected job nodes in JES view
   * @return the list of job nodes which correspond to the specified filter
   */
  private fun findJobsByFilter(
    filter: JesFilterNode,
    nodes: List<NodeData<ConnectionConfig>>
  ): List<NodeData<ConnectionConfig>> {
    val jobsByFilter: MutableList<NodeData<ConnectionConfig>> = mutableListOf()
    nodes.forEach {
      val jobNode = it.node as JobNode
      val jobFilter = findFilter(jobNode)
      if (filter == jobFilter) {
        jobsByFilter.add(it)
      }
    }
    return jobsByFilter
  }

  /**
   * The main function which triggers the jobs purge on the mainframe and refreshes each affected filter in the JES view tree
   * @param jobsByFilterMap - the concurrent map of the filter-to-jobs dependency
   * @param nodes - the list of all selected job nodes to purge
   * @param e - purge action event
   * @param view - an instance of current JES view
   */
  private fun runMassivePurgeAndRefreshByFilter(
    jobsByFilterMap: ConcurrentHashMap<JesFilterNode, List<NodeData<ConnectionConfig>>>,
    nodes: List<NodeData<ConnectionConfig>>,
    e: AnActionEvent,
    view: JesExplorerView
  ) {
    val dataOpsManager = service<DataOpsManager>()
    nodes.forEach { nodeData ->
      val jobAttributes = nodeData.attributes as RemoteJobAttributes
      val jobStatus = jobAttributes.jobInfo
      val connectionConfig = jobAttributes.requesters[0].connectionConfig
      runModalTask(
        title = "Purging ${jobStatus.jobName}: ${jobStatus.jobId}",
        project = e.project,
        cancellable = true
      ) {
        runCatching {
          dataOpsManager.performOperation(
            operation = PurgeJobOperation(
              request = BasicPurgeJobParams(jobStatus.jobName, jobStatus.jobId),
              connectionConfig = connectionConfig
            ),
            progressIndicator = it
          )
        }.onFailure { throwable ->
          (jobsByFilterMap.values.find { it.contains(nodeData) } as MutableList).remove(nodeData)
          view.explorer.showNotification(
            "Error purging ${jobStatus.jobName}: ${jobStatus.jobId}",
            "${throwable.message}",
            NotificationType.ERROR,
            e.project
          )
        }.onSuccess {
          view.explorer.showNotification(
            "${jobStatus.jobName}: ${jobStatus.jobId} has been purged",
            "$it",
            NotificationType.INFORMATION,
            e.project
          )
        }
      }
    }
    waitJobsReleasedAndRefresh(jobsByFilterMap)
  }

=======
>>>>>>> d212b4c9
  /**
   * A job can be purged from the Jobs Tool Window
   * or from the JES Explorer by clicking on the corresponding job
   */
  override fun update(e: AnActionEvent) {
    val view = e.getExplorerView<JesExplorerView>() ?: e.getData(JOBS_LOG_VIEW) ?: let {
      e.presentation.isEnabledAndVisible = false
      return
    }
    if (view is JesExplorerView) {
      val selected = view.mySelectedNodesData
<<<<<<< HEAD
      val wrongNode = selected.find { it.node !is JobNode }
      e.presentation.apply {
        isEnabledAndVisible = wrongNode == null && isSelectedJobNodesFromSameWS(selected)
        text = if (isEnabledAndVisible && selected.size > 1) "Purge Jobs" else "Purge Job"
      }
=======
      val node = selected.getOrNull(0)?.node
      e.presentation.isVisible = selected.size == 1
          && node is JobNode
>>>>>>> d212b4c9
    } else if (view is JobBuildTreeView) {
      val jobStatus = view.getJobLogger().logFetcher.getCachedJobStatus()?.status
      if (jobStatus == null) {
        e.presentation.isEnabled = false
      }
    }
  }
}<|MERGE_RESOLUTION|>--- conflicted
+++ resolved
@@ -152,7 +152,6 @@
     }
   }
 
-<<<<<<< HEAD
   /**
    * Function triggers refresh by filter
    * @param filter - jes filter
@@ -293,8 +292,6 @@
     waitJobsReleasedAndRefresh(jobsByFilterMap)
   }
 
-=======
->>>>>>> d212b4c9
   /**
    * A job can be purged from the Jobs Tool Window
    * or from the JES Explorer by clicking on the corresponding job
@@ -306,17 +303,11 @@
     }
     if (view is JesExplorerView) {
       val selected = view.mySelectedNodesData
-<<<<<<< HEAD
       val wrongNode = selected.find { it.node !is JobNode }
       e.presentation.apply {
         isEnabledAndVisible = wrongNode == null && isSelectedJobNodesFromSameWS(selected)
         text = if (isEnabledAndVisible && selected.size > 1) "Purge Jobs" else "Purge Job"
       }
-=======
-      val node = selected.getOrNull(0)?.node
-      e.presentation.isVisible = selected.size == 1
-          && node is JobNode
->>>>>>> d212b4c9
     } else if (view is JobBuildTreeView) {
       val jobStatus = view.getJobLogger().logFetcher.getCachedJobStatus()?.status
       if (jobStatus == null) {
