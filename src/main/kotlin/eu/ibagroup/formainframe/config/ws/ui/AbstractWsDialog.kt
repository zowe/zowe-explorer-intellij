/*
 * This program and the accompanying materials are made available under the terms of the
 * Eclipse Public License v2.0 which accompanies this distribution, and is available at
 * https://www.eclipse.org/legal/epl-v20.html
 *
 * SPDX-License-Identifier: EPL-2.0
 *
 * Copyright IBA Group 2020
 */

package eu.ibagroup.formainframe.config.ws.ui

import com.intellij.openapi.ui.DialogWrapper
import com.intellij.openapi.ui.ValidationInfo
import com.intellij.ui.CollectionComboBoxModel
import com.intellij.ui.SimpleListCellRenderer
import com.intellij.ui.dsl.builder.bindItem
import com.intellij.ui.dsl.builder.bindText
import com.intellij.ui.dsl.builder.panel
import com.intellij.ui.layout.ValidationInfoBuilder
import com.intellij.util.containers.isEmpty
import eu.ibagroup.formainframe.common.ui.StatefulComponent
import eu.ibagroup.formainframe.common.ui.ValidatingTableView
import eu.ibagroup.formainframe.common.ui.tableWithToolbar
import eu.ibagroup.formainframe.config.connect.ConnectionConfig
import eu.ibagroup.formainframe.config.connect.ConnectionConfigBase
import eu.ibagroup.formainframe.config.ws.WorkingSetConfig
import eu.ibagroup.formainframe.utils.clone
import eu.ibagroup.formainframe.utils.crudable.Crudable
import eu.ibagroup.formainframe.utils.nullable
import eu.ibagroup.formainframe.utils.validateForBlank
import eu.ibagroup.formainframe.utils.validateWorkingSetName
import java.awt.Dimension
import javax.swing.JComponent
<<<<<<< HEAD
import kotlin.streams.toList // TODO: remove in v1.*.*-223 and greater
=======
>>>>>>> d3e22549

/**
 * Abstract class for displaying configuration dialog of single Working Set.
 * @param Connection The system (such as zosmf, cics etc.) connection class to work with (see [ConnectionConfigBase]).
 * @param WSConfig Implementation class of [WorkingSetConfig].
 * @param TableRow Class with data for each column of filters/masks table (for example mask, system type, ...).
 * @param WSDState Implementation of [AbstractWsDialogState].
 * @param crudable Crudable instance to change data in after dialog applied.
 * @param wsdStateClass Instance of Class for WSDState.
 * @property state Instance of WSDState.
 * @property initialState Initial state of dialog. (used only working set name from initial state ???).
 * @author Valiantsin Krus
 * @author Viktar Mushtsin
 */
abstract class AbstractWsDialog<Connection : ConnectionConfigBase, WSConfig : WorkingSetConfig, TableRow, WSDState : AbstractWsDialogState<WSConfig, TableRow>>(
  crudable: Crudable,
  wsdStateClass: Class<out WSDState>,
  override var state: WSDState,
  var initialState: WSDState = state.clone(wsdStateClass)
) : DialogWrapper(false), StatefulComponent<WSDState> {

  abstract val wsConfigClass: Class<out WSConfig>
  abstract val connectionClass: Class<out Connection>


  private val connectionComboBoxModel by lazy { CollectionComboBoxModel(crudable.getAll(connectionClass).toList()) }

  /**
   * Name of masks table.
   */
  abstract val tableTitle: String

  /**
   * Represents table of files masks (for Files Working Sets) or job filters (for JES Working Sets)
   */
  abstract val masksTable: ValidatingTableView<TableRow>

  /**
   * Value of text label before Working Set Name input field.
   */
  abstract val wsNameLabel: String

  abstract fun emptyTableRow(): TableRow

  abstract fun validateOnApply(validationBuilder: ValidationInfoBuilder, component: JComponent): ValidationInfo?

  /**
   * Custom apply for specific WorkingSet implementation (e.g. Files Working Set, JES Working Set).
   * @param state State, modified from dialog, to apply.
   * @return applied state.
   */
  open fun onWSApplied(state: WSDState): WSDState = state

  private val panel by lazy {
    panel {
      row {
        label(wsNameLabel)
        textField()
          .bindText(state::workingSetName)
          .validationOnApply {
            validateForBlank(it) ?: validateWorkingSetName(
              it,
              initialState.workingSetName.ifBlank { null },
              crudable,
              wsConfigClass
            )
          }
          .focused()
      }
      row {
        label("Specify connection")
        comboBox(connectionComboBoxModel, SimpleListCellRenderer.create("") { it?.name })
          .bindItem(
            {
              return@bindItem crudable.getByUniqueKey(connectionClass, state.connectionUuid).nullable
                ?: if (!crudable.getAll(connectionClass).isEmpty()) {
                  crudable.getAll(connectionClass).findAny().nullable?.also {
                    state.connectionUuid = it.uuid
                  }
                } else {
                  null
                }
            },
            { config -> state.connectionUuid = config?.uuid ?: "" }
          ).applyToComponent {
            addActionListener {
              state.connectionUuid = (selectedItem as ConnectionConfig).uuid
            }
          }
          .validationOnApply {
            if (it.selectedItem == null) {
              ValidationInfo("You must provide a connection", it)
            } else {
              null
            }
          }
      }
      group(tableTitle, false) {
        row {
          tableWithToolbar(masksTable, addDefaultActions = true) {
            addNewItemProducer { emptyTableRow() }
          }
            .validationRequestor { }
            .validationOnApply { validateOnApply(this, it) }
            .onApply {
              state.maskRow = masksTable.items
              state = onWSApplied(state)
            }
        }
          .resizableRow()
      }
        .resizableRow()
    }
      .apply {
        minimumSize = Dimension(450, 500)
      }
  }

  override fun createCenterPanel(): JComponent {
    return panel
  }
}<|MERGE_RESOLUTION|>--- conflicted
+++ resolved
@@ -32,10 +32,6 @@
 import eu.ibagroup.formainframe.utils.validateWorkingSetName
 import java.awt.Dimension
 import javax.swing.JComponent
-<<<<<<< HEAD
-import kotlin.streams.toList // TODO: remove in v1.*.*-223 and greater
-=======
->>>>>>> d3e22549
 
 /**
  * Abstract class for displaying configuration dialog of single Working Set.
