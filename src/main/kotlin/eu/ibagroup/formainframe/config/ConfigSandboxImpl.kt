/*
 * This program and the accompanying materials are made available under the terms of the
 * Eclipse Public License v2.0 which accompanies this distribution, and is available at
 * https://www.eclipse.org/legal/epl-v20.html
 *
 * SPDX-License-Identifier: EPL-2.0
 *
 * Copyright IBA Group 2020
 */

package eu.ibagroup.formainframe.config

import com.intellij.openapi.application.ApplicationManager
import com.intellij.openapi.components.service
import eu.ibagroup.formainframe.config.connect.CredentialService
import eu.ibagroup.formainframe.config.connect.Credentials
import eu.ibagroup.formainframe.utils.clone
import eu.ibagroup.formainframe.utils.crudable.Crudable
import eu.ibagroup.formainframe.utils.crudable.EntityWithUuid
import eu.ibagroup.formainframe.utils.crudable.ReloadableEventHandler
import eu.ibagroup.formainframe.utils.isThe
import eu.ibagroup.formainframe.utils.isTheSameAs

/** Stateful class to represent the plugin configs sandbox */
data class SandboxState(
  val configState: ConfigStateV2 = ConfigStateV2(),
  val credentials: MutableList<Credentials> = mutableListOf()
) {

  /** Clones sandbox state. It is necessary because standard clone here is not acceptable. */
  internal fun cloneInternal(): SandboxState {
    val prevCollections = configState.collections
    val clonedCollections = mutableMapOf<String, MutableList<*>>()
    prevCollections.keys.forEach {
      prevCollections[it]
        ?.map { el -> el?.clone(el.javaClass) }
        ?.toMutableList()
        ?.let { newList -> clonedCollections[it] = newList }
    }
    val clonedConfigState = ConfigStateV2(clonedCollections, configState.settings.clone())
    return SandboxState(clonedConfigState, credentials.map { it.clone() }.toMutableList())
  }
}

/**
 * Convert the provided class a the list of config rows
 * @param clazz the class to decide on which list of config rows will be returned
 * @param state the config sandbox state to get the list from
 */
@Suppress("UNCHECKED_CAST")
internal fun <T> classToList(clazz: Class<out T>, state: SandboxState): MutableList<T>? {
  return if (clazz == Credentials::class.java) state.credentials as MutableList<T> else state.configState.get(clazz)
}

/**
 * Check is the sandbox modified for the specified config class
 * @param clazz the class to check are the configs of this class modified
 */
fun <T> isSandboxModified(clazz: Class<out T>): Boolean {
  return ConfigSandbox.instance.isModified(clazz)
}

/**
 * Check is the sandbox modified for the specified config class
 * @param T the class to check are the configs of this class modified
 */
inline fun <reified T> isSandboxModified(): Boolean {
  return isSandboxModified(T::class.java)
}

/**
 * Rollback the config sandbox instance to have the values from the config service
 * @param clazz the class of configs to rollback in the config sandbox
 */
fun <T> rollbackSandbox(clazz: Class<out T>) {
  ConfigSandbox.instance.rollback(clazz)
}

/**
 * Rollback the config sandbox instance to have the values from the config service
 * @param T the class of configs to rollback in the config sandbox
 */
inline fun <reified T> rollbackSandbox() {
  rollbackSandbox(T::class.java)
}

/**
 * Config sandbox implementation class.
 * Provides functions to manipulate a config sandbox state
 */
class ConfigSandboxImpl : ConfigSandbox {

  /** Weak state that could be applied to the actual config sandbox state */
  private var state = SandboxState()
    get() = synchronized(stateLock) { field }
    private set(value) = synchronized(stateLock) { field = value }

  /** The actual config sandbox state */
  private var initialState = SandboxState()

  private val stateLock = Any()


  private val eventHandler = object : ReloadableEventHandler {

    /**
     * Trigger "update" event on SandboxListener topic that updates the configs rows of the provided row class
     * @param rowClass the row class to get the config rows to update
     */
    override fun onEvent(rowClass: Class<*>, row: Any) {
      ApplicationManager.getApplication()
        .messageBus
        .syncPublisher(SandboxListener.TOPIC)
        .update(rowClass)
    }

    /**
     * Trigger "reload" event on SandboxListener topic that reloads the config rows of the provided row class
     * @param rowClass the row class to get the config rows to reload
     */
    override fun onReload(rowClass: Class<*>) {
      ApplicationManager.getApplication()
        .messageBus
        .syncPublisher(SandboxListener.TOPIC)
        .reload(rowClass)
    }

  }

  /** Fully initialized config sandbox crudable object */
  override val crudable by lazy {
    makeCrudableWithoutListeners(true, { state.credentials }) { state.configState }
      .configureCrudable {
        eventHandler = this@ConfigSandboxImpl.eventHandler
      }
  }

  /** Registers collection for config class in [ConfigStateV2.collections] in [state] and [initialState]. */
  override fun <T> registerConfigClass(clazz: Class<out T>) {
    if (!state.configState.collections.containsKey(clazz.name)) {
      state.configState.collections[clazz.name] = mutableListOf<T>()
    }
    if (!initialState.configState.collections.containsKey(clazz.name)) {
      initialState.configState.collections[clazz.name] = mutableListOf<T>()
    }
  }

  /**
   * Check is the weak state modified for the specified config class
   * @param clazz the class to check are the configs of this class modified
   */
  override fun <T> isModified(clazz: Class<out T>): Boolean {
    return synchronized(stateLock) {
      val initial = classToList(clazz, initialState) ?: listOf()
      val current = classToList(clazz, state) ?: listOf()
      val res = !(initial isTheSameAs current)
      res
    }
  }

  /**
   * Apply the weak state to the config if the weak state is modified
   * @param clazz the config class to get the configs to apply the weak state to
   */
  override fun <T : Any> apply(clazz: Class<out T>) {
    synchronized(stateLock) {
      if (isModified(clazz)) {
        classToList(clazz, state)
          ?.let { list ->
            if (clazz.isThe<Credentials>()) {
              with(Crudable.mergeCollections(initialState.credentials, state.credentials)) {
                val credentialService = CredentialService.instance
                listOf(toAdd, toUpdate)
                  .flatten()
                  .forEach { credentialService.setCredentials(it.configUuid, it.username, it.password) }
                toDelete.forEach { credentialService.clearCredentials(it.configUuid) }
              }
            } else {
              configCrudable.replaceGracefully(clazz, list.stream())
            }
          }
      }
    }
  }

  /** Fetch the config service values to the config sandbox for each config class */
  override fun fetch() {
    synchronized(stateLock) {
//      rollbackSandbox<ConnectionConfig>()
//      rollbackSandbox<FilesWorkingSetConfig>()
//      rollbackSandbox<JesWorkingSetConfig>()
//      rollbackSandbox<Credentials>()
      ConfigService.instance.getRegisteredConfigClasses().forEach {
        rollbackSandbox(it)
      }
    }
  }

  /**
   * Rollback the config sandbox instance to have the values from the config service.
   * Sets the current state along with the initial sandbox state.
   * If the Credentials class is provided to rollback, then all the credentials by connection configs will be fetched to use as the values for the Credentials objects.
   * Triggers the onReload event when the rollback is finished
   * @param clazz the class of configs to rollback in the config sandbox
   */
  @Suppress("UNCHECKED_CAST")
  override fun <T> rollback(clazz: Class<out T>) {
    synchronized(stateLock) {
      val current = if (clazz.isThe<Credentials>()) {
        service<ConfigService>()
          .getRegisteredConfigDeclarations()
          .filter { it.useCredentials }
          .flatMap { configCrudable.getAll(it.clazz).toList() }
          .filterIsInstance<EntityWithUuid>()
          .map {
            with(CredentialService.instance) {
              Credentials(it.uuid, getUsernameByKey(it.uuid) ?: "", getPasswordByKey(it.uuid) ?: "")
            }
          }
      } else {
<<<<<<< HEAD
        configCrudable.getAll(clazz).collect(Collectors.toList())
=======
>>>>>>> a2597241
        configCrudable.getAll(clazz).toList()
      }
      listOfNotNull(classToList(clazz, state), classToList(clazz, initialState))
        .forEach { list ->
          list.clear()
          list.addAll(
            current
              .map { it.clone(clazz) }
              .toMutableList() as MutableList<T>
          )
        }
      eventHandler.onReload(clazz)
    }
  }

  override fun updateState() {
    initialState = state.cloneInternal()
  }

}<|MERGE_RESOLUTION|>--- conflicted
+++ resolved
@@ -218,10 +218,6 @@
             }
           }
       } else {
-<<<<<<< HEAD
-        configCrudable.getAll(clazz).collect(Collectors.toList())
-=======
->>>>>>> a2597241
         configCrudable.getAll(clazz).toList()
       }
       listOfNotNull(classToList(clazz, state), classToList(clazz, initialState))
