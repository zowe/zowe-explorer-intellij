/*
 * This program and the accompanying materials are made available under the terms of the
 * Eclipse Public License v2.0 which accompanies this distribution, and is available at
 * https://www.eclipse.org/legal/epl-v20.html
 *
 * SPDX-License-Identifier: EPL-2.0
 *
 * Copyright IBA Group 2020
 */

package eu.ibagroup.formainframe.config.connect

import eu.ibagroup.formainframe.utils.crudable.annotations.Column
import org.zowe.kotlinsdk.annotations.ZVersion

/**
 * Class which represents connection config.
 * Instances of this class are saved and can be reloaded after Intellij closed.
 */
class ConnectionConfig : ConnectionConfigBase {

  @Column
  override var name = ""

  @Column
  override var url = ""

  @Column
  var isAllowSelfSigned = true

  @Column
  var zVersion = ZVersion.ZOS_2_1

<<<<<<< HEAD
=======
  @Column
  var owner = ""

>>>>>>> d3e22549


  constructor()

  constructor(
    uuid: String,
    name: String,
    url: String,
    isAllowSelfSigned: Boolean,
    zVersion: ZVersion,
    owner: String = ""
  ) : super(uuid) {
    this.name = name
    this.url = url
    this.isAllowSelfSigned = isAllowSelfSigned
    this.zVersion = zVersion
    this.owner = owner
  }

  override fun equals(other: Any?): Boolean {
    if (this === other) return true
    if (javaClass != other?.javaClass) return false
    if (!super.equals(other)) return false

    other as ConnectionConfig

    if (name != other.name) return false
    if (url != other.url) return false
    if (isAllowSelfSigned != other.isAllowSelfSigned) return false
    if (zVersion != other.zVersion) return false
    if (owner != other.owner) return false

    return true
  }

  override fun hashCode(): Int {
    var result = super.hashCode()
    result = 31 * result + name.hashCode()
    result = 31 * result + url.hashCode()
    result = 31 * result + isAllowSelfSigned.hashCode()
    result = 31 * result + zVersion.hashCode()
    result = 31 * result + owner.hashCode()
    return result
  }

  override fun toString(): String {
    return "ConnectionConfig(name='$name', url='$url', isAllowSelfSigned=$isAllowSelfSigned, zVersion=$zVersion, owner=$owner)"
  }

}<|MERGE_RESOLUTION|>--- conflicted
+++ resolved
@@ -31,12 +31,9 @@
   @Column
   var zVersion = ZVersion.ZOS_2_1
 
-<<<<<<< HEAD
-=======
   @Column
   var owner = ""
 
->>>>>>> d3e22549
 
 
   constructor()
