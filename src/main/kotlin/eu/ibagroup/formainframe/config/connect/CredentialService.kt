--- conflicted
+++ resolved
@@ -82,11 +82,7 @@
  * @param connectionConfig connection config instance.
  * @return username of connection config.
  */
-<<<<<<< HEAD
-fun <Connection: ConnectionConfigBase> username(connectionConfig: Connection): String {
-=======
 fun <Connection: ConnectionConfigBase> getUsername(connectionConfig: Connection): String {
->>>>>>> 93bd5033
   return CredentialService.instance.getUsernameByKey(connectionConfig.uuid) ?: throw CredentialsNotFoundForConnection(
     connectionConfig
   )
@@ -97,11 +93,7 @@
  * @param connectionConfig connection config instance.
  * @return password of particular connection config.
  */
-<<<<<<< HEAD
-fun <Connection: ConnectionConfigBase> password(connectionConfig: Connection): String {
-=======
 fun <Connection: ConnectionConfigBase> getPassword(connectionConfig: Connection): String {
->>>>>>> 93bd5033
   return CredentialService.instance.getPasswordByKey(connectionConfig.uuid) ?: throw CredentialsNotFoundForConnection(
     connectionConfig
   )
