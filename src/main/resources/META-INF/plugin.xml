--- conflicted
+++ resolved
@@ -83,11 +83,7 @@
                         interface="org.zowe.explorer.dataops.operations.OperationRunnerFactory"/>
 
         <extensionPoint name="logFetcher"
-<<<<<<< HEAD
                         interface="org.zowe.explorer.dataops.log.LogFetcherFactory"/>
-=======
-                        interface="eu.ibagroup.formainframe.dataops.log.LogFetcherFactory"/>
->>>>>>> 28fadc85
 
         <extensionPoint name="explorerContentProvider"
                         interface="org.zowe.explorer.explorer.ExplorerContentProviderFactory"/>
@@ -119,13 +115,7 @@
 
         <configDeclaration implementation="org.zowe.explorer.tso.config.TSOSessionConfigDeclarationFactory"/>
 
-<<<<<<< HEAD
         <configDeclaration implementation="org.zowe.explorer.config.ws.FilesWorkingSetConfigDeclarationFactory"/>
-=======
-        <configDeclaration implementation="eu.ibagroup.formainframe.tso.config.TSOSessionConfigDeclarationFactory"/>
-
-        <configDeclaration implementation="eu.ibagroup.formainframe.config.ws.FilesWorkingSetConfigDeclarationFactory"/>
->>>>>>> 28fadc85
 
         <configDeclaration implementation="org.zowe.explorer.config.ws.JesWorkingSetConfigDeclarationFactory"/>
 
@@ -246,11 +236,7 @@
 
         <operationRunner implementation="org.zowe.explorer.dataops.operations.RenameOperationRunnerFactory"/>
 
-<<<<<<< HEAD
         <operationRunner implementation="org.zowe.explorer.dataops.operations.InfoOperationRunnerFactory"/>
-=======
-        <operationRunner implementation="eu.ibagroup.formainframe.dataops.operations.InfoOperationRunnerFactory"/>
->>>>>>> 28fadc85
 
         <operationRunner implementation="org.zowe.explorer.dataops.operations.ZOSInfoOperationRunnerFactory"/>
 
@@ -284,15 +270,10 @@
         <operationRunner
                 implementation="org.zowe.explorer.dataops.operations.uss.ChangeFileTagOperationRunnerFactory"/>
 
-<<<<<<< HEAD
         <logFetcher implementation="org.zowe.explorer.dataops.log.JobLogFetcherFactory"/>
 
         <explorer implementation="org.zowe.explorer.explorer.FileExplorerFactory"/>
         <explorer implementation="org.zowe.explorer.explorer.JesExplorerFactory"/>
-=======
-        <explorer implementation="eu.ibagroup.formainframe.explorer.FileExplorerFactory"/>
-        <explorer implementation="eu.ibagroup.formainframe.explorer.JesExplorerFactory"/>
->>>>>>> 28fadc85
 
         <explorerContentProvider index="0"
                                  implementation="org.zowe.explorer.explorer.FileExplorerContentProviderFactory"/>
@@ -316,17 +297,11 @@
 
         <postStartupActivity implementation="org.zowe.explorer.editor.ProjectStartupActivity"/>
 
-<<<<<<< HEAD
+        <postStartupActivity implementation="org.zowe.explorer.rateus.RateUsStartupActivity"/>
+
         <applicationConfigurable id="org.zowe.explorer.config.MainframeConfigurableProvider"
                                  displayName="Zowe Explorer"
                                  provider="org.zowe.explorer.config.MainframeConfigurableProvider"/>
-=======
-        <postStartupActivity implementation="eu.ibagroup.formainframe.rateus.RateUsStartupActivity"/>
-
-        <applicationConfigurable id="eu.ibagroup.formainframe.config.MainframeConfigurableProvider"
-                                 displayName="For Mainframe"
-                                 provider="eu.ibagroup.formainframe.config.MainframeConfigurableProvider"/>
->>>>>>> 28fadc85
 
         <requiredForSmartModeStartupActivity
                 implementation="org.zowe.explorer.dataops.content.synchronizer.SyncToolbarProvider"/>
@@ -351,13 +326,8 @@
                     canCloseContents="true"
                     doNotActivateOnStart="true"/>
 
-<<<<<<< HEAD
         <toolWindow id="Zowe TSO CLI" anchor="bottom"
                     factoryClass="org.zowe.explorer.tso.TSOWindowFactory"
-=======
-        <toolWindow id="TSO CLI" anchor="bottom"
-                    factoryClass="eu.ibagroup.formainframe.tso.TSOWindowFactory"
->>>>>>> 28fadc85
                     canCloseContents="true"
                     doNotActivateOnStart="true"/>
 
@@ -369,20 +339,16 @@
                   implementationClass="org.zowe.explorer.filetypes.UnknownDataSetFileType"/>
 
         <applicationService serviceInterface="org.zowe.explorer.config.ConfigService"
-                            serviceImplementation="org.zowe.explorer.config.ConfigServiceImpl"/>
-
-<<<<<<< HEAD
+                            serviceImplementation="org.zowe.explorer.config.ConfigServiceImpl"
+                            testServiceImplementation="org.zowe.explorer.testutils.testServiceImpl.TestConfigServiceImpl"/>
+
         <applicationService serviceInterface="org.zowe.explorer.config.connect.CredentialService"
                             serviceImplementation="org.zowe.explorer.config.connect.CredentialServiceImpl"
                             testServiceImplementation="org.zowe.explorer.testutils.testServiceImpl.TestCredentialsServiceImpl"/>
 
         <applicationService serviceInterface="org.zowe.explorer.config.ConfigSandbox"
-                            serviceImplementation="org.zowe.explorer.config.ConfigSandboxImpl"/>
-=======
-        <applicationService serviceInterface="eu.ibagroup.formainframe.config.ConfigService"
-                            serviceImplementation="eu.ibagroup.formainframe.config.ConfigServiceImpl"
-                            testServiceImplementation="eu.ibagroup.formainframe.testutils.testServiceImpl.TestConfigServiceImpl"/>
->>>>>>> 28fadc85
+                            serviceImplementation="org.zowe.explorer.config.ConfigSandboxImpl"
+                            testServiceImplementation="org.zowe.explorer.testutils.testServiceImpl.TestConfigSandboxImpl"/>
 
         <applicationService serviceInterface="org.zowe.explorer.dataops.DataOpsManager"
                             serviceImplementation="org.zowe.explorer.dataops.DataOpsManagerImpl"
@@ -392,18 +358,12 @@
                             serviceImplementation="org.zowe.explorer.api.ZosmfApiImpl"
                             testServiceImplementation="org.zowe.explorer.testutils.testServiceImpl.TestZosmfApiImpl"/>
 
-<<<<<<< HEAD
         <applicationService serviceInterface="org.zowe.explorer.explorer.UIComponentManager"
                             serviceImplementation="org.zowe.explorer.explorer.UIComponentManagerImpl"
                             testServiceImplementation="org.zowe.explorer.testutils.testServiceImpl.TestUIComponentManager"/>
 
         <applicationService serviceInterface="org.zowe.explorer.dataops.services.ErrorSeparatorService"
                             serviceImplementation="org.zowe.explorer.dataops.services.ErrorSeparatorServiceImpl"/>
-=======
-        <applicationService serviceInterface="eu.ibagroup.formainframe.config.ConfigSandbox"
-                            serviceImplementation="eu.ibagroup.formainframe.config.ConfigSandboxImpl"
-                            testServiceImplementation="eu.ibagroup.formainframe.testutils.testServiceImpl.TestConfigSandboxImpl"/>
->>>>>>> 28fadc85
 
         <applicationService serviceInterface="org.zowe.explorer.editor.ChangeContentService"
                             serviceImplementation="org.zowe.explorer.editor.ChangeContentServiceImpl"/>
@@ -412,7 +372,12 @@
                         serviceImplementation="org.zowe.explorer.zowe.service.ZoweConfigServiceImpl"/>
 
         <applicationService serviceInterface="org.zowe.explorer.dataops.content.service.SyncProcessService"
-                            serviceImplementation="org.zowe.explorer.dataops.content.service.SyncProcessServiceImpl"/>
+                            serviceImplementation="org.zowe.explorer.dataops.content.service.SyncProcessServiceImpl"
+                            testServiceImplementation="org.zowe.explorer.testutils.testServiceImpl.TestSyncProcessServiceImpl"/>
+
+        <applicationService serviceInterface="org.zowe.explorer.telemetry.NotificationsService"
+                            serviceImplementation="org.zowe.explorer.telemetry.NotificationsServiceImpl"
+                            testServiceImplementation="org.zowe.explorer.testutils.testServiceImpl.TestNotificationsServiceImpl"/>
 
         <statusBarWidgetFactory id="org.zowe.explorer.editor.status.MfLineSeparatorWidgetFactory"
                                 implementation="org.zowe.explorer.editor.status.MfLineSeparatorWidgetFactory"
@@ -422,30 +387,7 @@
                                 implementation="org.zowe.explorer.editor.status.MfEncodingPanelWidgetFactory"
                                 order="after org.zowe.explorer.editor.status.MfLineSeparatorWidgetFactory, before PowerSaveMode"/>
 
-<<<<<<< HEAD
         <localInspection shortName="ZoweMFLossyEncoding" displayName="Zowe MF lossy encoding"
-=======
-        <applicationService serviceInterface="eu.ibagroup.formainframe.editor.ChangeContentService"
-                            serviceImplementation="eu.ibagroup.formainframe.editor.ChangeContentServiceImpl"/>
-
-        <applicationService serviceInterface="eu.ibagroup.formainframe.dataops.content.service.SyncProcessService"
-                            serviceImplementation="eu.ibagroup.formainframe.dataops.content.service.SyncProcessServiceImpl"
-                            testServiceImplementation="eu.ibagroup.formainframe.testutils.testServiceImpl.TestSyncProcessServiceImpl"/>
-
-        <applicationService serviceInterface="eu.ibagroup.formainframe.telemetry.NotificationsService"
-                            serviceImplementation="eu.ibagroup.formainframe.telemetry.NotificationsServiceImpl"
-                            testServiceImplementation="eu.ibagroup.formainframe.testutils.testServiceImpl.TestNotificationsServiceImpl"/>
-
-        <statusBarWidgetFactory id="eu.ibagroup.formainframe.editor.status.MfLineSeparatorWidgetFactory"
-                                implementation="eu.ibagroup.formainframe.editor.status.MfLineSeparatorWidgetFactory"
-                                order="after Position"/>
-
-        <statusBarWidgetFactory id="eu.ibagroup.formainframe.editor.status.MfEncodingPanelWidgetFactory"
-                                implementation="eu.ibagroup.formainframe.editor.status.MfEncodingPanelWidgetFactory"
-                                order="after eu.ibagroup.formainframe.editor.status.MfLineSeparatorWidgetFactory, before PowerSaveMode"/>
-
-        <localInspection shortName="MFLossyEncoding" displayName="MF lossy encoding"
->>>>>>> 28fadc85
                          groupBundle="messages.InspectionsBundle" groupKey="group.names.internationalization.issues"
                          enabledByDefault="true" level="WARNING" language=""
                          implementationClass="org.zowe.explorer.editor.inspection.MFLossyEncodingInspection"/>
@@ -506,7 +448,6 @@
                 class="org.zowe.explorer.explorer.actions.CreateUssDirectoryAction"
                 text="Directory" icon="AllIcons.Nodes.Folder"/>
 
-<<<<<<< HEAD
         <action id="org.zowe.explorer.explorer.actions.sort.uss.ByUssFileName"
                 class="org.zowe.explorer.explorer.actions.sort.uss.UssSortAction"
                 text="File Name"/>
@@ -605,106 +546,6 @@
 
         <action id="org.zowe.explorer.explorer.actions.AddMemberAction"
                 class="org.zowe.explorer.explorer.actions.AddMemberAction" text="Member"
-=======
-        <action id="eu.ibagroup.formainframe.explorer.actions.sort.uss.ByUssFileName"
-                class="eu.ibagroup.formainframe.explorer.actions.sort.uss.UssSortAction"
-                text="File Name"/>
-
-        <action id="eu.ibagroup.formainframe.explorer.actions.sort.uss.ByUssType"
-                class="eu.ibagroup.formainframe.explorer.actions.sort.uss.UssSortAction"
-                text="File Type"/>
-
-        <action id="eu.ibagroup.formainframe.explorer.actions.sort.uss.ByModificationDate"
-                class="eu.ibagroup.formainframe.explorer.actions.sort.uss.UssSortAction"
-                text="File Modification Date"/>
-
-        <action id="eu.ibagroup.formainframe.explorer.actions.sort.datasets.ByDatasetName"
-                class="eu.ibagroup.formainframe.explorer.actions.sort.datasets.DatasetsSortAction"
-                text="Dataset Name"/>
-
-        <action id="eu.ibagroup.formainframe.explorer.actions.sort.datasets.ByDatasetType"
-                class="eu.ibagroup.formainframe.explorer.actions.sort.datasets.DatasetsSortAction"
-                text="Dataset Type"/>
-
-        <action id="eu.ibagroup.formainframe.explorer.actions.sort.datasets.ByDatasetModificationDate"
-                class="eu.ibagroup.formainframe.explorer.actions.sort.datasets.DatasetsSortAction"
-                text="Dataset Modification Date"/>
-
-        <action id="eu.ibagroup.formainframe.explorer.actions.sort.members.ByMemberName"
-                class="eu.ibagroup.formainframe.explorer.actions.sort.members.MembersSortAction"
-                text="Member Name"/>
-
-        <action id="eu.ibagroup.formainframe.explorer.actions.sort.members.ByMemberModificationDate"
-                class="eu.ibagroup.formainframe.explorer.actions.sort.members.MembersSortAction"
-                text="Member Modification Date"/>
-
-        <action id="eu.ibagroup.formainframe.explorer.actions.sort.jobs.ByJobName"
-                class="eu.ibagroup.formainframe.explorer.actions.sort.jobs.JobsSortAction"
-                text="Job Name"/>
-
-        <action id="eu.ibagroup.formainframe.explorer.actions.sort.jobs.ByJobCreationDate"
-                class="eu.ibagroup.formainframe.explorer.actions.sort.jobs.JobsSortAction"
-                text="Job Creation Date"/>
-
-        <action id="eu.ibagroup.formainframe.explorer.actions.sort.jobs.ByJobCompletionDate"
-                class="eu.ibagroup.formainframe.explorer.actions.sort.jobs.JobsSortAction"
-                text="Job Completion Date"/>
-
-        <action id="eu.ibagroup.formainframe.explorer.actions.sort.jobs.ByJobStatus"
-                class="eu.ibagroup.formainframe.explorer.actions.sort.jobs.JobsSortAction"
-                text="Job Status"/>
-
-        <action id="eu.ibagroup.formainframe.explorer.actions.sort.jobs.ByJobOwner"
-                class="eu.ibagroup.formainframe.explorer.actions.sort.jobs.JobsSortAction"
-                text="Job Owner"/>
-
-        <action id="eu.ibagroup.formainframe.explorer.actions.sort.jobs.ByJobID"
-                class="eu.ibagroup.formainframe.explorer.actions.sort.jobs.JobsSortAction"
-                text="Job ID"/>
-
-        <action id="eu.ibagroup.formainframe.explorer.actions.sort.uss.UssAscendingOrder"
-                class="eu.ibagroup.formainframe.explorer.actions.sort.uss.UssSortAction"
-                text="Ascending"
-                icon="AllIcons.Chooser.Bottom"/>
-
-        <action id="eu.ibagroup.formainframe.explorer.actions.sort.uss.UssDescendingOrder"
-                class="eu.ibagroup.formainframe.explorer.actions.sort.uss.UssSortAction"
-                text="Descending"
-                icon="AllIcons.Chooser.Top"/>
-
-        <action id="eu.ibagroup.formainframe.explorer.actions.sort.datasets.DatasetAscendingOrder"
-                class="eu.ibagroup.formainframe.explorer.actions.sort.datasets.DatasetsSortAction"
-                text="Ascending"
-                icon="AllIcons.Chooser.Bottom"/>
-
-        <action id="eu.ibagroup.formainframe.explorer.actions.sort.datasets.DatasetDescendingOrder"
-                class="eu.ibagroup.formainframe.explorer.actions.sort.datasets.DatasetsSortAction"
-                text="Descending"
-                icon="AllIcons.Chooser.Top"/>
-
-        <action id="eu.ibagroup.formainframe.explorer.actions.sort.members.MemberAscendingOrder"
-                class="eu.ibagroup.formainframe.explorer.actions.sort.members.MembersSortAction"
-                text="Ascending"
-                icon="AllIcons.Chooser.Bottom"/>
-
-        <action id="eu.ibagroup.formainframe.explorer.actions.sort.members.MemberDescendingOrder"
-                class="eu.ibagroup.formainframe.explorer.actions.sort.members.MembersSortAction"
-                text="Descending"
-                icon="AllIcons.Chooser.Top"/>
-
-        <action id="eu.ibagroup.formainframe.explorer.actions.sort.jobs.JobsAscendingOrder"
-                class="eu.ibagroup.formainframe.explorer.actions.sort.jobs.JobsSortAction"
-                text="Ascending"
-                icon="AllIcons.Chooser.Bottom"/>
-
-        <action id="eu.ibagroup.formainframe.explorer.actions.sort.jobs.JobsDescendingOrder"
-                class="eu.ibagroup.formainframe.explorer.actions.sort.jobs.JobsSortAction"
-                text="Descending"
-                icon="AllIcons.Chooser.Top"/>
-
-        <action id="eu.ibagroup.formainframe.explorer.actions.AddMemberAction"
-                class="eu.ibagroup.formainframe.explorer.actions.AddMemberAction" text="Member"
->>>>>>> 28fadc85
                 icon="ForMainframeIcons.MemberIcon"
         />
 
@@ -712,13 +553,8 @@
                 id="org.zowe.explorer.explorer.actions.SettingAction"
                 icon="AllIcons.General.Settings"/>
 
-<<<<<<< HEAD
         <action class="org.zowe.explorer.explorer.actions.TsoConsoleCreateAction"
                 id="org.zowe.explorer.explorer.actions.TsoConsoleCreateAction"
-=======
-        <action class="eu.ibagroup.formainframe.explorer.actions.TsoConsoleCreateAction"
-                id="eu.ibagroup.formainframe.explorer.actions.TsoConsoleCreateAction"
->>>>>>> 28fadc85
                 icon="AllIcons.Debugger.Console"/>
 
 
@@ -740,13 +576,8 @@
             <keyboard-shortcut first-keystroke="F2" keymap="$default"/>
         </action>
 
-<<<<<<< HEAD
         <action id="org.zowe.explorer.explorer.actions.DuplicateMemberAction"
                 class="org.zowe.explorer.explorer.actions.DuplicateMemberAction"
-=======
-        <action id="eu.ibagroup.formainframe.explorer.actions.DuplicateMemberAction"
-                class="eu.ibagroup.formainframe.explorer.actions.DuplicateMemberAction"
->>>>>>> 28fadc85
                 text="Duplicate"
                 use-shortcut-of="EditorDuplicate"
                 icon="AllIcons.Actions.Copy">
@@ -797,7 +628,6 @@
                 text="Cancel Job"
                 icon="AllIcons.Actions.Suspend"/>
 
-<<<<<<< HEAD
         <action id="org.zowe.explorer.explorer.actions.GoToJobAction"
                 class="org.zowe.explorer.explorer.actions.GoToJobAction"
                 text="Go To Job"
@@ -805,15 +635,6 @@
 
         <action id="org.zowe.explorer.explorer.actions.PurgeJobAction"
                 class="org.zowe.explorer.explorer.actions.PurgeJobAction"
-=======
-        <action id="eu.ibagroup.formainframe.explorer.actions.GoToJobAction"
-                class="eu.ibagroup.formainframe.explorer.actions.GoToJobAction"
-                text="Go To Job"
-                icon="AllIcons.Actions.AddFile"/>
-
-        <action id="eu.ibagroup.formainframe.explorer.actions.PurgeJobAction"
-                class="eu.ibagroup.formainframe.explorer.actions.PurgeJobAction"
->>>>>>> 28fadc85
                 text="Purge Job"
                 icon="AllIcons.Actions.GC">
             <keyboard-shortcut first-keystroke="DELETE" keymap="$default"/>
@@ -863,7 +684,6 @@
             <reference id="org.zowe.explorer.explorer.actions.AddJesWorkingSetAction"/>
         </group>
 
-<<<<<<< HEAD
         <group id="org.zowe.explorer.actions.sort.uss.UssSortActionGroup"
                description="Sort items"
                text="Sort"
@@ -926,69 +746,6 @@
             <reference id="org.zowe.explorer.explorer.actions.AddWorkingSetAction"/>
             <reference id="org.zowe.explorer.explorer.actions.AddJesWorkingSetAction"/>
             <reference id="org.zowe.explorer.explorer.actions.TsoConsoleCreateAction"/>
-=======
-        <group id="eu.ibagroup.formainframe.actions.sort.uss.UssSortActionGroup"
-               description="Sort items"
-               text="Sort"
-               class="eu.ibagroup.formainframe.explorer.actions.sort.uss.UssSortActionGroup"
-               popup="true">
-            <reference id="eu.ibagroup.formainframe.explorer.actions.sort.uss.ByUssFileName"/>
-            <reference id="eu.ibagroup.formainframe.explorer.actions.sort.uss.ByUssType"/>
-            <reference id="eu.ibagroup.formainframe.explorer.actions.sort.uss.ByModificationDate"/>
-            <separator/>
-            <reference id="eu.ibagroup.formainframe.explorer.actions.sort.uss.UssAscendingOrder"/>
-            <reference id="eu.ibagroup.formainframe.explorer.actions.sort.uss.UssDescendingOrder"/>
-        </group>
-
-        <group id="eu.ibagroup.formainframe.actions.sort.datasets.DatasetsSortActionGroup"
-               description="Sort items"
-               text="Sort"
-               class="eu.ibagroup.formainframe.explorer.actions.sort.datasets.DatasetsSortActionGroup"
-               popup="true">
-            <reference id="eu.ibagroup.formainframe.explorer.actions.sort.datasets.ByDatasetName"/>
-            <reference id="eu.ibagroup.formainframe.explorer.actions.sort.datasets.ByDatasetType"/>
-            <reference id="eu.ibagroup.formainframe.explorer.actions.sort.datasets.ByDatasetModificationDate"/>
-            <separator/>
-            <reference id="eu.ibagroup.formainframe.explorer.actions.sort.datasets.DatasetAscendingOrder"/>
-            <reference id="eu.ibagroup.formainframe.explorer.actions.sort.datasets.DatasetDescendingOrder"/>
-        </group>
-
-        <group id="eu.ibagroup.formainframe.actions.sort.members.MembersSortActionGroup"
-               description="Sort items"
-               text="Sort"
-               class="eu.ibagroup.formainframe.explorer.actions.sort.members.MembersSortActionGroup"
-               popup="true">
-            <reference id="eu.ibagroup.formainframe.explorer.actions.sort.members.ByMemberName"/>
-            <reference id="eu.ibagroup.formainframe.explorer.actions.sort.members.ByMemberModificationDate"/>
-            <separator/>
-            <reference id="eu.ibagroup.formainframe.explorer.actions.sort.members.MemberAscendingOrder"/>
-            <reference id="eu.ibagroup.formainframe.explorer.actions.sort.members.MemberDescendingOrder"/>
-        </group>
-
-        <group id="eu.ibagroup.formainframe.actions.sort.jobs.JobsSortActionGroup"
-               description="Sort items"
-               text="Sort"
-               class="eu.ibagroup.formainframe.explorer.actions.sort.jobs.JobsSortActionGroup"
-               popup="true">
-            <reference id="eu.ibagroup.formainframe.explorer.actions.sort.jobs.ByJobName"/>
-            <reference id="eu.ibagroup.formainframe.explorer.actions.sort.jobs.ByJobCreationDate"/>
-            <reference id="eu.ibagroup.formainframe.explorer.actions.sort.jobs.ByJobCompletionDate"/>
-            <reference id="eu.ibagroup.formainframe.explorer.actions.sort.jobs.ByJobStatus"/>
-            <reference id="eu.ibagroup.formainframe.explorer.actions.sort.jobs.ByJobOwner"/>
-            <reference id="eu.ibagroup.formainframe.explorer.actions.sort.jobs.ByJobID"/>
-            <separator/>
-            <reference id="eu.ibagroup.formainframe.explorer.actions.sort.jobs.JobsAscendingOrder"/>
-            <reference id="eu.ibagroup.formainframe.explorer.actions.sort.jobs.JobsDescendingOrder"/>
-        </group>
-
-        <group id="eu.ibagroup.formainframe.actions.AddWsOrConnectionGroup"
-               icon="AllIcons.General.Add"
-               popup="true">
-            <reference id="eu.ibagroup.formainframe.explorer.actions.AddConnectionAction"/>
-            <reference id="eu.ibagroup.formainframe.explorer.actions.AddWorkingSetAction"/>
-            <reference id="eu.ibagroup.formainframe.explorer.actions.AddJesWorkingSetAction"/>
-            <reference id="eu.ibagroup.formainframe.explorer.actions.TsoConsoleCreateAction"/>
->>>>>>> 28fadc85
         </group>
 
         <group id="org.zowe.explorer.actions.FilesActionBarGroup">
@@ -1014,7 +771,6 @@
             <reference id="$Copy"/>
             <reference id="$Paste"/>
             <separator/>
-<<<<<<< HEAD
             <reference id="org.zowe.explorer.actions.sort.uss.UssSortActionGroup"/>
             <reference id="org.zowe.explorer.actions.sort.datasets.DatasetsSortActionGroup"/>
             <reference id="org.zowe.explorer.actions.sort.members.MembersSortActionGroup"/>
@@ -1026,19 +782,6 @@
             <reference id="org.zowe.explorer.explorer.actions.RenameAction"/>
             <reference id="org.zowe.explorer.explorer.actions.EditMaskAction"/>
             <reference id="org.zowe.explorer.explorer.actions.DuplicateMemberAction"/>
-=======
-            <reference id="eu.ibagroup.formainframe.actions.sort.uss.UssSortActionGroup"/>
-            <reference id="eu.ibagroup.formainframe.actions.sort.datasets.DatasetsSortActionGroup"/>
-            <reference id="eu.ibagroup.formainframe.actions.sort.members.MembersSortActionGroup"/>
-            <separator/>
-            <reference id="eu.ibagroup.formainframe.explorer.actions.MigrateAction"/>
-            <reference id="eu.ibagroup.formainframe.explorer.actions.RecallAction"/>
-            <separator/>
-            <reference id="eu.ibagroup.formainframe.explorer.actions.EditFilesWorkingSetAction"/>
-            <reference id="eu.ibagroup.formainframe.explorer.actions.RenameAction"/>
-            <reference id="eu.ibagroup.formainframe.explorer.actions.EditMaskAction"/>
-            <reference id="eu.ibagroup.formainframe.explorer.actions.DuplicateMemberAction"/>
->>>>>>> 28fadc85
             <separator/>
             <reference id="$Delete"/>
             <separator/>
@@ -1057,15 +800,8 @@
             <separator/>
             <reference id="org.zowe.explorer.actions.sort.jobs.JobsSortActionGroup"/>
             <separator/>
-<<<<<<< HEAD
             <reference id="org.zowe.explorer.explorer.actions.DeleteJesNodeAction"/>
             <reference id="org.zowe.explorer.explorer.actions.PurgeJobAction"/>
-=======
-            <reference id="eu.ibagroup.formainframe.actions.sort.jobs.JobsSortActionGroup"/>
-            <separator/>
-            <reference id="eu.ibagroup.formainframe.explorer.actions.DeleteJesNodeAction"/>
-            <reference id="eu.ibagroup.formainframe.explorer.actions.PurgeJobAction"/>
->>>>>>> 28fadc85
             <separator/>
             <reference id="org.zowe.explorer.explorer.actions.GetJobPropertiesAction"/>
         </group>
@@ -1088,21 +824,12 @@
             <reference id="org.zowe.explorer.dataops.content.synchronizer.SyncAction"/>
         </group>
 
-<<<<<<< HEAD
         <group id="org.zowe.explorer.actions.JobsLogActionBarGroup">
             <reference id="org.zowe.explorer.explorer.actions.ReleaseJobAction"/>
             <reference id="org.zowe.explorer.explorer.actions.HoldJobAction"/>
             <reference id="org.zowe.explorer.explorer.actions.CancelJobAction"/>
             <reference id="org.zowe.explorer.explorer.actions.GoToJobAction"/>
             <reference id="org.zowe.explorer.explorer.actions.PurgeJobAction"/>
-=======
-        <group id="eu.ibagroup.formainframe.actions.JobsLogActionBarGroup">
-            <reference id="eu.ibagroup.formainframe.explorer.actions.ReleaseJobAction"/>
-            <reference id="eu.ibagroup.formainframe.explorer.actions.HoldJobAction"/>
-            <reference id="eu.ibagroup.formainframe.explorer.actions.CancelJobAction"/>
-            <reference id="eu.ibagroup.formainframe.explorer.actions.GoToJobAction"/>
-            <reference id="eu.ibagroup.formainframe.explorer.actions.PurgeJobAction"/>
->>>>>>> 28fadc85
         </group>
 
     </actions>
