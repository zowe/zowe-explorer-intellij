--- conflicted
+++ resolved
@@ -95,14 +95,10 @@
                         interface="org.zowe.explorer.explorer.ExplorerFactory"/>
 
         <extensionPoint name="configDeclaration"
-<<<<<<< HEAD
                         interface="org.zowe.explorer.config.ConfigDeclarationFactory"/>
-=======
-                        interface="eu.ibagroup.formainframe.config.ConfigDeclarationFactory"/>
 
         <extensionPoint name="nameResolver"
-                        interface="eu.ibagroup.formainframe.dataops.operations.mover.names.CopyPasteNameResolverFactory"/>
->>>>>>> 0d9cf091
+                        interface="org.zowe.explorer.dataops.operations.mover.names.CopyPasteNameResolverFactory"/>
     </extensionPoints>
 
     <applicationListeners>
@@ -226,23 +222,19 @@
         <operationRunner
                 implementation="org.zowe.explorer.dataops.operations.mover.CrossSystemPdsToUssDirMoverFactory"/>
 
-<<<<<<< HEAD
+        <nameResolver
+                implementation="org.zowe.explorer.dataops.operations.mover.names.SeqToPDSResolverFactory"/>
+
+        <nameResolver
+                implementation="org.zowe.explorer.dataops.operations.mover.names.SeqToPDSResolverFactory"/>
+
+        <nameResolver
+                implementation="org.zowe.explorer.dataops.operations.mover.names.NotSeqToPDSResolverFactory"/>
+
+        <nameResolver
+                implementation="org.zowe.explorer.dataops.operations.mover.names.DatasetOrDirResolverFactory"/>
+
         <operationRunner implementation="org.zowe.explorer.dataops.operations.RenameOperationRunnerFactory"/>
-=======
-        <nameResolver
-                implementation="eu.ibagroup.formainframe.dataops.operations.mover.names.SeqToPDSResolverFactory"/>
-
-        <nameResolver
-                implementation="eu.ibagroup.formainframe.dataops.operations.mover.names.SeqToPDSResolverFactory"/>
-
-        <nameResolver
-                implementation="eu.ibagroup.formainframe.dataops.operations.mover.names.NotSeqToPDSResolverFactory"/>
-
-        <nameResolver
-                implementation="eu.ibagroup.formainframe.dataops.operations.mover.names.DatasetOrDirResolverFactory"/>
-
-        <operationRunner implementation="eu.ibagroup.formainframe.dataops.operations.RenameOperationRunnerFactory"/>
->>>>>>> 0d9cf091
 
         <operationRunner
                 implementation="org.zowe.explorer.dataops.operations.mover.ForceRenameOperationRunnerFactory"/>
