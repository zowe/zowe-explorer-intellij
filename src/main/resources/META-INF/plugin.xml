<!--
  This program and the accompanying materials are made available under the terms of the
  Eclipse Public License v2.0 which accompanies this distribution, and is available at
  https://www.eclipse.org/legal/epl-v20.html

  SPDX-License-Identifier: EPL-2.0

  Copyright IBA Group 2020
-->
<idea-plugin>
    <id>eu.ibagroup.formainframe</id>
    <resource-bundle>messages.FMBundle</resource-bundle>
    <name>For Mainframe</name>
    <vendor email="formainframe@ibagroup.eu" url="https://github.com/for-mainframe/For-Mainframe">IBAGroup_2020Y
    </vendor>
    <depends>com.intellij.modules.platform</depends>
    <description><![CDATA[
Smart and Interactive Mainframe code editing tool that brings support for browsing, editing and creating data on z/OS via <a href="https://www.ibm.com/docs/en/zos/2.4.0?topic=guide-using-zosmf-rest-services">z/OSMF REST API</a>.<br/>
IBA Group team of <b>mainframe enthusiasts</b> are actively developing new features for the open-source "For Mainframe" plugin.
We keep improving existing features that help you to:<br/>
<ul>
  <li>Start working with z/OS easily with no complex configurations.</li>
  <li>Organize datasets on z/OS, files on USS into Working Sets.</li>
  <li>Allocate datasets, create members, files and directories with different permissions.</li>
  <li>Perform renaming, copying and moving data in a modern way.</li>
  <li>Edit datasets, files and members. Smart auto-save will keep your content both in the editor and on the mainframe in-sync.</li>
  <li>Create multiple connections to different z/OS systems.</li>
  <li>Perform all available operations with Jobs.</li>
  <li>Highlight all IntelliJ supported languages automatically and recognize them once opened from the mainframe.</li>
</ul><br/>
To start using the plugin:<br/>
<ul>
  <li>Install the plugin in your Intellij based IDE.</li>
  <li>Contact your RACF administrator so that your user is in the <a href="https://www.ibm.com/docs/en/zos/2.4.0?topic=guide-security-structures-zosmf">IZUUSER  RACF group</a></li>
  <li>You are ready to go! Start working with z/OS from the IDE.</li>
</ul></br>
<b>Note: z/OS 2.1 or higher is required with <a href="https://docs.zowe.org/stable/user-guide/systemrequirements-zosmf.html">configured z/OSMF</a>. Plugin is in active development state.<br/>
Feel free to recommend or report everything on our <a href="https://github.com/for-mainframe/For-Mainframe/issues">Github</a></b><br/>
Join us in <a href="https://join.slack.com/t/iba-mainframe-tools/shared_invite/zt-pejbtt4j-l7KuizvDedJSCxwGtxmMBg">Slack</a><br/>
<h3>How to use the Plugin</h3>
<h4>First steps</h4>
Firstly, you need to create a connection to your Mainframe (note: z/OSMF port should be specified at the end of the address).<br/>
You can do it either by manually specifying all the needed info through the Settings tab, or just by clicking the "+" sign.<br/>
How to add a connection through the Settings:<br/>
<a href="https://plugins.jetbrains.com/files/16353/screenshot_17664703-83e4-4d9f-af7a-65e527b7f427"><img src="https://plugins.jetbrains.com/files/16353/screenshot_17664703-83e4-4d9f-af7a-65e527b7f427" width="680"></a><br/>
To work with the Datasets and USS files you need to set up a Working Set.<br/>
How to create a new Working Set through the Settings:<br/>
<a href="https://plugins.jetbrains.com/files/16353/screenshot_ec760af3-dcdc-46f9-808c-27ea7e867a4f"><img src="https://plugins.jetbrains.com/files/16353/screenshot_ec760af3-dcdc-46f9-808c-27ea7e867a4f" width="680"></a><br/>
Also you can do both of the actions just by clicking the "+" button:<br/>
<a href="https://plugins.jetbrains.com/files/16353/screenshot_9b2b3bb9-0305-4826-8b17-ef7a174181f3"><img src="https://plugins.jetbrains.com/files/16353/screenshot_9b2b3bb9-0305-4826-8b17-ef7a174181f3" width="680"></a><br/>
<h4>Data operations</h4>
The Plugin allows you to operate with Datasets and USS files. Also it allows to easily copy and move Datasets and USS files between Subsystems<br/>
Example of creation, renaming and deletion of Datasets and USS files:<br/>
<a href="https://plugins.jetbrains.com/files/16353/screenshot_74141b83-3689-4c3b-92ab-aa0bc9abb717"><img src="https://plugins.jetbrains.com/files/16353/screenshot_74141b83-3689-4c3b-92ab-aa0bc9abb717" width="680"></a><br/>
Example of how to change Dataset and USS file content:<br/>
<a href="https://plugins.jetbrains.com/files/16353/screenshot_bbd89a3f-1c27-4467-8b15-b6f3a7523380"><img src="https://plugins.jetbrains.com/files/16353/screenshot_bbd89a3f-1c27-4467-8b15-b6f3a7523380" width="680"></a><br/>
Example of copy and move operations with drag & drop functionality:<br/>
<a href="https://plugins.jetbrains.com/files/16353/screenshot_b84aa89b-1534-4cf0-a5ce-5c631ae1470b"><img src="https://plugins.jetbrains.com/files/16353/screenshot_b84aa89b-1534-4cf0-a5ce-5c631ae1470b" width="680"></a><br/>
<h4>JES Explorer</h4>
This is a new feature of the Plugin. Using it you can easily operate with your JCL jobs.<br/>
First of all, you need to create a JES Working Set, which will hold all the filters for the JES Explorer.<br/>
You can do it either by clicking the "+" button in the JES Explorer tab, or through the Settings.<br/>
Example of how to create a JES Working Set through the Settings:<br/>
<a href="https://plugins.jetbrains.com/files/16353/screenshot_b1a99bdb-4111-45d1-830c-1a3a126f9433"><img src="https://plugins.jetbrains.com/files/16353/screenshot_b1a99bdb-4111-45d1-830c-1a3a126f9433" width="680"></a><br/>
Example of how to create a JES Working Set using the "+" button:<br/>
<a href="https://plugins.jetbrains.com/files/16353/screenshot_a11ba710-a710-439c-8027-1f82f88eb99a"><img src="https://plugins.jetbrains.com/files/16353/screenshot_a11ba710-a710-439c-8027-1f82f88eb99a" width="680"></a><br/>
Also you can submit a job and see the output.<br/>
Example of how to submit a job:<br/>
<a href="https://plugins.jetbrains.com/files/16353/screenshot_848c4f53-84f1-46da-9fe1-0cbf6603d834"><img src="https://plugins.jetbrains.com/files/16353/screenshot_848c4f53-84f1-46da-9fe1-0cbf6603d834" width="680"></a><br/>
Example of how to see the output:<br/>
<a href="https://plugins.jetbrains.com/files/16353/screenshot_055b143d-114f-42fc-bfb8-f5f88516454d"><img src="https://plugins.jetbrains.com/files/16353/screenshot_055b143d-114f-42fc-bfb8-f5f88516454d" width="680"></a><br/>
]]></description>

    <extensionPoints>

        <extensionPoint name="attributesService"
                        interface="eu.ibagroup.formainframe.dataops.attributes.AttributesServiceFactory"/>

        <extensionPoint name="fileDataProvider"
                        interface="eu.ibagroup.formainframe.dataops.fetch.FileFetchProviderFactory"/>

        <extensionPoint name="contentSynchronizer"
                        interface="eu.ibagroup.formainframe.dataops.content.synchronizer.ContentSynchronizerFactory"/>

        <extensionPoint name="mfContentAdapter"
                        interface="eu.ibagroup.formainframe.dataops.content.adapters.MFContentAdapterFactory"/>

        <extensionPoint name="operationRunner"
                        interface="eu.ibagroup.formainframe.dataops.operations.OperationRunnerFactory"/>

        <extensionPoint name="logFetcher"
                        interface="eu.ibagroup.formainframe.dataops.log.LogFetcherFactory"/>

        <extensionPoint name="oldConfigAdapter"
                        interface="eu.ibagroup.formainframe.config.OldConfigAdapterFactory"/>

        <extensionPoint name="explorerContentProvider"
                        interface="eu.ibagroup.formainframe.explorer.ExplorerContentProviderFactory"/>

        <extensionPoint name="explorer"
                        interface="eu.ibagroup.formainframe.explorer.ExplorerFactory"/>

        <extensionPoint name="configDeclaration"
                        interface="eu.ibagroup.formainframe.config.ConfigDeclarationFactory"/>
    </extensionPoints>

    <applicationListeners>
        <listener class="eu.ibagroup.formainframe.editor.ProjectCloseListener"
                  topic="com.intellij.openapi.project.ProjectManagerListener"/>

        <listener class="eu.ibagroup.formainframe.editor.FileEditorBeforeEventsListener"
                  topic="com.intellij.openapi.fileEditor.FileEditorManagerListener$Before"/>

        <listener class="eu.ibagroup.formainframe.editor.FileEditorEventsListener"
                  topic="com.intellij.openapi.fileEditor.FileEditorManagerListener"/>
    </applicationListeners>

    <extensions defaultExtensionNs="eu.ibagroup.formainframe">

        <configDeclaration implementation="eu.ibagroup.formainframe.config.connect.ConnectionConfigDeclarationFactory"/>

        <configDeclaration implementation="eu.ibagroup.formainframe.config.ws.FilesWorkingSetConfigDeclarationFactory"/>

        <configDeclaration implementation="eu.ibagroup.formainframe.config.ws.JesWorkingSetConfigDeclarationFactory"/>

        <configDeclaration implementation="eu.ibagroup.formainframe.config.connect.CredentialsConfigDeclarationFactory"/>

        <attributesService
                implementation="eu.ibagroup.formainframe.dataops.attributes.RemoteDatasetAttributesServiceFactory"/>

        <attributesService
                implementation="eu.ibagroup.formainframe.dataops.attributes.RemoteMemberAttributesServiceFactory"/>

        <attributesService
                implementation="eu.ibagroup.formainframe.dataops.attributes.RemoteUssAttributesServiceFactory"/>

        <attributesService
                implementation="eu.ibagroup.formainframe.dataops.attributes.RemoteJobAttributesServiceFactory"/>

        <attributesService
                implementation="eu.ibagroup.formainframe.dataops.attributes.RemoteSpoolFileAttributesServiceFactory"/>

        <fileDataProvider
                implementation="eu.ibagroup.formainframe.dataops.fetch.DatasetFileFetchProviderFactory"/>

        <fileDataProvider
                implementation="eu.ibagroup.formainframe.dataops.fetch.MemberFileFetchProviderFactory"/>

        <fileDataProvider
                implementation="eu.ibagroup.formainframe.dataops.fetch.UssFileFetchProviderFactory"/>

        <fileDataProvider
                implementation="eu.ibagroup.formainframe.dataops.fetch.JobFileFetchProviderFactory"/>

        <fileDataProvider
                implementation="eu.ibagroup.formainframe.dataops.fetch.SpoolFileFetchProviderFactory"/>

        <contentSynchronizer
                implementation="eu.ibagroup.formainframe.dataops.content.synchronizer.MemberContentSynchronizerFactory"/>

        <contentSynchronizer
                implementation="eu.ibagroup.formainframe.dataops.content.synchronizer.SeqDatasetContentSynchronizerFactory"/>

        <contentSynchronizer
                implementation="eu.ibagroup.formainframe.dataops.content.synchronizer.UssFileContentSynchronizerFactory"/>

        <contentSynchronizer
                implementation="eu.ibagroup.formainframe.dataops.content.synchronizer.SpoolFileContentSynchronizerFactory"/>

        <mfContentAdapter
                implementation="eu.ibagroup.formainframe.dataops.content.adapters.MemberContentAdapterFactory"/>

        <mfContentAdapter
                implementation="eu.ibagroup.formainframe.dataops.content.adapters.SeqDatasetContentAdapterFactory"/>

        <operationRunner implementation="eu.ibagroup.formainframe.dataops.operations.DatasetAllocatorFactory"/>

        <operationRunner implementation="eu.ibagroup.formainframe.dataops.operations.MemberAllocatorFactory"/>

        <operationRunner implementation="eu.ibagroup.formainframe.dataops.operations.UssAllocatorFactory"/>

        <operationRunner implementation="eu.ibagroup.formainframe.dataops.operations.DeleteRunnerFactory"/>

        <operationRunner
                implementation="eu.ibagroup.formainframe.dataops.operations.DeleteMemberOperationRunnerFactory"/>

        <operationRunner implementation="eu.ibagroup.formainframe.dataops.operations.UssChangeModeFactory"/>

        <operationRunner
                implementation="eu.ibagroup.formainframe.dataops.operations.mover.MemberToPdsMoverFactory"/>

        <operationRunner implementation="eu.ibagroup.formainframe.dataops.operations.mover.PdsToUssFolderMoverFactory"/>

        <operationRunner implementation="eu.ibagroup.formainframe.dataops.operations.mover.UssToUssFileMoverFactory"/>

        <operationRunner implementation="eu.ibagroup.formainframe.dataops.operations.mover.UssFileToPdsMoverFactory"/>

        <operationRunner
                implementation="eu.ibagroup.formainframe.dataops.operations.mover.SequentialToPdsMoverFactory"/>

        <operationRunner
                implementation="eu.ibagroup.formainframe.dataops.operations.mover.SequentialToUssFolderFileMoverFactory"/>

        <operationRunner
                implementation="eu.ibagroup.formainframe.dataops.operations.mover.MemberToUssFileMoverFactory"/>

        <operationRunner
                implementation="eu.ibagroup.formainframe.dataops.operations.mover.RemoteToLocalFileMoverFactory"/>

        <operationRunner
                implementation="eu.ibagroup.formainframe.dataops.operations.mover.RemoteToLocalDirectoryMoverFactory"/>

        <operationRunner
                implementation="eu.ibagroup.formainframe.dataops.operations.mover.LocalFileToUssDirMoverFactory"/>

        <operationRunner
                implementation="eu.ibagroup.formainframe.dataops.operations.mover.CrossSystemMemberOrUssFileOrSequentialToUssDirMoverFactory"/>

        <operationRunner
                implementation="eu.ibagroup.formainframe.dataops.operations.mover.CrossSystemMemberOrUssFileToPdsMoverFactory"/>

        <operationRunner
                implementation="eu.ibagroup.formainframe.dataops.operations.mover.CrossSystemUssDirMoverFactory"/>

        <operationRunner
                implementation="eu.ibagroup.formainframe.dataops.operations.mover.CrossSystemPdsToUssDirMoverFactory"/>

        <operationRunner implementation="eu.ibagroup.formainframe.dataops.operations.RenameOperationRunnerFactory"/>

        <operationRunner
                implementation="eu.ibagroup.formainframe.dataops.operations.mover.ForceRenameOperationRunnerFactory"/>

        <operationRunner implementation="eu.ibagroup.formainframe.dataops.operations.InfoOperationRunnerFactory"/>

        <operationRunner implementation="eu.ibagroup.formainframe.dataops.operations.ZOSInfoOperationRunnerFactory"/>

        <operationRunner implementation="eu.ibagroup.formainframe.dataops.operations.migration.RecallOperationFactory"/>

        <operationRunner
                implementation="eu.ibagroup.formainframe.dataops.operations.migration.MigrateOperationFactory"/>

        <operationRunner implementation="eu.ibagroup.formainframe.dataops.operations.jobs.SubmitJobOperationFactory"/>

        <operationRunner
                implementation="eu.ibagroup.formainframe.dataops.operations.jobs.CancelJobOperationRunnerFactory"/>

        <operationRunner
                implementation="eu.ibagroup.formainframe.dataops.operations.jobs.ReleaseJobOperationRunnerFactory"/>

        <operationRunner
                implementation="eu.ibagroup.formainframe.dataops.operations.jobs.HoldJobOperationRunnerFactory"/>

        <operationRunner
                implementation="eu.ibagroup.formainframe.dataops.operations.jobs.PurgeJobOperationRunnerFactory"/>

        <operationRunner
                implementation="eu.ibagroup.formainframe.dataops.operations.jobs.GetJclRecordsOperationRunnerFactory"/>

        <operationRunner
                implementation="eu.ibagroup.formainframe.dataops.operations.ChangePasswordOperationRunnerFactory"/>

        <operationRunner implementation="eu.ibagroup.formainframe.dataops.operations.TsoOperationRunnerFactory"/>

        <operationRunner
                implementation="eu.ibagroup.formainframe.dataops.operations.uss.ChangeFileTagOperationRunnerFactory"/>

        <logFetcher implementation="eu.ibagroup.formainframe.dataops.log.JobLogFetcherFactory"/>

        <oldConfigAdapter implementation="eu.ibagroup.formainframe.config.connect.OldConnectionsAdapterFactory"/>

        <oldConfigAdapter implementation="eu.ibagroup.formainframe.config.ws.OldWorkingSetAdapterFactory"/>

        <oldConfigAdapter implementation="eu.ibagroup.formainframe.config.connect.OldUsernameAdapterFactory"/>

        <oldConfigAdapter implementation="eu.ibagroup.formainframe.config.ws.OldJesWorkingSetAdapterFactory"/>

        <explorer implementation="eu.ibagroup.formainframe.explorer.FileExplorerFactory"/>
        <explorer implementation="eu.ibagroup.formainframe.explorer.JesExplorerFactory"/>

        <explorerContentProvider index="0"
                                 implementation="eu.ibagroup.formainframe.explorer.FileExplorerContentProviderFactory"/>
        <explorerContentProvider index="1"
                                 implementation="eu.ibagroup.formainframe.explorer.JesExplorerContentProviderFactory"/>

    </extensions>

    <extensions defaultExtensionNs="com.intellij">
        <filePasteProvider implementation="eu.ibagroup.formainframe.explorer.ui.ExplorerPasteProvider"/>
        <customPasteProvider implementation="eu.ibagroup.formainframe.explorer.ui.ExplorerPasteProvider"/>

        <postStartupActivity implementation="eu.ibagroup.formainframe.analytics.AnalyticsStartupActivity"/>

        <postStartupActivity implementation="eu.ibagroup.formainframe.config.ConfigStartupActivity"/>

        <postStartupActivity implementation="eu.ibagroup.formainframe.editor.ProjectStartupActivity"/>

        <applicationConfigurable id="eu.ibagroup.formainframe.config.MainframeConfigurableProvider"
                                 displayName="For Mainframe"
                                 provider="eu.ibagroup.formainframe.config.MainframeConfigurableProvider"/>

        <editorFloatingToolbarProvider
                implementation="eu.ibagroup.formainframe.dataops.content.synchronizer.SyncToolbarProvider"/>

        <editorFloatingToolbarProvider implementation="eu.ibagroup.formainframe.editor.SubmitJobToolbarProvider"/>

        <notificationGroup displayType="STICKY_BALLOON"
                           id="eu.ibagroup.formainframe.explorer.ExplorerNotificationGroup"/>

        <notificationGroup displayType="STICKY_BALLOON"
                           id="eu.ibagroup.formainframe.ui.build.jobs.JobsLogNotificationGroup"/>

        <toolWindow id="For Mainframe" anchor="right"
                    factoryClass="eu.ibagroup.formainframe.explorer.ui.ExplorerWindowFactory"
                    icon="ForMainframeIcons.ExplorerToolbarIcon"
                    doNotActivateOnStart="true"/>

        <toolWindow id="Jobs" anchor="bottom"
                    factoryClass="eu.ibagroup.formainframe.ui.build.jobs.JobsWindowFactory"
                    canCloseContents="true"
                    doNotActivateOnStart="true"/>

        <toolWindow id="TSO CLI" anchor="bottom"
                    factoryClass="eu.ibagroup.formainframe.ui.build.tso.TSOWindowFactory"
                    canCloseContents="true"
                    doNotActivateOnStart="true"/>


        <virtualFileSystem id="eu.ibagroup.formainframe.vfs.MFVirtualFileSystem"
                           implementationClass="eu.ibagroup.formainframe.vfs.MFVirtualFileSystem"
                           key="mf"/>

        <fileType name="Unknown Data Set"
                  implementationClass="eu.ibagroup.formainframe.filetypes.UnknownDataSetFileType"/>

        <applicationService preload="true" serviceInterface="eu.ibagroup.formainframe.config.ConfigService"
                            serviceImplementation="eu.ibagroup.formainframe.config.ConfigServiceImpl"/>

        <applicationService preload="true" serviceInterface="eu.ibagroup.formainframe.config.OldConfigService"
                            serviceImplementation="eu.ibagroup.formainframe.config.OldConfigServiceImpl"/>

        <applicationService preload="true" serviceInterface="eu.ibagroup.formainframe.analytics.AnalyticsService"
                            serviceImplementation="eu.ibagroup.formainframe.analytics.AnalyticsServiceImpl"
                            testServiceImplementation="eu.ibagroup.formainframe.testServiceImpl.TestAnalyticsServiceImpl"/>

        <applicationService serviceInterface="eu.ibagroup.formainframe.config.connect.CredentialService"
                            serviceImplementation="eu.ibagroup.formainframe.config.connect.CredentialServiceImpl"
                            testServiceImplementation="eu.ibagroup.formainframe.testServiceImpl.TestCredentialsServiceImpl"/>


        <applicationService serviceInterface="eu.ibagroup.formainframe.config.ConfigSandbox"
                            serviceImplementation="eu.ibagroup.formainframe.config.ConfigSandboxImpl"/>

        <applicationService serviceInterface="eu.ibagroup.formainframe.dataops.DataOpsManager" preload="true"
                            serviceImplementation="eu.ibagroup.formainframe.dataops.DataOpsManagerImpl"
                            testServiceImplementation="eu.ibagroup.formainframe.testServiceImpl.TestDataOpsManagerImpl"/>

        <applicationService serviceInterface="eu.ibagroup.formainframe.api.ZosmfApi"
                            serviceImplementation="eu.ibagroup.formainframe.api.ZosmfApiImpl"
                            testServiceImplementation="eu.ibagroup.formainframe.testServiceImpl.TestZosmfApiImpl"/>

        <applicationService serviceInterface="eu.ibagroup.formainframe.analytics.PolicyProvider"
                            serviceImplementation="eu.ibagroup.formainframe.analytics.PolicyProviderImpl"/>

        <applicationService serviceInterface="eu.ibagroup.formainframe.explorer.UIComponentManager"
                            serviceImplementation="eu.ibagroup.formainframe.explorer.UIComponentManagerImpl"/>

        <applicationService serviceInterface="eu.ibagroup.formainframe.dataops.services.ErrorSeparatorService"
                            serviceImplementation="eu.ibagroup.formainframe.dataops.services.ErrorSeparatorServiceImpl"/>

        <applicationService serviceInterface="eu.ibagroup.formainframe.editor.ChangeContentService"
                            serviceImplementation="eu.ibagroup.formainframe.editor.ChangeContentServiceImpl"/>

        <statusBarWidgetFactory id="eu.ibagroup.formainframe.editor.status.MfLineSeparatorWidgetFactory"
                                implementation="eu.ibagroup.formainframe.editor.status.MfLineSeparatorWidgetFactory"
                                order="after Position"/>

        <statusBarWidgetFactory id="eu.ibagroup.formainframe.editor.status.MfEncodingPanelWidgetFactory"
                                implementation="eu.ibagroup.formainframe.editor.status.MfEncodingPanelWidgetFactory"
<<<<<<< HEAD
                                order="after eu.ibagroup.formainframe.editor.status.MfLineSeparatorWidgetFactory, before PowerSaveMode"/>
=======
                                order="after eu.ibagroup.formainframe.editor.status.MfLineSeparatorWidgetFactory, before powerStatus"/>

        <localInspection shortName="MFLossyEncoding" displayName="MF lossy encoding"
                         groupBundle="messages.InspectionsBundle" groupKey="group.names.internationalization.issues"
                         enabledByDefault="true" level="WARNING" language=""
                         implementationClass="eu.ibagroup.formainframe.editor.inspection.MFLossyEncodingInspection"/>
>>>>>>> d3e22549
    </extensions>

    <actions>

        <action id="eu.ibagroup.formainframe.explorer.actions.RecallAction"
                class="eu.ibagroup.formainframe.explorer.actions.RecallAction" text="Recall"
                description="Recalls a migrated dataset"/>

        <action id="eu.ibagroup.formainframe.explorer.actions.MigrateAction"
                class="eu.ibagroup.formainframe.explorer.actions.MigrateAction" text="Migrate"
                description="Migrates a dataset"/>

        <action id="eu.ibagroup.formainframe.explorer.actions.RefreshNodeAction"
                class="eu.ibagroup.formainframe.explorer.actions.RefreshNodeAction"
                text="Refresh"
                icon="AllIcons.Actions.Refresh"/>

        <action id="eu.ibagroup.formainframe.explorer.actions.AddWorkingSetAction"
                class="eu.ibagroup.formainframe.explorer.actions.AddWorkingSetAction"
                text="Working Set"
                icon="AllIcons.Nodes.Project"/>

        <action id="eu.ibagroup.formainframe.explorer.actions.AddJesWorkingSetAction"
                class="eu.ibagroup.formainframe.explorer.actions.AddJesWorkingSetAction"
                text="JES Working Set"
                icon="AllIcons.Nodes.Project"/>

        <action id="eu.ibagroup.formainframe.explorer.actions.AddConnectionAction"
                class="eu.ibagroup.formainframe.explorer.actions.AddConnectionAction"
                text="Connection"
                icon="AllIcons.Javaee.WebService"/>

        <action id="eu.ibagroup.formainframe.explorer.actions.AllocateDatasetAction"
                class="eu.ibagroup.formainframe.explorer.actions.AllocateDatasetAction"
                text="Dataset"/>

        <action id="eu.ibagroup.formainframe.explorer.actions.AllocateLikeAction"
                class="eu.ibagroup.formainframe.explorer.actions.AllocateLikeAction"
                text="Allocate Like"/>

        <action id="eu.ibagroup.formainframe.explorer.actions.CreateUssFileAction"
                class="eu.ibagroup.formainframe.explorer.actions.CreateUssFileAction"
                text="File" icon="AllIcons.FileTypes.Text"/>

        <action id="eu.ibagroup.formainframe.explorer.actions.CreateUssDirectoryAction"
                class="eu.ibagroup.formainframe.explorer.actions.CreateUssDirectoryAction"
                text="Directory" icon="AllIcons.Nodes.Folder"/>

        <action id="eu.ibagroup.formainframe.explorer.actions.AddMemberAction"
                class="eu.ibagroup.formainframe.explorer.actions.AddMemberAction" text="Member"
                icon="ForMainframeIcons.MemberIcon"
        />

        <action class="eu.ibagroup.formainframe.explorer.actions.SettingAction"
                id="eu.ibagroup.formainframe.explorer.actions.SettingAction"
                icon="AllIcons.General.Settings"/>

        <action class="eu.ibagroup.formainframe.explorer.actions.TsoSessionCreateAction"
                id="eu.ibagroup.formainframe.explorer.actions.TsoSessionCreateAction"
                icon="AllIcons.Debugger.Console"/>


        <action class="eu.ibagroup.formainframe.explorer.actions.GetFilePropertiesAction"
                id="eu.ibagroup.formainframe.explorer.actions.GetFilePropertiesAction"
                text="Properties"/>

        <action class="eu.ibagroup.formainframe.explorer.actions.GetJobPropertiesAction"
                id="eu.ibagroup.formainframe.explorer.actions.GetJobPropertiesAction"
                text="Properties"/>

        <action class="eu.ibagroup.formainframe.explorer.actions.ViewJobAction"
                id="eu.ibagroup.formainframe.explorer.actions.ViewJobAction"
                text="View Job"/>

        <action id="eu.ibagroup.formainframe.explorer.actions.RenameAction"
                class="eu.ibagroup.formainframe.explorer.actions.RenameAction"
                text="Rename">
            <keyboard-shortcut first-keystroke="F2" keymap="$default"/>
        </action>

        <action id="eu.ibagroup.formainframe.explorer.actions.ForceRenameAction"
                class="eu.ibagroup.formainframe.explorer.actions.ForceRenameAction"
                text="Force Rename"
                use-shortcut-of="ForceRefresh">
            <keyboard-shortcut first-keystroke="shift F2" keymap="$default"/>
        </action>

        <action id="eu.ibagroup.formainframe.explorer.actions.DuplicateMemberAction"
                class="eu.ibagroup.formainframe.explorer.actions.DuplicateMemberAction"
                text="Duplicate"
                use-shortcut-of="EditorDuplicate"
                icon="AllIcons.Actions.Copy">
            <keyboard-shortcut first-keystroke="F3" keymap="$default"/>
        </action>

        <action id="eu.ibagroup.formainframe.explorer.actions.EditJobsFilterAction"
                class="eu.ibagroup.formainframe.explorer.actions.EditJobsFilterAction"
                text="Edit"/>

        <action id="eu.ibagroup.formainframe.explorer.actions.DeleteJesNodeAction"
                class="eu.ibagroup.formainframe.explorer.actions.DeleteJesNodeAction"
                text="Delete">
            <keyboard-shortcut first-keystroke="DELETE" keymap="$default"/>
        </action>

        <action id="eu.ibagroup.formainframe.explorer.actions.AddMaskAction"
                class="eu.ibagroup.formainframe.explorer.actions.AddMaskAction"
                icon="ForMainframeIcons.DatasetMask"
                text="Mask"/>

        <action id="eu.ibagroup.formainframe.explorer.actions.AddJobsFilterAction"
                class="eu.ibagroup.formainframe.explorer.actions.AddJobsFilterAction"
                icon="ForMainframeIcons.JclDirectory"
                text="Jobs Filter"/>

        <action id="eu.ibagroup.formainframe.explorer.actions.SubmitJobAction"
                class="eu.ibagroup.formainframe.explorer.actions.SubmitJobAction"
                text="Submit Job"
                icon="AllIcons.Actions.Execute"/>

        <action id="eu.ibagroup.formainframe.explorer.actions.ReleaseJobAction"
                class="eu.ibagroup.formainframe.explorer.actions.ReleaseJobAction"
                text="Release Job"
                icon="AllIcons.Actions.Resume"/>

        <action id="eu.ibagroup.formainframe.explorer.actions.HoldJobAction"
                class="eu.ibagroup.formainframe.explorer.actions.HoldJobAction"
                text="Hold Job"
                icon="AllIcons.Actions.Pause"/>

        <action id="eu.ibagroup.formainframe.explorer.actions.CancelJobAction"
                class="eu.ibagroup.formainframe.explorer.actions.CancelJobAction"
                text="Cancel Job"
                icon="AllIcons.Actions.Suspend"/>

        <action id="eu.ibagroup.formainframe.explorer.actions.PurgeJobAction"
                class="eu.ibagroup.formainframe.explorer.actions.PurgeJobAction"
                text="Purge Job"
                icon="AllIcons.Actions.GC">
            <keyboard-shortcut first-keystroke="DELETE" keymap="$default"/>
        </action>

        <action id="eu.ibagroup.formainframe.explorer.actions.EditJclAction"
                class="eu.ibagroup.formainframe.explorer.actions.EditJclAction"
                text="Edit JCL"/>

        <action id="eu.ibagroup.formainframe.explorer.actions.SubmitJobToolbarAction"
                class="eu.ibagroup.formainframe.explorer.actions.SubmitJobToolbarAction"
                text="Submit Job"
                icon="AllIcons.Actions.Execute"/>

        <group id="eu.ibagroup.formainframe.explorer.actions.SubmitJobToolbarActionGroup" popup="true">
            <reference id="eu.ibagroup.formainframe.explorer.actions.SubmitJobToolbarAction"/>
        </group>

        <action id="eu.ibagroup.formainframe.explorer.actions.EditFilesWorkingSetAction"
                class="eu.ibagroup.formainframe.explorer.actions.EditFilesWorkingSetAction"
                text="Edit"
                use-shortcut-of="RenameElement"/>

        <action id="eu.ibagroup.formainframe.explorer.actions.EditJesWorkingSetAction"
                class="eu.ibagroup.formainframe.explorer.actions.EditJesWorkingSetAction"
                text="Edit"
                use-shortcut-of="RenameElement"/>

        <group id="eu.ibagroup.formainframe.actions">
            <action id="eu.ibagroup.formainframe.explorer.actions.ShowWsInfo"
                    class="eu.ibagroup.formainframe.explorer.actions.ShowWsInfo" text="Show Working Set Info"/>
        </group>

        <group id="eu.ibagroup.formainframe.actions.NewItemGroup"
               description="Create new item"
               text="New"
               popup="true">
            <reference id="eu.ibagroup.formainframe.explorer.actions.AllocateDatasetAction"/>
            <reference id="eu.ibagroup.formainframe.explorer.actions.AddMemberAction"/>
            <reference id="eu.ibagroup.formainframe.explorer.actions.CreateUssFileAction"/>
            <reference id="eu.ibagroup.formainframe.explorer.actions.CreateUssDirectoryAction"/>
            <separator/>
            <reference id="eu.ibagroup.formainframe.explorer.actions.AddMaskAction"/>
            <reference id="eu.ibagroup.formainframe.explorer.actions.AddJobsFilterAction"/>
            <separator/>
            <reference id="eu.ibagroup.formainframe.explorer.actions.AddWorkingSetAction"/>
            <reference id="eu.ibagroup.formainframe.explorer.actions.AddJesWorkingSetAction"/>
        </group>

        <group id="eu.ibagroup.formainframe.actions.AddWsOrConnectionGroup"
               icon="AllIcons.General.Add"
               popup="true">
            <reference id="eu.ibagroup.formainframe.explorer.actions.AddConnectionAction"/>
            <reference id="eu.ibagroup.formainframe.explorer.actions.AddWorkingSetAction"/>
            <reference id="eu.ibagroup.formainframe.explorer.actions.AddJesWorkingSetAction"/>
            <reference id="eu.ibagroup.formainframe.explorer.actions.TsoSessionCreateAction"/>
        </group>

        <group id="eu.ibagroup.formainframe.actions.FilesActionBarGroup">
            <reference id="eu.ibagroup.formainframe.actions.AddWsOrConnectionGroup"/>
            <reference id="eu.ibagroup.formainframe.explorer.actions.SettingAction"/>
        </group>

        <group id="eu.ibagroup.formainframe.actions.JESActionBarGroup">
            <reference id="eu.ibagroup.formainframe.actions.AddWsOrConnectionGroup"/>
            <reference id="eu.ibagroup.formainframe.explorer.actions.SettingAction"/>
        </group>

        <group id="eu.ibagroup.formainframe.actions.ContextMenuGroup">
            <reference id="eu.ibagroup.formainframe.actions.NewItemGroup"/>
            <separator/>
            <reference id="eu.ibagroup.formainframe.explorer.actions.AllocateLikeAction"/>
            <separator/>
            <reference id="eu.ibagroup.formainframe.explorer.actions.SubmitJobAction"/>
            <separator/>
            <reference id="eu.ibagroup.formainframe.explorer.actions.RefreshNodeAction"/>
            <separator/>
            <reference id="$Cut"/>
            <reference id="$Copy"/>
            <reference id="$Paste"/>
            <separator/>
            <reference id="eu.ibagroup.formainframe.explorer.actions.MigrateAction"/>
            <reference id="eu.ibagroup.formainframe.explorer.actions.RecallAction"/>
            <separator/>
            <reference id="eu.ibagroup.formainframe.explorer.actions.EditFilesWorkingSetAction"/>
            <reference id="eu.ibagroup.formainframe.explorer.actions.RenameAction"/>
            <reference id="eu.ibagroup.formainframe.explorer.actions.ForceRenameAction"/>
            <reference id="eu.ibagroup.formainframe.explorer.actions.DuplicateMemberAction"/>
            <separator/>
            <reference id="$Delete"/>
            <separator/>
            <reference id="eu.ibagroup.formainframe.explorer.actions.GetFilePropertiesAction"/>
        </group>

        <group id="eu.ibagroup.formainframe.actions.JESContextMenuGroup">
            <reference id="eu.ibagroup.formainframe.actions.NewItemGroup"/>
            <reference id="eu.ibagroup.formainframe.explorer.actions.ViewJobAction"/>
            <reference id="eu.ibagroup.formainframe.explorer.actions.EditJclAction"/>
            <separator/>
            <reference id="eu.ibagroup.formainframe.explorer.actions.RefreshNodeAction"/>
            <separator/>
            <reference id="eu.ibagroup.formainframe.explorer.actions.EditJesWorkingSetAction"/>
            <reference id="eu.ibagroup.formainframe.explorer.actions.EditJobsFilterAction"/>
            <separator/>
            <reference id="eu.ibagroup.formainframe.explorer.actions.DeleteJesNodeAction"/>
            <reference id="eu.ibagroup.formainframe.explorer.actions.PurgeJobAction"/>
            <separator/>
            <reference id="eu.ibagroup.formainframe.explorer.actions.GetJobPropertiesAction"/>
        </group>

        <action id="eu.ibagroup.formainframe.dataops.content.synchronizer.SyncAction"
                class="eu.ibagroup.formainframe.dataops.content.synchronizer.SyncAction"
                icon="AllIcons.Actions.BuildLoadChanges"
                text="Sync Data">
            <keyboard-shortcut first-keystroke="control shift S" keymap="$default"/>
        </action>

        <group id="eu.ibagroup.formainframe.dataops.content.synchronizer.SyncActionGroup" popup="true">
            <reference id="eu.ibagroup.formainframe.dataops.content.synchronizer.SyncAction"/>
        </group>

        <group id="eu.ibagroup.formainframe.actions.JobsLogActionBarGroup">
            <reference id="eu.ibagroup.formainframe.explorer.actions.ReleaseJobAction"/>
            <reference id="eu.ibagroup.formainframe.explorer.actions.HoldJobAction"/>
            <reference id="eu.ibagroup.formainframe.explorer.actions.CancelJobAction"/>
            <reference id="eu.ibagroup.formainframe.explorer.actions.PurgeJobAction"/>
        </group>

    </actions>

</idea-plugin><|MERGE_RESOLUTION|>--- conflicted
+++ resolved
@@ -376,16 +376,12 @@
 
         <statusBarWidgetFactory id="eu.ibagroup.formainframe.editor.status.MfEncodingPanelWidgetFactory"
                                 implementation="eu.ibagroup.formainframe.editor.status.MfEncodingPanelWidgetFactory"
-<<<<<<< HEAD
                                 order="after eu.ibagroup.formainframe.editor.status.MfLineSeparatorWidgetFactory, before PowerSaveMode"/>
-=======
-                                order="after eu.ibagroup.formainframe.editor.status.MfLineSeparatorWidgetFactory, before powerStatus"/>
 
         <localInspection shortName="MFLossyEncoding" displayName="MF lossy encoding"
                          groupBundle="messages.InspectionsBundle" groupKey="group.names.internationalization.issues"
                          enabledByDefault="true" level="WARNING" language=""
                          implementationClass="eu.ibagroup.formainframe.editor.inspection.MFLossyEncodingInspection"/>
->>>>>>> d3e22549
     </extensions>
 
     <actions>
