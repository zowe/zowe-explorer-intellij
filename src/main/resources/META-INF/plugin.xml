--- conflicted
+++ resolved
@@ -85,12 +85,6 @@
         <extensionPoint name="logFetcher"
                         interface="org.zowe.explorer.dataops.log.LogFetcherFactory"/>
 
-<<<<<<< HEAD
-        <extensionPoint name="oldConfigAdapter"
-                        interface="org.zowe.explorer.config.OldConfigAdapterFactory"/>
-
-=======
->>>>>>> f8266966
         <extensionPoint name="explorerContentProvider"
                         interface="org.zowe.explorer.explorer.ExplorerContentProviderFactory"/>
 
@@ -279,21 +273,8 @@
 
         <logFetcher implementation="org.zowe.explorer.dataops.log.JobLogFetcherFactory"/>
 
-<<<<<<< HEAD
-        <oldConfigAdapter implementation="org.zowe.explorer.config.connect.OldConnectionsAdapterFactory"/>
-
-        <oldConfigAdapter implementation="org.zowe.explorer.config.ws.OldWorkingSetAdapterFactory"/>
-
-        <oldConfigAdapter implementation="org.zowe.explorer.config.connect.OldUsernameAdapterFactory"/>
-
-        <oldConfigAdapter implementation="org.zowe.explorer.config.ws.OldJesWorkingSetAdapterFactory"/>
-
         <explorer implementation="org.zowe.explorer.explorer.FileExplorerFactory"/>
         <explorer implementation="org.zowe.explorer.explorer.JesExplorerFactory"/>
-=======
-        <explorer implementation="eu.ibagroup.formainframe.explorer.FileExplorerFactory"/>
-        <explorer implementation="eu.ibagroup.formainframe.explorer.JesExplorerFactory"/>
->>>>>>> f8266966
 
         <explorerContentProvider index="0"
                                  implementation="org.zowe.explorer.explorer.FileExplorerContentProviderFactory"/>
@@ -354,27 +335,11 @@
                            implementationClass="org.zowe.explorer.vfs.MFVirtualFileSystem"
                            key="zowemf"/>
 
-<<<<<<< HEAD
         <fileType name="Unknown Data Set "
                   implementationClass="org.zowe.explorer.filetypes.UnknownDataSetFileType"/>
 
         <applicationService serviceInterface="org.zowe.explorer.config.ConfigService"
                             serviceImplementation="org.zowe.explorer.config.ConfigServiceImpl"/>
-=======
-        <virtualFileSystem id="eu.ibagroup.formainframe.vfs.MFVirtualFileSystem"
-                           implementationClass="eu.ibagroup.formainframe.vfs.MFVirtualFileSystem"
-                           key="mf"/>
-
-        <fileType name="Unknown Data Set"
-                  implementationClass="eu.ibagroup.formainframe.filetypes.UnknownDataSetFileType"/>
-
-        <applicationService serviceInterface="eu.ibagroup.formainframe.config.ConfigService"
-                            serviceImplementation="eu.ibagroup.formainframe.config.ConfigServiceImpl"/>
-
-        <applicationService serviceInterface="eu.ibagroup.formainframe.analytics.AnalyticsService"
-                            serviceImplementation="eu.ibagroup.formainframe.analytics.AnalyticsServiceImpl"
-                            testServiceImplementation="eu.ibagroup.formainframe.testutils.testServiceImpl.TestAnalyticsServiceImpl"/>
->>>>>>> f8266966
 
         <applicationService serviceInterface="org.zowe.explorer.config.OldConfigService"
                             serviceImplementation="org.zowe.explorer.config.OldConfigServiceImpl"/>
@@ -662,18 +627,13 @@
                 text="Cancel Job"
                 icon="AllIcons.Actions.Suspend"/>
 
-<<<<<<< HEAD
+        <action id="org.zowe.explorer.explorer.actions.GoToJobAction"
+                class="org.zowe.explorer.explorer.actions.GoToJobAction"
+                text="Go To Job"
+                icon="AllIcons.Actions.AddFile"/>
+
         <action id="org.zowe.explorer.explorer.actions.PurgeJobAction"
                 class="org.zowe.explorer.explorer.actions.PurgeJobAction"
-=======
-        <action id="eu.ibagroup.formainframe.explorer.actions.GoToJobAction"
-                class="eu.ibagroup.formainframe.explorer.actions.GoToJobAction"
-                text="Go To Job"
-                icon="AllIcons.Actions.AddFile"/>
-
-        <action id="eu.ibagroup.formainframe.explorer.actions.PurgeJobAction"
-                class="eu.ibagroup.formainframe.explorer.actions.PurgeJobAction"
->>>>>>> f8266966
                 text="Purge Job"
                 icon="AllIcons.Actions.GC">
             <keyboard-shortcut first-keystroke="DELETE" keymap="$default"/>
@@ -810,15 +770,9 @@
             <reference id="$Copy"/>
             <reference id="$Paste"/>
             <separator/>
-<<<<<<< HEAD
             <reference id="org.zowe.explorer.actions.sort.uss.UssSortActionGroup"/>
-            <reference id ="org.zowe.explorer.actions.sort.datasets.DatasetsSortActionGroup"/>
-            <reference id ="org.zowe.explorer.actions.sort.members.MembersSortActionGroup"/>
-=======
-            <reference id="eu.ibagroup.formainframe.actions.sort.uss.UssSortActionGroup"/>
-            <reference id="eu.ibagroup.formainframe.actions.sort.datasets.DatasetsSortActionGroup"/>
-            <reference id="eu.ibagroup.formainframe.actions.sort.members.MembersSortActionGroup"/>
->>>>>>> f8266966
+            <reference id="org.zowe.explorer.actions.sort.datasets.DatasetsSortActionGroup"/>
+            <reference id="org.zowe.explorer.actions.sort.members.MembersSortActionGroup"/>
             <separator/>
             <reference id="org.zowe.explorer.explorer.actions.MigrateAction"/>
             <reference id="org.zowe.explorer.explorer.actions.RecallAction"/>
@@ -870,20 +824,12 @@
             <reference id="org.zowe.explorer.dataops.content.synchronizer.SyncAction"/>
         </group>
 
-<<<<<<< HEAD
         <group id="org.zowe.explorer.actions.JobsLogActionBarGroup">
             <reference id="org.zowe.explorer.explorer.actions.ReleaseJobAction"/>
             <reference id="org.zowe.explorer.explorer.actions.HoldJobAction"/>
             <reference id="org.zowe.explorer.explorer.actions.CancelJobAction"/>
+            <reference id="org.zowe.explorer.explorer.actions.GoToJobAction"/>
             <reference id="org.zowe.explorer.explorer.actions.PurgeJobAction"/>
-=======
-        <group id="eu.ibagroup.formainframe.actions.JobsLogActionBarGroup">
-            <reference id="eu.ibagroup.formainframe.explorer.actions.ReleaseJobAction"/>
-            <reference id="eu.ibagroup.formainframe.explorer.actions.HoldJobAction"/>
-            <reference id="eu.ibagroup.formainframe.explorer.actions.CancelJobAction"/>
-            <reference id="eu.ibagroup.formainframe.explorer.actions.GoToJobAction"/>
-            <reference id="eu.ibagroup.formainframe.explorer.actions.PurgeJobAction"/>
->>>>>>> f8266966
         </group>
 
     </actions>
