--- conflicted
+++ resolved
@@ -297,7 +297,7 @@
                 implementation="org.zowe.explorer.dataops.content.synchronizer.SyncToolbarProvider"/>
 
         <requiredForSmartModeStartupActivity
-                implementation="eu.ibagroup.formainframe.dataops.content.synchronizer.SyncToolbarProvider"/>
+                implementation="org.zowe.explorer.dataops.content.synchronizer.SyncToolbarProvider"/>
 
         <editorFloatingToolbarProvider
                 implementation="org.zowe.explorer.dataops.content.synchronizer.SyncToolbarProvider"/>
@@ -374,14 +374,8 @@
 
         <localInspection shortName="MFLossyEncoding" displayName="MF lossy encoding"
                          groupBundle="messages.InspectionsBundle" groupKey="group.names.internationalization.issues"
-<<<<<<< HEAD
-                         enabledByDefault="true" level="WARNING"
+                         enabledByDefault="true" level="WARNING" language=""
                          implementationClass="org.zowe.explorer.editor.inspection.MFLossyEncodingInspection"/>
-
-=======
-                         enabledByDefault="true" level="WARNING" language=""
-                         implementationClass="eu.ibagroup.formainframe.editor.inspection.MFLossyEncodingInspection"/>
->>>>>>> 072c25e5
     </extensions>
 
     <actions>
