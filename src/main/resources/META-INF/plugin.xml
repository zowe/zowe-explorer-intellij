<!--
  This program and the accompanying materials are made available under the terms of the
  Eclipse Public License v2.0 which accompanies this distribution, and is available at
  https://www.eclipse.org/legal/epl-v20.html

  SPDX-License-Identifier: EPL-2.0

  Copyright IBA Group 2020
-->
<idea-plugin>
    <id>org.zowe.explorer</id>
    <resource-bundle>messages.FMBundle</resource-bundle>
    <name>Zowe™ Explorer</name>
    <vendor email="zowe.robot@gmail.com" url="https://https://github.com/zowe/zowe-explorer-intellij">Zowe</vendor>
    <depends>com.intellij.modules.platform</depends>
    <description><![CDATA[
<b>If you are going to use or are using the plugin in Android Studio, please write to us: YKirkorava@ibagroup.eu</b>
<br>
Zowe™ Explorer plug-in for IntelliJ IDEA™ is an <a href="https://ibagroupit.com/?utm_campaign=IBA_W-Mainframe&utm_source=JetBrains&utm_medium=referral&utm_content=description_zowe_explorer">IBA Group</a>-developed open-source plugin that gives access to mainframes from a modern IDE.
With the help of the plugin, developers can work with mainframes through a modern interface, using a single toolbar, structured trees, and drag-and-drop operations.
The solution suits those who need to work with z/OS datasets, USS files, and Jobs from the IntelliJ IDEA.
<br/>
Zowe™ Explorer plug-in for IntelliJ IDEA™ extends IntelliJ IDEA™ platform’s tools similar to that of VS Code Zowe™ Explorer, giving developers a modern way to interact with Mainframe.
<br/>
<br/>
It also:
<br/>
<ul>
  <li>makes interactions with Mainframe as simple and intuitive as possible;</li>
  <li>reduces complexity by only requiring a mainframe connection and working set (user-created masks or filters applied to datasets);</li>
  <li>follows the IntelliJ user flow to bring a modern interface to Mainframe.</li>
</ul>
</br>
Advantages:<br/>
<ul>
  <li>Create new datasets and members;</li>
  <li>Copy and paste members between datasets;</li>
  <li>View the properties of any dataset or member;</li>
  <li>Allocate a new dataset like an existing dataset (via the "Allocate Like" item);</li>
  <li>Rename datasets and members;</li>
  <li>Delete datasets and members.</li>
</ul>
<br/>
To start using the plugin:<br/>
<ul>
  <li>Install the plugin in your IntelliJ IDEA™ platform based IDE.</li>
  <li>Contact your RACF administrator so that your user is in the <a href="https://www.ibm.com/docs/en/zos/2.4.0?topic=guide-security-structures-zosmf">IZUUSER  RACF group</a></li>
  <li>You are ready to go! Start working with z/OS from the IDE.</li>
</ul>
</br>
<b>Note: z/OS 2.1 or higher is required with <a href="https://docs.zowe.org/stable/user-guide/systemrequirements-zosmf.html">configured z/OSMF</a>.
<br/>
Feel free to recommend or report everything on our <a href="https://github.com/zowe/zowe-explorer-intellij/issues">Github</a></b>
<br/>
Join us in <a href="https://openmainframeproject.slack.com/archives/C020BGPSU0M">Slack</a>
<br/>
About us:<br/>
With over 30 years of experience in the mainframe domain, IBA Group is committed to maximizing your mainframe investment and enhancing your IT flexibility.
One of the services we offer is Mainframe DevOps. Our approach is highly flexible, as we work with customers to choose the essential toolset for establishing a pipeline based on their preferences, existing tools, and the latest open-source opportunities (such as Zowe™ and plugins).
<br/>
We are also familiar with <a href="https://mainframe.ibagroupit.com/?utm_campaign=IBA_W-Mainframe&utm_source=JetBrains&utm_medium=referral&utm_content=description_zowe_explorer">Mainframe DevOps Solutions</a> of 2023 that can help modernize your mainframe and keep you competitive.
We value your feedback and welcome any suggestions, proposals, or even complaints. Please feel free to contact us or schedule a call with our Mainframe DevOps expert.
<br/>
Thank you for considering IBA Group for your mainframe needs.
]]></description>

    <extensionPoints>

        <extensionPoint name="attributesService"
                        interface="org.zowe.explorer.dataops.attributes.AttributesServiceFactory"/>

        <extensionPoint name="fileDataProvider"
                        interface="org.zowe.explorer.dataops.fetch.FileFetchProviderFactory"/>

        <extensionPoint name="contentSynchronizer"
                        interface="org.zowe.explorer.dataops.content.synchronizer.ContentSynchronizerFactory"/>

        <extensionPoint name="mfContentAdapter"
                        interface="org.zowe.explorer.dataops.content.adapters.MFContentAdapterFactory"/>

        <extensionPoint name="operationRunner"
                        interface="org.zowe.explorer.dataops.operations.OperationRunnerFactory"/>

        <extensionPoint name="logFetcher"
                        interface="org.zowe.explorer.dataops.log.LogFetcherFactory"/>

        <extensionPoint name="oldConfigAdapter"
                        interface="org.zowe.explorer.config.OldConfigAdapterFactory"/>

        <extensionPoint name="explorerContentProvider"
                        interface="org.zowe.explorer.explorer.ExplorerContentProviderFactory"/>

        <extensionPoint name="explorer"
                        interface="org.zowe.explorer.explorer.ExplorerFactory"/>

        <extensionPoint name="configDeclaration"
                        interface="org.zowe.explorer.config.ConfigDeclarationFactory"/>
    </extensionPoints>

    <applicationListeners>
        <listener class="org.zowe.explorer.editor.ProjectCloseListener"
                  topic="com.intellij.openapi.project.ProjectManagerListener"/>

        <listener class="org.zowe.explorer.editor.FileEditorBeforeEventsListener"
                  topic="com.intellij.openapi.fileEditor.FileEditorManagerListener$Before"/>

        <listener class="org.zowe.explorer.editor.FileEditorEventsListener"
                  topic="com.intellij.openapi.fileEditor.FileEditorManagerListener"/>
    </applicationListeners>

    <extensions defaultExtensionNs="org.zowe.explorer">

        <configDeclaration implementation="org.zowe.explorer.config.connect.ConnectionConfigDeclarationFactory"/>

        <configDeclaration implementation="org.zowe.explorer.config.ws.FilesWorkingSetConfigDeclarationFactory"/>

        <configDeclaration implementation="org.zowe.explorer.config.ws.JesWorkingSetConfigDeclarationFactory"/>

        <configDeclaration
                implementation="org.zowe.explorer.config.connect.CredentialsConfigDeclarationFactory"/>

        <attributesService
                implementation="org.zowe.explorer.dataops.attributes.RemoteDatasetAttributesServiceFactory"/>

        <attributesService
                implementation="org.zowe.explorer.dataops.attributes.RemoteMemberAttributesServiceFactory"/>

        <attributesService
                implementation="org.zowe.explorer.dataops.attributes.RemoteUssAttributesServiceFactory"/>

        <attributesService
                implementation="org.zowe.explorer.dataops.attributes.RemoteJobAttributesServiceFactory"/>

        <attributesService
                implementation="org.zowe.explorer.dataops.attributes.RemoteSpoolFileAttributesServiceFactory"/>

        <fileDataProvider
                implementation="org.zowe.explorer.dataops.fetch.DatasetFileFetchProviderFactory"/>

        <fileDataProvider
                implementation="org.zowe.explorer.dataops.fetch.MemberFileFetchProviderFactory"/>

        <fileDataProvider
                implementation="org.zowe.explorer.dataops.fetch.UssFileFetchProviderFactory"/>

        <fileDataProvider
                implementation="org.zowe.explorer.dataops.fetch.JobFileFetchProviderFactory"/>

        <fileDataProvider
                implementation="org.zowe.explorer.dataops.fetch.SpoolFileFetchProviderFactory"/>

        <contentSynchronizer
                implementation="org.zowe.explorer.dataops.content.synchronizer.MemberContentSynchronizerFactory"/>

        <contentSynchronizer
                implementation="org.zowe.explorer.dataops.content.synchronizer.SeqDatasetContentSynchronizerFactory"/>

        <contentSynchronizer
                implementation="org.zowe.explorer.dataops.content.synchronizer.UssFileContentSynchronizerFactory"/>

        <contentSynchronizer
                implementation="org.zowe.explorer.dataops.content.synchronizer.SpoolFileContentSynchronizerFactory"/>

        <mfContentAdapter
                implementation="org.zowe.explorer.dataops.content.adapters.MemberContentAdapterFactory"/>

        <mfContentAdapter
                implementation="org.zowe.explorer.dataops.content.adapters.SeqDatasetContentAdapterFactory"/>

        <operationRunner implementation="org.zowe.explorer.dataops.operations.DatasetAllocatorFactory"/>

        <operationRunner implementation="org.zowe.explorer.dataops.operations.MemberAllocatorFactory"/>

        <operationRunner implementation="org.zowe.explorer.dataops.operations.UssAllocatorFactory"/>

        <operationRunner implementation="org.zowe.explorer.dataops.operations.DeleteRunnerFactory"/>

        <operationRunner implementation="org.zowe.explorer.dataops.operations.DeleteMemberOperationRunnerFactory"/>

        <operationRunner implementation="org.zowe.explorer.dataops.operations.UssChangeModeFactory"/>

        <operationRunner
                implementation="org.zowe.explorer.dataops.operations.mover.MemberToPdsMoverFactory"/>

        <operationRunner implementation="org.zowe.explorer.dataops.operations.mover.PdsToUssFolderMoverFactory"/>

        <operationRunner implementation="org.zowe.explorer.dataops.operations.mover.UssToUssFileMoverFactory"/>

        <operationRunner implementation="org.zowe.explorer.dataops.operations.mover.UssFileToPdsMoverFactory"/>

        <operationRunner
                implementation="org.zowe.explorer.dataops.operations.mover.SequentialToPdsMoverFactory"/>

        <operationRunner
                implementation="org.zowe.explorer.dataops.operations.mover.SequentialToUssFolderFileMoverFactory"/>

        <operationRunner
                implementation="org.zowe.explorer.dataops.operations.mover.MemberToUssFileMoverFactory"/>

        <operationRunner
                implementation="org.zowe.explorer.dataops.operations.mover.RemoteToLocalFileMoverFactory"/>

        <operationRunner
                implementation="org.zowe.explorer.dataops.operations.mover.RemoteToLocalDirectoryMoverFactory"/>

        <operationRunner
                implementation="org.zowe.explorer.dataops.operations.mover.LocalFileToUssDirMoverFactory"/>

        <operationRunner
                implementation="org.zowe.explorer.dataops.operations.mover.CrossSystemMemberOrUssFileOrSequentialToUssDirMoverFactory"/>

        <operationRunner
                implementation="org.zowe.explorer.dataops.operations.mover.CrossSystemMemberOrUssFileToPdsMoverFactory"/>

        <operationRunner
                implementation="org.zowe.explorer.dataops.operations.mover.CrossSystemUssDirMoverFactory"/>

        <operationRunner
                implementation="org.zowe.explorer.dataops.operations.mover.CrossSystemPdsToUssDirMoverFactory"/>

        <operationRunner implementation="org.zowe.explorer.dataops.operations.RenameOperationRunnerFactory"/>

        <operationRunner
                implementation="org.zowe.explorer.dataops.operations.mover.ForceRenameOperationRunnerFactory"/>

        <operationRunner implementation="org.zowe.explorer.dataops.operations.InfoOperationRunnerFactory"/>

        <operationRunner implementation="org.zowe.explorer.dataops.operations.ZOSInfoOperationRunnerFactory"/>

        <operationRunner implementation="org.zowe.explorer.dataops.operations.migration.RecallOperationFactory"/>

        <operationRunner
                implementation="org.zowe.explorer.dataops.operations.migration.MigrateOperationFactory"/>

        <operationRunner implementation="org.zowe.explorer.dataops.operations.jobs.SubmitJobOperationFactory"/>

        <operationRunner
                implementation="org.zowe.explorer.dataops.operations.jobs.CancelJobOperationRunnerFactory"/>

        <operationRunner
                implementation="org.zowe.explorer.dataops.operations.jobs.ReleaseJobOperationRunnerFactory"/>

        <operationRunner
                implementation="org.zowe.explorer.dataops.operations.jobs.HoldJobOperationRunnerFactory"/>

        <operationRunner
                implementation="org.zowe.explorer.dataops.operations.jobs.PurgeJobOperationRunnerFactory"/>

        <operationRunner
                implementation="org.zowe.explorer.dataops.operations.jobs.GetJclRecordsOperationRunnerFactory"/>

        <operationRunner
                implementation="org.zowe.explorer.dataops.operations.ChangePasswordOperationRunnerFactory"/>

        <operationRunner implementation="org.zowe.explorer.dataops.operations.TsoOperationRunnerFactory"/>

        <operationRunner implementation="org.zowe.explorer.dataops.operations.uss.ChangeFileTagOperationRunnerFactory"/>

        <logFetcher implementation="org.zowe.explorer.dataops.log.JobLogFetcherFactory"/>

        <oldConfigAdapter implementation="org.zowe.explorer.config.connect.OldConnectionsAdapterFactory"/>

        <oldConfigAdapter implementation="org.zowe.explorer.config.ws.OldWorkingSetAdapterFactory"/>

        <oldConfigAdapter implementation="org.zowe.explorer.config.connect.OldUsernameAdapterFactory"/>

        <oldConfigAdapter implementation="org.zowe.explorer.config.ws.OldJesWorkingSetAdapterFactory"/>

        <explorer implementation="org.zowe.explorer.explorer.FileExplorerFactory"/>
        <explorer implementation="org.zowe.explorer.explorer.JesExplorerFactory"/>

        <explorerContentProvider index="0"
                                 implementation="org.zowe.explorer.explorer.FileExplorerContentProviderFactory"/>
        <explorerContentProvider index="1"
                                 implementation="org.zowe.explorer.explorer.JesExplorerContentProviderFactory"/>

    </extensions>

    <projectListeners>
        <listener class="org.zowe.explorer.zowe.service.ZoweFileListener"
                  topic="com.intellij.openapi.vfs.newvfs.BulkFileListener"/>
    </projectListeners>

    <extensions defaultExtensionNs="com.intellij">

        <preloadingActivity implementation="org.zowe.explorer.config.ZoweOldConfigConvertPreloadingActivity"/>
        <postStartupActivity implementation="org.zowe.explorer.zowe.ZoweStartupActivity"/>
        <filePasteProvider implementation="org.zowe.explorer.explorer.ui.ExplorerPasteProvider"/>
        <customPasteProvider implementation="org.zowe.explorer.explorer.ui.ExplorerPasteProvider"/>

        <postStartupActivity implementation="org.zowe.explorer.config.ConfigStartupActivity"/>

        <postStartupActivity implementation="org.zowe.explorer.editor.ProjectStartupActivity"/>

        <applicationConfigurable id="org.zowe.explorer.config.MainframeConfigurableProvider"
                                 displayName="Zowe Explorer"
                                 provider="org.zowe.explorer.config.MainframeConfigurableProvider"/>

        <requiredForSmartModeStartupActivity
                implementation="org.zowe.explorer.dataops.content.synchronizer.SyncToolbarProvider"/>

        <requiredForSmartModeStartupActivity
                implementation="org.zowe.explorer.dataops.content.synchronizer.SyncToolbarProvider"/>

        <editorFloatingToolbarProvider
                implementation="org.zowe.explorer.dataops.content.synchronizer.SyncToolbarProvider"/>

        <editorFloatingToolbarProvider implementation="org.zowe.explorer.editor.SubmitJobToolbarProvider"/>

        <notificationGroup displayType="STICKY_BALLOON"
                           id="org.zowe.explorer.explorer.ExplorerNotificationGroup"/>

        <notificationGroup displayType="STICKY_BALLOON"
                           id="org.zowe.explorer.ui.build.jobs.JobsLogNotificationGroup"/>

        <toolWindow id="Zowe Explorer" anchor="right"
                    factoryClass="org.zowe.explorer.explorer.ui.ExplorerWindowFactory"
                    icon="ForMainframeIcons.ExplorerToolbarIcon"
                    doNotActivateOnStart="true"/>
        <toolWindow id="Zowe Jobs" anchor="bottom"
                    factoryClass="org.zowe.explorer.ui.build.jobs.JobsWindowFactory"
                    canCloseContents="true"
                    doNotActivateOnStart="true"/>

        <toolWindow id="Zowe TSO CLI" anchor="bottom"
                    factoryClass="org.zowe.explorer.ui.build.tso.TSOWindowFactory"
                    canCloseContents="true"
                    doNotActivateOnStart="true"/>

        <virtualFileSystem id="org.zowe.explorer.vfs.MFVirtualFileSystem"
                           implementationClass="org.zowe.explorer.vfs.MFVirtualFileSystem"
                           key="zowemf"/>

        <fileType name="Unknown Data Set "
                  implementationClass="org.zowe.explorer.filetypes.UnknownDataSetFileType"/>

        <applicationService serviceInterface="org.zowe.explorer.config.ConfigService"
                            serviceImplementation="org.zowe.explorer.config.ConfigServiceImpl"/>

        <applicationService serviceInterface="org.zowe.explorer.config.OldConfigService"
                            serviceImplementation="org.zowe.explorer.config.OldConfigServiceImpl"/>

        <applicationService serviceInterface="org.zowe.explorer.config.connect.CredentialService"
                            serviceImplementation="org.zowe.explorer.config.connect.CredentialServiceImpl"
                            testServiceImplementation="org.zowe.explorer.testutils.testServiceImpl.TestCredentialsServiceImpl"/>

        <applicationService serviceInterface="org.zowe.explorer.config.ConfigSandbox"
                            serviceImplementation="org.zowe.explorer.config.ConfigSandboxImpl"/>

        <applicationService serviceInterface="org.zowe.explorer.dataops.DataOpsManager"
                            serviceImplementation="org.zowe.explorer.dataops.DataOpsManagerImpl"
                            testServiceImplementation="org.zowe.explorer.testutils.testServiceImpl.TestDataOpsManagerImpl"/>

        <applicationService serviceInterface="org.zowe.explorer.api.ZosmfApi"
                            serviceImplementation="org.zowe.explorer.api.ZosmfApiImpl"
                            testServiceImplementation="org.zowe.explorer.testutils.testServiceImpl.TestZosmfApiImpl"/>

        <applicationService serviceInterface="org.zowe.explorer.explorer.UIComponentManager"
                            serviceImplementation="org.zowe.explorer.explorer.UIComponentManagerImpl"/>

        <applicationService serviceInterface="org.zowe.explorer.dataops.services.ErrorSeparatorService"
                            serviceImplementation="org.zowe.explorer.dataops.services.ErrorSeparatorServiceImpl"/>

        <applicationService serviceInterface="org.zowe.explorer.editor.ChangeContentService"
                            serviceImplementation="org.zowe.explorer.editor.ChangeContentServiceImpl"/>

        <projectService serviceInterface="org.zowe.explorer.zowe.service.ZoweConfigService"
                        serviceImplementation="org.zowe.explorer.zowe.service.ZoweConfigServiceImpl"/>

        <statusBarWidgetFactory id="org.zowe.explorer.editor.status.MfLineSeparatorWidgetFactory"
                                implementation="org.zowe.explorer.editor.status.MfLineSeparatorWidgetFactory"
                                order="after positionWidget"/>

        <statusBarWidgetFactory id="org.zowe.explorer.editor.status.MfEncodingPanelWidgetFactory"
                                implementation="org.zowe.explorer.editor.status.MfEncodingPanelWidgetFactory"
                                order="after org.zowe.explorer.editor.status.MfLineSeparatorWidgetFactory, before powerStatus"/>

        <localInspection shortName="ZoweMFLossyEncoding" displayName="Zowe MF lossy encoding"
                         groupBundle="messages.InspectionsBundle" groupKey="group.names.internationalization.issues"
                         enabledByDefault="true" level="WARNING" language=""
                         implementationClass="org.zowe.explorer.editor.inspection.MFLossyEncodingInspection"/>
<<<<<<< HEAD
=======

        <editorFactoryDocumentListener implementation="org.zowe.explorer.editor.DocumentChangeListener"/>

>>>>>>> 082e5c81
    </extensions>

    <actions>

        <action id="org.zowe.explorer.explorer.actions.RecallAction"
                class="org.zowe.explorer.explorer.actions.RecallAction" text="Recall"
                description="Recalls a migrated dataset"/>

        <action id="org.zowe.explorer.explorer.actions.MigrateAction"
                class="org.zowe.explorer.explorer.actions.MigrateAction" text="Migrate"
                description="Migrates a dataset"/>

        <action id="org.zowe.explorer.explorer.actions.RefreshNodeAction"
                class="org.zowe.explorer.explorer.actions.RefreshNodeAction"
                text="Refresh"
                icon="AllIcons.Actions.Refresh"/>

        <action id="org.zowe.explorer.explorer.actions.AddWorkingSetAction"
                class="org.zowe.explorer.explorer.actions.AddWorkingSetAction"
                text="Working Set"
                icon="AllIcons.Nodes.Project"/>

        <action id="org.zowe.explorer.explorer.actions.AddJesWorkingSetAction"
                class="org.zowe.explorer.explorer.actions.AddJesWorkingSetAction"
                text="JES Working Set"
                icon="AllIcons.Nodes.Project"/>

        <action id="org.zowe.explorer.explorer.actions.AddConnectionAction"
                class="org.zowe.explorer.explorer.actions.AddConnectionAction"
                text="Connection"
                icon="AllIcons.Javaee.WebService"/>

        <action id="org.zowe.explorer.explorer.actions.AllocateDatasetAction"
                class="org.zowe.explorer.explorer.actions.AllocateDatasetAction"
                text="Dataset"/>

        <action id="org.zowe.explorer.explorer.actions.AllocateLikeAction"
                class="org.zowe.explorer.explorer.actions.AllocateLikeAction"
                text="Allocate Like"/>

        <action id="org.zowe.explorer.explorer.actions.CreateUssFileAction"
                class="org.zowe.explorer.explorer.actions.CreateUssFileAction"
                text="File" icon="AllIcons.FileTypes.Text"/>

        <action id="org.zowe.explorer.explorer.actions.CreateUssDirectoryAction"
                class="org.zowe.explorer.explorer.actions.CreateUssDirectoryAction"
                text="Directory" icon="AllIcons.Nodes.Folder"/>

        <action id="org.zowe.explorer.explorer.actions.AddMemberAction"
                class="org.zowe.explorer.explorer.actions.AddMemberAction" text="Member"
                icon="ForMainframeIcons.MemberIcon"
        />

        <action class="org.zowe.explorer.explorer.actions.SettingAction"
                id="org.zowe.explorer.explorer.actions.SettingAction"
                icon="AllIcons.General.Settings"/>

        <action class="org.zowe.explorer.explorer.actions.TsoSessionCreateAction"
                id="org.zowe.explorer.explorer.actions.TsoSessionCreateAction"
                icon="AllIcons.Debugger.Console"/>


        <action class="org.zowe.explorer.explorer.actions.GetFilePropertiesAction"
                id="org.zowe.explorer.explorer.actions.GetFilePropertiesAction"
                text="Properties"/>

        <action class="org.zowe.explorer.explorer.actions.GetJobPropertiesAction"
                id="org.zowe.explorer.explorer.actions.GetJobPropertiesAction"
                text="Properties"/>

        <action class="org.zowe.explorer.explorer.actions.ViewJobAction"
                id="org.zowe.explorer.explorer.actions.ViewJobAction"
                text="View Job"/>

        <action id="org.zowe.explorer.explorer.actions.RenameAction"
                class="org.zowe.explorer.explorer.actions.RenameAction"
                text="Rename">
            <keyboard-shortcut first-keystroke="F2" keymap="$default"/>
        </action>

        <action id="org.zowe.explorer.explorer.actions.ForceRenameAction"
                class="org.zowe.explorer.explorer.actions.ForceRenameAction"
                text="Force Rename"
                use-shortcut-of="ForceRefresh">
            <keyboard-shortcut first-keystroke="shift F2" keymap="$default"/>
        </action>

        <action id="org.zowe.explorer.explorer.actions.DuplicateMemberAction"
                class="org.zowe.explorer.explorer.actions.DuplicateMemberAction"
                text="Duplicate"
                use-shortcut-of="EditorDuplicate"
                icon="AllIcons.Actions.Copy">
            <keyboard-shortcut first-keystroke="F3" keymap="$default"/>
        </action>

        <action id="org.zowe.explorer.explorer.actions.EditJobsFilterAction"
                class="org.zowe.explorer.explorer.actions.EditJobsFilterAction"
                text="Edit"/>

        <action id="org.zowe.explorer.explorer.actions.DeleteJesNodeAction"
                class="org.zowe.explorer.explorer.actions.DeleteJesNodeAction"
                text="Delete">
            <keyboard-shortcut first-keystroke="DELETE" keymap="$default"/>
        </action>

        <action id="org.zowe.explorer.explorer.actions.AddMaskAction"
                class="org.zowe.explorer.explorer.actions.AddMaskAction"
                icon="ForMainframeIcons.DatasetMask"
                text="Mask"/>

        <action id="org.zowe.explorer.explorer.actions.EditMaskAction"
                class="org.zowe.explorer.explorer.actions.EditMaskAction"
                text="Edit"/>

        <action id="org.zowe.explorer.explorer.actions.AddJobsFilterAction"
                class="org.zowe.explorer.explorer.actions.AddJobsFilterAction"
                icon="ForMainframeIcons.JclDirectory"
                text="Jobs Filter"/>

        <action id="org.zowe.explorer.explorer.actions.SubmitJobAction"
                class="org.zowe.explorer.explorer.actions.SubmitJobAction"
                text="Submit Job"
                icon="AllIcons.Actions.Execute"/>

        <action id="org.zowe.explorer.explorer.actions.ReleaseJobAction"
                class="org.zowe.explorer.explorer.actions.ReleaseJobAction"
                text="Release Job"
                icon="AllIcons.Actions.Resume"/>

        <action id="org.zowe.explorer.explorer.actions.HoldJobAction"
                class="org.zowe.explorer.explorer.actions.HoldJobAction"
                text="Hold Job"
                icon="AllIcons.Actions.Pause"/>

        <action id="org.zowe.explorer.explorer.actions.CancelJobAction"
                class="org.zowe.explorer.explorer.actions.CancelJobAction"
                text="Cancel Job"
                icon="AllIcons.Actions.Suspend"/>

        <action id="org.zowe.explorer.explorer.actions.PurgeJobAction"
                class="org.zowe.explorer.explorer.actions.PurgeJobAction"
                text="Purge Job"
                icon="AllIcons.Actions.GC">
            <keyboard-shortcut first-keystroke="DELETE" keymap="$default"/>
        </action>

        <action id="org.zowe.explorer.explorer.actions.EditJclAction"
                class="org.zowe.explorer.explorer.actions.EditJclAction"
                text="Edit JCL"/>

        <action id="org.zowe.explorer.explorer.actions.SubmitJobToolbarAction"
                class="org.zowe.explorer.explorer.actions.SubmitJobToolbarAction"
                text="Submit Job"
                icon="AllIcons.Actions.Execute"/>

        <group id="org.zowe.explorer.explorer.actions.SubmitJobToolbarActionGroup" popup="true">
            <reference id="org.zowe.explorer.explorer.actions.SubmitJobToolbarAction"/>
        </group>

        <action id="org.zowe.explorer.explorer.actions.EditFilesWorkingSetAction"
                class="org.zowe.explorer.explorer.actions.EditFilesWorkingSetAction"
                text="Edit"
                use-shortcut-of="RenameElement"/>

        <action id="org.zowe.explorer.explorer.actions.EditJesWorkingSetAction"
                class="org.zowe.explorer.explorer.actions.EditJesWorkingSetAction"
                text="Edit"
                use-shortcut-of="RenameElement"/>

        <group id="org.zowe.explorer.actions">
            <action id="org.zowe.explorer.explorer.actions.ShowWsInfo"
                    class="org.zowe.explorer.explorer.actions.ShowWsInfo" text="Show Working Set Info"/>
        </group>

        <group id="org.zowe.explorer.actions.NewItemGroup"
               description="Create new item"
               text="New"
               popup="true">
            <reference id="org.zowe.explorer.explorer.actions.AllocateDatasetAction"/>
            <reference id="org.zowe.explorer.explorer.actions.AddMemberAction"/>
            <reference id="org.zowe.explorer.explorer.actions.CreateUssFileAction"/>
            <reference id="org.zowe.explorer.explorer.actions.CreateUssDirectoryAction"/>
            <separator/>
            <reference id="org.zowe.explorer.explorer.actions.AddMaskAction"/>
            <reference id="org.zowe.explorer.explorer.actions.AddJobsFilterAction"/>
            <separator/>
            <reference id="org.zowe.explorer.explorer.actions.AddWorkingSetAction"/>
            <reference id="org.zowe.explorer.explorer.actions.AddJesWorkingSetAction"/>
        </group>

        <group id="org.zowe.explorer.actions.AddWsOrConnectionGroup"
               icon="AllIcons.General.Add"
               popup="true">
            <reference id="org.zowe.explorer.explorer.actions.AddConnectionAction"/>
            <reference id="org.zowe.explorer.explorer.actions.AddWorkingSetAction"/>
            <reference id="org.zowe.explorer.explorer.actions.AddJesWorkingSetAction"/>
            <reference id="org.zowe.explorer.explorer.actions.TsoSessionCreateAction"/>
        </group>

        <group id="org.zowe.explorer.actions.FilesActionBarGroup">
            <reference id="org.zowe.explorer.actions.AddWsOrConnectionGroup"/>
            <reference id="org.zowe.explorer.explorer.actions.SettingAction"/>
        </group>

        <group id="org.zowe.explorer.actions.JESActionBarGroup">
            <reference id="org.zowe.explorer.actions.AddWsOrConnectionGroup"/>
            <reference id="org.zowe.explorer.explorer.actions.SettingAction"/>
        </group>

        <group id="org.zowe.explorer.actions.ContextMenuGroup">
            <reference id="org.zowe.explorer.actions.NewItemGroup"/>
            <separator/>
            <reference id="org.zowe.explorer.explorer.actions.AllocateLikeAction"/>
            <separator/>
            <reference id="org.zowe.explorer.explorer.actions.SubmitJobAction"/>
            <separator/>
            <reference id="org.zowe.explorer.explorer.actions.RefreshNodeAction"/>
            <separator/>
            <reference id="$Cut"/>
            <reference id="$Copy"/>
            <reference id="$Paste"/>
            <separator/>
            <reference id="org.zowe.explorer.explorer.actions.MigrateAction"/>
            <reference id="org.zowe.explorer.explorer.actions.RecallAction"/>
            <separator/>
            <reference id="org.zowe.explorer.explorer.actions.EditFilesWorkingSetAction"/>
            <reference id="org.zowe.explorer.explorer.actions.RenameAction"/>
            <reference id="org.zowe.explorer.explorer.actions.ForceRenameAction"/>
            <reference id="org.zowe.explorer.explorer.actions.EditMaskAction"/>
            <reference id="org.zowe.explorer.explorer.actions.DuplicateMemberAction"/>
            <separator/>
            <reference id="$Delete"/>
            <separator/>
            <reference id="org.zowe.explorer.explorer.actions.GetFilePropertiesAction"/>
        </group>

        <group id="org.zowe.explorer.actions.JESContextMenuGroup">
            <reference id="org.zowe.explorer.actions.NewItemGroup"/>
            <reference id="org.zowe.explorer.explorer.actions.ViewJobAction"/>
            <reference id="org.zowe.explorer.explorer.actions.EditJclAction"/>
            <separator/>
            <reference id="org.zowe.explorer.explorer.actions.RefreshNodeAction"/>
            <separator/>
            <reference id="org.zowe.explorer.explorer.actions.EditJesWorkingSetAction"/>
            <reference id="org.zowe.explorer.explorer.actions.EditJobsFilterAction"/>
            <separator/>
            <reference id="org.zowe.explorer.explorer.actions.DeleteJesNodeAction"/>
            <reference id="org.zowe.explorer.explorer.actions.PurgeJobAction"/>
            <separator/>
            <reference id="org.zowe.explorer.explorer.actions.GetJobPropertiesAction"/>
        </group>

        <action id="org.zowe.explorer.dataops.content.synchronizer.SyncAction"
                class="org.zowe.explorer.dataops.content.synchronizer.SyncAction"
                icon="AllIcons.Actions.BuildLoadChanges"
                text="Sync Data">
            <keyboard-shortcut first-keystroke="control shift S" keymap="$default"/>
        </action>

        <action id="org.zowe.explorer.zowe.actions.UpdateZoweConfigAction"
                class="org.zowe.explorer.zowe.actions.UpdateZoweConfigAction"
                icon="AllIcons.Actions.BuildLoadChanges"
                text="Update Zowe Config">
            <add-to-group group-id="EditorContextBarMenu"/>
        </action>

        <group id="org.zowe.explorer.dataops.content.synchronizer.SyncActionGroup" popup="true">
            <reference id="org.zowe.explorer.dataops.content.synchronizer.SyncAction"/>
        </group>

        <group id="org.zowe.explorer.actions.JobsLogActionBarGroup">
            <reference id="org.zowe.explorer.explorer.actions.ReleaseJobAction"/>
            <reference id="org.zowe.explorer.explorer.actions.HoldJobAction"/>
            <reference id="org.zowe.explorer.explorer.actions.CancelJobAction"/>
            <reference id="org.zowe.explorer.explorer.actions.PurgeJobAction"/>
        </group>

    </actions>

</idea-plugin><|MERGE_RESOLUTION|>--- conflicted
+++ resolved
@@ -379,12 +379,9 @@
                          groupBundle="messages.InspectionsBundle" groupKey="group.names.internationalization.issues"
                          enabledByDefault="true" level="WARNING" language=""
                          implementationClass="org.zowe.explorer.editor.inspection.MFLossyEncodingInspection"/>
-<<<<<<< HEAD
-=======
 
         <editorFactoryDocumentListener implementation="org.zowe.explorer.editor.DocumentChangeListener"/>
 
->>>>>>> 082e5c81
     </extensions>
 
     <actions>
