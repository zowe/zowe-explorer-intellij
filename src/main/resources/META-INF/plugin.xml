<!--
  This program and the accompanying materials are made available under the terms of the
  Eclipse Public License v2.0 which accompanies this distribution, and is available at
  https://www.eclipse.org/legal/epl-v20.html

  SPDX-License-Identifier: EPL-2.0

  Copyright IBA Group 2020
-->
<idea-plugin>
    <id>org.zowe.explorer</id>
    <resource-bundle>messages.FMBundle</resource-bundle>
    <name>Zowe™ Explorer</name>
    <vendor email="zowe.robot@gmail.com" url="https://https://github.com/zowe/zowe-explorer-intellij">Zowe</vendor>
    <depends>com.intellij.modules.platform</depends>
    <description><![CDATA[
Zowe® Explorer for IntelliJ IDEA™ is an open-source plugin by the <a href="https://github.com/zowe/community">Zowe Community</a>, which gives access to mainframes from a modern IDE.
With the help of the plugin, developers can work with mainframes through a modern interface, using a single toolbar, structured trees, and drag-and-drop operations.
The solution suits those who need to work with z/OS datasets, USS files, and Jobs from the IntelliJ IDEA.
<br/>
Zowe is a project hosted under the Open Mainframe Project™ of the Linux Foundation™. Zowe Explorer plug-in for IntelliJ IDEA extends the IntelliJ IDEA platform’s tools in a way similar to that of the Zowe Explorer extension for Visual Studio Code™, giving developers a modern way to interact with the mainframe.
<br/>
<br/>
It also:
<br/>
<ul>
  <li>makes interactions with Mainframe as simple and intuitive as possible;</li>
  <li>reduces complexity by only requiring a mainframe connection and working set (user-created masks or filters applied to datasets);</li>
  <li>follows the IntelliJ user flow to bring a modern interface to Mainframe.</li>
</ul>
</br>
Advantages:<br/>
<ul>
  <li>Create new datasets and members;</li>
  <li>Copy and paste members between datasets;</li>
  <li>View the properties of any dataset or member;</li>
  <li>Allocate a new dataset like an existing dataset (via the "Allocate Like" item);</li>
  <li>Rename datasets and members;</li>
  <li>Delete datasets and members.</li>
</ul>
<br/>
To start using the plugin:<br/>
<ul>
  <li>Install the plugin in your IntelliJ IDEA™ platform based IDE.</li>
  <li>Contact your RACF administrator so that your user is in the <a href="https://www.ibm.com/docs/en/zos/2.4.0?topic=guide-security-structures-zosmf">IZUUSER  RACF group</a></li>
  <li>You are ready to go! Start working with z/OS from the IDE.</li>
</ul>
</br>
<b>Note: z/OS 2.1 or higher is required with <a href="https://docs.zowe.org/stable/user-guide/systemrequirements-zosmf.html">configured z/OSMF</a>.
<br/>
Feel free to recommend or report everything on our <a href="https://github.com/zowe/zowe-explorer-intellij/issues">Github</a></b>
<br/>
Join us in <a href="https://openmainframeproject.slack.com/archives/C020BGPSU0M">Slack</a>
<br/>
About us:<br/>
Under the Open Mainframe Project umbrella, Zowe is an integrated and extensible open source framework for z/OS that combines the past and present to build the future of mainframes. The Zowe Explorer for Intellij IDEA is developed by the <a href="https://github.com/zowe/community">Zowe community</a>, and you can visit the <a href="https://zowe.org">Zowe website</a> to learn more about Zowe. Contributing to the Zowe Explorer for Intellij IDEA is the <a href="https://ibagroupit.com/?utm_campaign=IBA_W-Mainframe&utm_source=JetBrains&utm_medium=referral&utm_content=description_zowe_explorer">IBA Group</a>, and other contributors to Zowe community projects include Broadcom, IBM, and Rocket Software.

About the IBA Group:
With over 30 years of experience in the mainframe domain, IBA Group is committed to maximizing your mainframe investment and enhancing your IT flexibility.
One of the services we offer is Mainframe DevOps. Our approach is highly flexible, as we work with customers to choose the essential toolset for establishing a pipeline based on their preferences, existing tools, and the latest open-source opportunities (such as Zowe™ and plugins).
<br/>
We are also familiar with <a href="https://mainframe.ibagroupit.com/?utm_campaign=IBA_W-Mainframe&utm_source=JetBrains&utm_medium=referral&utm_content=description_zowe_explorer">Mainframe DevOps Solutions</a> of 2023 that can help modernize your mainframe and keep you competitive.
We value your feedback and welcome any suggestions, proposals, or even complaints. Please feel free to contact us or schedule a call with our Mainframe DevOps expert.
<br/>
Thank you for considering IBA Group for your mainframe needs.
]]></description>

    <extensionPoints>

        <extensionPoint name="attributesService"
                        interface="org.zowe.explorer.dataops.attributes.AttributesServiceFactory"/>

        <extensionPoint name="fileDataProvider"
                        interface="org.zowe.explorer.dataops.fetch.FileFetchProviderFactory"/>

        <extensionPoint name="contentSynchronizer"
                        interface="org.zowe.explorer.dataops.content.synchronizer.ContentSynchronizerFactory"/>

        <extensionPoint name="mfContentAdapter"
                        interface="org.zowe.explorer.dataops.content.adapters.MFContentAdapterFactory"/>

        <extensionPoint name="operationRunner"
                        interface="org.zowe.explorer.dataops.operations.OperationRunnerFactory"/>

        <extensionPoint name="logFetcher"
<<<<<<< HEAD
                        interface="org.zowe.explorer.dataops.log.LogFetcherFactory"/>
=======
                        interface="eu.ibagroup.formainframe.dataops.log.LogFetcherFactory"/>
>>>>>>> 2869149a

        <extensionPoint name="explorerContentProvider"
                        interface="org.zowe.explorer.explorer.ExplorerContentProviderFactory"/>

        <extensionPoint name="explorer"
                        interface="org.zowe.explorer.explorer.ExplorerFactory"/>

        <extensionPoint name="configDeclaration"
                        interface="org.zowe.explorer.config.ConfigDeclarationFactory"/>

        <extensionPoint name="nameResolver"
                        interface="org.zowe.explorer.dataops.operations.mover.names.CopyPasteNameResolverFactory"/>
    </extensionPoints>

    <applicationListeners>
        <listener class="org.zowe.explorer.editor.ProjectCloseListener"
                  topic="com.intellij.openapi.project.ProjectManagerListener"/>

        <listener class="org.zowe.explorer.editor.FileEditorBeforeEventsListener"
                  topic="com.intellij.openapi.fileEditor.FileEditorManagerListener$Before"/>

        <listener class="org.zowe.explorer.editor.FileEditorEventsListener"
                  topic="com.intellij.openapi.fileEditor.FileEditorManagerListener"/>
    </applicationListeners>

    <extensions defaultExtensionNs="org.zowe.explorer">

        <configDeclaration implementation="org.zowe.explorer.config.connect.ConnectionConfigDeclarationFactory"/>

<<<<<<< HEAD
        <configDeclaration implementation="org.zowe.explorer.config.ws.FilesWorkingSetConfigDeclarationFactory"/>
=======
        <configDeclaration implementation="eu.ibagroup.formainframe.tso.config.TSOSessionConfigDeclarationFactory"/>

        <configDeclaration implementation="eu.ibagroup.formainframe.config.ws.FilesWorkingSetConfigDeclarationFactory"/>
>>>>>>> 2869149a

        <configDeclaration implementation="org.zowe.explorer.config.ws.JesWorkingSetConfigDeclarationFactory"/>

        <configDeclaration
                implementation="org.zowe.explorer.config.connect.CredentialsConfigDeclarationFactory"/>

        <attributesService
                implementation="org.zowe.explorer.dataops.attributes.RemoteDatasetAttributesServiceFactory"/>

        <attributesService
                implementation="org.zowe.explorer.dataops.attributes.RemoteMemberAttributesServiceFactory"/>

        <attributesService
                implementation="org.zowe.explorer.dataops.attributes.RemoteUssAttributesServiceFactory"/>

        <attributesService
                implementation="org.zowe.explorer.dataops.attributes.RemoteJobAttributesServiceFactory"/>

        <attributesService
                implementation="org.zowe.explorer.dataops.attributes.RemoteSpoolFileAttributesServiceFactory"/>

        <fileDataProvider
                implementation="org.zowe.explorer.dataops.fetch.DatasetFileFetchProviderFactory"/>

        <fileDataProvider
                implementation="org.zowe.explorer.dataops.fetch.MemberFileFetchProviderFactory"/>

        <fileDataProvider
                implementation="org.zowe.explorer.dataops.fetch.UssFileFetchProviderFactory"/>

        <fileDataProvider
                implementation="org.zowe.explorer.dataops.fetch.JobFileFetchProviderFactory"/>

        <fileDataProvider
                implementation="org.zowe.explorer.dataops.fetch.SpoolFileFetchProviderFactory"/>

        <contentSynchronizer
                implementation="org.zowe.explorer.dataops.content.synchronizer.MemberContentSynchronizerFactory"/>

        <contentSynchronizer
                implementation="org.zowe.explorer.dataops.content.synchronizer.SeqDatasetContentSynchronizerFactory"/>

        <contentSynchronizer
                implementation="org.zowe.explorer.dataops.content.synchronizer.UssFileContentSynchronizerFactory"/>

        <contentSynchronizer
                implementation="org.zowe.explorer.dataops.content.synchronizer.SpoolFileContentSynchronizerFactory"/>

        <mfContentAdapter
                implementation="org.zowe.explorer.dataops.content.adapters.MemberContentAdapterFactory"/>

        <mfContentAdapter
                implementation="org.zowe.explorer.dataops.content.adapters.SeqDatasetContentAdapterFactory"/>

        <operationRunner implementation="org.zowe.explorer.dataops.operations.DatasetAllocatorFactory"/>

        <operationRunner implementation="org.zowe.explorer.dataops.operations.MemberAllocatorFactory"/>

        <operationRunner implementation="org.zowe.explorer.dataops.operations.UssAllocatorFactory"/>

        <operationRunner implementation="org.zowe.explorer.dataops.operations.DeleteRunnerFactory"/>

        <operationRunner
                implementation="org.zowe.explorer.dataops.operations.DeleteMemberOperationRunnerFactory"/>

        <operationRunner implementation="org.zowe.explorer.dataops.operations.UssChangeModeFactory"/>

        <operationRunner
                implementation="org.zowe.explorer.dataops.operations.mover.MemberToPdsMoverFactory"/>

        <operationRunner implementation="org.zowe.explorer.dataops.operations.mover.PdsToUssFolderMoverFactory"/>

        <operationRunner implementation="org.zowe.explorer.dataops.operations.mover.UssToUssFileMoverFactory"/>

        <operationRunner implementation="org.zowe.explorer.dataops.operations.mover.UssFileToPdsMoverFactory"/>

        <operationRunner
                implementation="org.zowe.explorer.dataops.operations.mover.SequentialToPdsMoverFactory"/>

        <operationRunner
                implementation="org.zowe.explorer.dataops.operations.mover.SequentialToUssFolderFileMoverFactory"/>

        <operationRunner
                implementation="org.zowe.explorer.dataops.operations.mover.MemberToUssFileMoverFactory"/>

        <operationRunner
                implementation="org.zowe.explorer.dataops.operations.mover.RemoteToLocalFileMoverFactory"/>

        <operationRunner
                implementation="org.zowe.explorer.dataops.operations.mover.RemoteToLocalDirectoryMoverFactory"/>

        <operationRunner
                implementation="org.zowe.explorer.dataops.operations.mover.LocalFileToUssDirMoverFactory"/>

        <operationRunner
                implementation="org.zowe.explorer.dataops.operations.mover.CrossSystemMemberOrUssFileOrSequentialToUssDirMoverFactory"/>

        <operationRunner
                implementation="org.zowe.explorer.dataops.operations.mover.CrossSystemMemberOrUssFileToPdsMoverFactory"/>

        <operationRunner
                implementation="org.zowe.explorer.dataops.operations.mover.CrossSystemUssDirMoverFactory"/>

        <operationRunner
                implementation="org.zowe.explorer.dataops.operations.mover.CrossSystemPdsToUssDirMoverFactory"/>

        <nameResolver
                implementation="org.zowe.explorer.dataops.operations.mover.names.SeqToPDSResolverFactory"/>

        <nameResolver
                implementation="org.zowe.explorer.dataops.operations.mover.names.SeqToPDSResolverFactory"/>

        <nameResolver
                implementation="org.zowe.explorer.dataops.operations.mover.names.NotSeqToPDSResolverFactory"/>

        <nameResolver
                implementation="org.zowe.explorer.dataops.operations.mover.names.DatasetOrDirResolverFactory"/>

<<<<<<< HEAD
        <operationRunner implementation="org.zowe.explorer.dataops.operations.RenameOperationRunnerFactory"/>

        <operationRunner implementation="org.zowe.explorer.dataops.operations.InfoOperationRunnerFactory"/>
=======
        <operationRunner implementation="eu.ibagroup.formainframe.dataops.operations.InfoOperationRunnerFactory"/>
>>>>>>> 2869149a

        <operationRunner implementation="org.zowe.explorer.dataops.operations.ZOSInfoOperationRunnerFactory"/>

        <operationRunner implementation="org.zowe.explorer.dataops.operations.migration.RecallOperationFactory"/>

        <operationRunner
                implementation="org.zowe.explorer.dataops.operations.migration.MigrateOperationFactory"/>

        <operationRunner implementation="org.zowe.explorer.dataops.operations.jobs.SubmitJobOperationFactory"/>

        <operationRunner
                implementation="org.zowe.explorer.dataops.operations.jobs.CancelJobOperationRunnerFactory"/>

        <operationRunner
                implementation="org.zowe.explorer.dataops.operations.jobs.ReleaseJobOperationRunnerFactory"/>

        <operationRunner
                implementation="org.zowe.explorer.dataops.operations.jobs.HoldJobOperationRunnerFactory"/>

        <operationRunner
                implementation="org.zowe.explorer.dataops.operations.jobs.PurgeJobOperationRunnerFactory"/>

        <operationRunner
                implementation="org.zowe.explorer.dataops.operations.jobs.GetJclRecordsOperationRunnerFactory"/>

        <operationRunner
                implementation="org.zowe.explorer.dataops.operations.ChangePasswordOperationRunnerFactory"/>

        <operationRunner implementation="org.zowe.explorer.dataops.operations.TsoOperationRunnerFactory"/>

        <operationRunner
<<<<<<< HEAD
                implementation="org.zowe.explorer.dataops.operations.uss.ChangeFileTagOperationRunnerFactory"/>

        <logFetcher implementation="org.zowe.explorer.dataops.log.JobLogFetcherFactory"/>

        <explorer implementation="org.zowe.explorer.explorer.FileExplorerFactory"/>
        <explorer implementation="org.zowe.explorer.explorer.JesExplorerFactory"/>
=======
                implementation="eu.ibagroup.formainframe.dataops.operations.uss.ChangeFileTagOperationRunnerFactory"/>

        <logFetcher implementation="eu.ibagroup.formainframe.dataops.log.JobLogFetcherFactory"/>

        <explorer implementation="eu.ibagroup.formainframe.explorer.FileExplorerFactory"/>
        <explorer implementation="eu.ibagroup.formainframe.explorer.JesExplorerFactory"/>
>>>>>>> 2869149a

        <explorerContentProvider index="0"
                                 implementation="org.zowe.explorer.explorer.FileExplorerContentProviderFactory"/>
        <explorerContentProvider index="1"
                                 implementation="org.zowe.explorer.explorer.JesExplorerContentProviderFactory"/>

    </extensions>

    <projectListeners>
        <listener class="org.zowe.explorer.zowe.service.ZoweFileListener"
                  topic="com.intellij.openapi.vfs.newvfs.BulkFileListener"/>
    </projectListeners>

    <extensions defaultExtensionNs="com.intellij">

        <postStartupActivity implementation="org.zowe.explorer.zowe.ZoweStartupActivity"/>
        <filePasteProvider implementation="org.zowe.explorer.explorer.ui.ExplorerPasteProvider"/>
        <customPasteProvider implementation="org.zowe.explorer.explorer.ui.ExplorerPasteProvider"/>

        <postStartupActivity implementation="org.zowe.explorer.config.ConfigStartupActivity"/>

        <postStartupActivity implementation="org.zowe.explorer.editor.ProjectStartupActivity"/>

        <applicationConfigurable id="org.zowe.explorer.config.MainframeConfigurableProvider"
                                 displayName="Zowe Explorer"
                                 provider="org.zowe.explorer.config.MainframeConfigurableProvider"/>

        <requiredForSmartModeStartupActivity
                implementation="org.zowe.explorer.dataops.content.synchronizer.SyncToolbarProvider"/>

        <editorFloatingToolbarProvider
                implementation="org.zowe.explorer.dataops.content.synchronizer.SyncToolbarProvider"/>

        <editorFloatingToolbarProvider implementation="org.zowe.explorer.editor.SubmitJobToolbarProvider"/>

        <notificationGroup displayType="STICKY_BALLOON"
                           id="org.zowe.explorer.explorer.ExplorerNotificationGroup"/>

        <notificationGroup displayType="STICKY_BALLOON"
                           id="org.zowe.explorer.ui.build.jobs.JobsLogNotificationGroup"/>

        <toolWindow id="Zowe Explorer" anchor="right"
                    factoryClass="org.zowe.explorer.explorer.ui.ExplorerWindowFactory"
                    icon="ForMainframeIcons.ExplorerToolbarIcon"
                    doNotActivateOnStart="true"/>
        <toolWindow id="Zowe Jobs" anchor="bottom"
                    factoryClass="org.zowe.explorer.ui.build.jobs.JobsWindowFactory"
                    canCloseContents="true"
                    doNotActivateOnStart="true"/>

<<<<<<< HEAD
        <toolWindow id="Zowe TSO CLI" anchor="bottom"
                    factoryClass="org.zowe.explorer.ui.build.tso.TSOWindowFactory"
=======
        <toolWindow id="TSO CLI" anchor="bottom"
                    factoryClass="eu.ibagroup.formainframe.tso.TSOWindowFactory"
>>>>>>> 2869149a
                    canCloseContents="true"
                    doNotActivateOnStart="true"/>

        <virtualFileSystem id="org.zowe.explorer.vfs.MFVirtualFileSystem"
                           implementationClass="org.zowe.explorer.vfs.MFVirtualFileSystem"
                           key="zowemf"/>

        <fileType name="Unknown Data Set "
                  implementationClass="org.zowe.explorer.filetypes.UnknownDataSetFileType"/>

        <applicationService serviceInterface="org.zowe.explorer.config.ConfigService"
                            serviceImplementation="org.zowe.explorer.config.ConfigServiceImpl"/>

<<<<<<< HEAD
        <applicationService serviceInterface="org.zowe.explorer.config.connect.CredentialService"
                            serviceImplementation="org.zowe.explorer.config.connect.CredentialServiceImpl"
                            testServiceImplementation="org.zowe.explorer.testutils.testServiceImpl.TestCredentialsServiceImpl"/>

        <applicationService serviceInterface="org.zowe.explorer.config.ConfigSandbox"
                            serviceImplementation="org.zowe.explorer.config.ConfigSandboxImpl"/>
=======
        <applicationService serviceInterface="eu.ibagroup.formainframe.analytics.AnalyticsService"
                            serviceImplementation="eu.ibagroup.formainframe.analytics.AnalyticsServiceImpl"
                            testServiceImplementation="eu.ibagroup.formainframe.testutils.testServiceImpl.TestAnalyticsServiceImpl"/>
>>>>>>> 2869149a

        <applicationService serviceInterface="org.zowe.explorer.dataops.DataOpsManager"
                            serviceImplementation="org.zowe.explorer.dataops.DataOpsManagerImpl"
                            testServiceImplementation="org.zowe.explorer.testutils.testServiceImpl.TestDataOpsManagerImpl"/>

        <applicationService serviceInterface="org.zowe.explorer.api.ZosmfApi"
                            serviceImplementation="org.zowe.explorer.api.ZosmfApiImpl"
                            testServiceImplementation="org.zowe.explorer.testutils.testServiceImpl.TestZosmfApiImpl"/>

        <applicationService serviceInterface="org.zowe.explorer.explorer.UIComponentManager"
                            serviceImplementation="org.zowe.explorer.explorer.UIComponentManagerImpl"
                            testServiceImplementation="org.zowe.explorer.testutils.testServiceImpl.TestUIComponentManager"/>

        <applicationService serviceInterface="org.zowe.explorer.dataops.services.ErrorSeparatorService"
                            serviceImplementation="org.zowe.explorer.dataops.services.ErrorSeparatorServiceImpl"/>

        <applicationService serviceInterface="org.zowe.explorer.editor.ChangeContentService"
                            serviceImplementation="org.zowe.explorer.editor.ChangeContentServiceImpl"/>

        <projectService serviceInterface="org.zowe.explorer.zowe.service.ZoweConfigService"
                        serviceImplementation="org.zowe.explorer.zowe.service.ZoweConfigServiceImpl"/>

        <applicationService serviceInterface="org.zowe.explorer.dataops.content.service.SyncProcessService"
                            serviceImplementation="org.zowe.explorer.dataops.content.service.SyncProcessServiceImpl"/>

        <statusBarWidgetFactory id="org.zowe.explorer.editor.status.MfLineSeparatorWidgetFactory"
                                implementation="org.zowe.explorer.editor.status.MfLineSeparatorWidgetFactory"
                                order="after Position"/>

        <statusBarWidgetFactory id="org.zowe.explorer.editor.status.MfEncodingPanelWidgetFactory"
                                implementation="org.zowe.explorer.editor.status.MfEncodingPanelWidgetFactory"
                                order="after org.zowe.explorer.editor.status.MfLineSeparatorWidgetFactory, before PowerSaveMode"/>

<<<<<<< HEAD
        <localInspection shortName="ZoweMFLossyEncoding" displayName="Zowe MF lossy encoding"
=======
        <applicationService serviceInterface="eu.ibagroup.formainframe.dataops.content.service.SyncProcessService"
                            serviceImplementation="eu.ibagroup.formainframe.dataops.content.service.SyncProcessServiceImpl"/>

        <statusBarWidgetFactory id="eu.ibagroup.formainframe.editor.status.MfLineSeparatorWidgetFactory"
                                implementation="eu.ibagroup.formainframe.editor.status.MfLineSeparatorWidgetFactory"
                                order="after Position"/>

        <statusBarWidgetFactory id="eu.ibagroup.formainframe.editor.status.MfEncodingPanelWidgetFactory"
                                implementation="eu.ibagroup.formainframe.editor.status.MfEncodingPanelWidgetFactory"
                                order="after eu.ibagroup.formainframe.editor.status.MfLineSeparatorWidgetFactory, before PowerSaveMode"/>

        <localInspection shortName="MFLossyEncoding" displayName="MF lossy encoding"
>>>>>>> 2869149a
                         groupBundle="messages.InspectionsBundle" groupKey="group.names.internationalization.issues"
                         enabledByDefault="true" level="WARNING" language=""
                         implementationClass="org.zowe.explorer.editor.inspection.MFLossyEncodingInspection"/>

        <editorFactoryDocumentListener implementation="org.zowe.explorer.editor.DocumentChangeListener"/>

    </extensions>

    <actions>

        <action id="org.zowe.explorer.explorer.actions.RecallAction"
                class="org.zowe.explorer.explorer.actions.RecallAction" text="Recall"
                description="Recalls a migrated dataset"/>

        <action id="org.zowe.explorer.explorer.actions.MigrateAction"
                class="org.zowe.explorer.explorer.actions.MigrateAction" text="Migrate"
                description="Migrates a dataset"/>

        <action id="org.zowe.explorer.explorer.actions.RefreshNodeAction"
                class="org.zowe.explorer.explorer.actions.RefreshNodeAction"
                text="Refresh"
                icon="AllIcons.Actions.Refresh"/>

        <action id="org.zowe.explorer.explorer.actions.AddWorkingSetAction"
                class="org.zowe.explorer.explorer.actions.AddWorkingSetAction"
                text="Working Set"
                icon="AllIcons.Actions.ShowAsTree"/>

        <action id="org.zowe.explorer.explorer.actions.AddJesWorkingSetAction"
                class="org.zowe.explorer.explorer.actions.AddJesWorkingSetAction"
                text="JES Working Set"
                icon="AllIcons.Nodes.Project"/>

        <action id="org.zowe.explorer.explorer.actions.AddConnectionAction"
                class="org.zowe.explorer.explorer.actions.AddConnectionAction"
                text="Connection"
                icon="AllIcons.Javaee.WebService"/>

        <action id="org.zowe.explorer.explorer.actions.AddZoweTeamConfigAction"
                class="org.zowe.explorer.explorer.actions.AddZoweTeamConfigAction"
                text="Zowe Team Configuration"
                description="Create Zowe Team Configuration file"
                icon="ForMainframeIcons.ExplorerToolbarIcon"/>

        <action id="org.zowe.explorer.explorer.actions.AllocateDatasetAction"
                class="org.zowe.explorer.explorer.actions.AllocateDatasetAction"
                text="Dataset"/>

        <action id="org.zowe.explorer.explorer.actions.AllocateLikeAction"
                class="org.zowe.explorer.explorer.actions.AllocateLikeAction"
                text="Allocate Like"/>

        <action id="org.zowe.explorer.explorer.actions.CreateUssFileAction"
                class="org.zowe.explorer.explorer.actions.CreateUssFileAction"
                text="File" icon="AllIcons.FileTypes.Text"/>

        <action id="org.zowe.explorer.explorer.actions.CreateUssDirectoryAction"
                class="org.zowe.explorer.explorer.actions.CreateUssDirectoryAction"
                text="Directory" icon="AllIcons.Nodes.Folder"/>

<<<<<<< HEAD
        <action id="org.zowe.explorer.explorer.actions.sort.uss.ByUssFileName"
                class="org.zowe.explorer.explorer.actions.sort.uss.UssSortAction"
                text="File Name"/>

        <action id="org.zowe.explorer.explorer.actions.sort.uss.ByUssType"
                class="org.zowe.explorer.explorer.actions.sort.uss.UssSortAction"
                text="File Type"/>

        <action id="org.zowe.explorer.explorer.actions.sort.uss.ByModificationDate"
                class="org.zowe.explorer.explorer.actions.sort.uss.UssSortAction"
                text="File Modification Date"/>

        <action id="org.zowe.explorer.explorer.actions.sort.datasets.ByDatasetName"
                class="org.zowe.explorer.explorer.actions.sort.datasets.DatasetsSortAction"
                text="Dataset Name"/>

        <action id="org.zowe.explorer.explorer.actions.sort.datasets.ByDatasetType"
                class="org.zowe.explorer.explorer.actions.sort.datasets.DatasetsSortAction"
                text="Dataset Type"/>

        <action id="org.zowe.explorer.explorer.actions.sort.datasets.ByDatasetModificationDate"
                class="org.zowe.explorer.explorer.actions.sort.datasets.DatasetsSortAction"
                text="Dataset Modification Date"/>

        <action id="org.zowe.explorer.explorer.actions.sort.members.ByMemberName"
                class="org.zowe.explorer.explorer.actions.sort.members.MembersSortAction"
                text="Member Name"/>

        <action id="org.zowe.explorer.explorer.actions.sort.members.ByMemberModificationDate"
                class="org.zowe.explorer.explorer.actions.sort.members.MembersSortAction"
                text="Member Modification Date"/>

        <action id="org.zowe.explorer.explorer.actions.sort.jobs.ByJobName"
                class="org.zowe.explorer.explorer.actions.sort.jobs.JobsSortAction"
                text="Job Name"/>

        <action id="org.zowe.explorer.explorer.actions.sort.jobs.ByJobCreationDate"
                class="org.zowe.explorer.explorer.actions.sort.jobs.JobsSortAction"
                text="Job Creation Date"/>

        <action id="org.zowe.explorer.explorer.actions.sort.jobs.ByJobCompletionDate"
                class="org.zowe.explorer.explorer.actions.sort.jobs.JobsSortAction"
                text="Job Completion Date"/>

        <action id="org.zowe.explorer.explorer.actions.sort.jobs.ByJobStatus"
                class="org.zowe.explorer.explorer.actions.sort.jobs.JobsSortAction"
                text="Job Status"/>

        <action id="org.zowe.explorer.explorer.actions.sort.jobs.ByJobOwner"
                class="org.zowe.explorer.explorer.actions.sort.jobs.JobsSortAction"
                text="Job Owner"/>

        <action id="org.zowe.explorer.explorer.actions.sort.jobs.ByJobID"
                class="org.zowe.explorer.explorer.actions.sort.jobs.JobsSortAction"
                text="Job ID"/>

        <action id="org.zowe.explorer.explorer.actions.sort.uss.UssAscendingOrder"
                class="org.zowe.explorer.explorer.actions.sort.uss.UssSortAction"
                text="Ascending"
                icon="AllIcons.Chooser.Bottom"/>

        <action id="org.zowe.explorer.explorer.actions.sort.uss.UssDescendingOrder"
                class="org.zowe.explorer.explorer.actions.sort.uss.UssSortAction"
                text="Descending"
                icon="AllIcons.Chooser.Top"/>

        <action id="org.zowe.explorer.explorer.actions.sort.datasets.DatasetAscendingOrder"
                class="org.zowe.explorer.explorer.actions.sort.datasets.DatasetsSortAction"
                text="Ascending"
                icon="AllIcons.Chooser.Bottom"/>

        <action id="org.zowe.explorer.explorer.actions.sort.datasets.DatasetDescendingOrder"
                class="org.zowe.explorer.explorer.actions.sort.datasets.DatasetsSortAction"
                text="Descending"
                icon="AllIcons.Chooser.Top"/>

        <action id="org.zowe.explorer.explorer.actions.sort.members.MemberAscendingOrder"
                class="org.zowe.explorer.explorer.actions.sort.members.MembersSortAction"
                text="Ascending"
                icon="AllIcons.Chooser.Bottom"/>

        <action id="org.zowe.explorer.explorer.actions.sort.members.MemberDescendingOrder"
                class="org.zowe.explorer.explorer.actions.sort.members.MembersSortAction"
                text="Descending"
                icon="AllIcons.Chooser.Top"/>

        <action id="org.zowe.explorer.explorer.actions.sort.jobs.JobsAscendingOrder"
                class="org.zowe.explorer.explorer.actions.sort.jobs.JobsSortAction"
                text="Ascending"
                icon="AllIcons.Chooser.Bottom"/>

        <action id="org.zowe.explorer.explorer.actions.sort.jobs.JobsDescendingOrder"
                class="org.zowe.explorer.explorer.actions.sort.jobs.JobsSortAction"
                text="Descending"
                icon="AllIcons.Chooser.Top"/>

        <action id="org.zowe.explorer.explorer.actions.AddMemberAction"
                class="org.zowe.explorer.explorer.actions.AddMemberAction" text="Member"
=======
        <action id="eu.ibagroup.formainframe.explorer.actions.sort.uss.ByUssFileName"
                class="eu.ibagroup.formainframe.explorer.actions.sort.uss.UssSortAction"
                text="File Name"/>

        <action id="eu.ibagroup.formainframe.explorer.actions.sort.uss.ByUssType"
                class="eu.ibagroup.formainframe.explorer.actions.sort.uss.UssSortAction"
                text="File Type"/>

        <action id="eu.ibagroup.formainframe.explorer.actions.sort.uss.ByModificationDate"
                class="eu.ibagroup.formainframe.explorer.actions.sort.uss.UssSortAction"
                text="File Modification Date"/>

        <action id="eu.ibagroup.formainframe.explorer.actions.sort.datasets.ByDatasetName"
                class="eu.ibagroup.formainframe.explorer.actions.sort.datasets.DatasetsSortAction"
                text="Dataset Name"/>

        <action id="eu.ibagroup.formainframe.explorer.actions.sort.datasets.ByDatasetType"
                class="eu.ibagroup.formainframe.explorer.actions.sort.datasets.DatasetsSortAction"
                text="Dataset Type"/>

        <action id="eu.ibagroup.formainframe.explorer.actions.sort.datasets.ByDatasetModificationDate"
                class="eu.ibagroup.formainframe.explorer.actions.sort.datasets.DatasetsSortAction"
                text="Dataset Modification Date"/>

        <action id="eu.ibagroup.formainframe.explorer.actions.sort.members.ByMemberName"
                class="eu.ibagroup.formainframe.explorer.actions.sort.members.MembersSortAction"
                text="Member Name"/>

        <action id="eu.ibagroup.formainframe.explorer.actions.sort.members.ByMemberModificationDate"
                class="eu.ibagroup.formainframe.explorer.actions.sort.members.MembersSortAction"
                text="Member Modification Date"/>

        <action id="eu.ibagroup.formainframe.explorer.actions.sort.jobs.ByJobName"
                class="eu.ibagroup.formainframe.explorer.actions.sort.jobs.JobsSortAction"
                text="Job Name"/>

        <action id="eu.ibagroup.formainframe.explorer.actions.sort.jobs.ByJobCreationDate"
                class="eu.ibagroup.formainframe.explorer.actions.sort.jobs.JobsSortAction"
                text="Job Creation Date"/>

        <action id="eu.ibagroup.formainframe.explorer.actions.sort.jobs.ByJobCompletionDate"
                class="eu.ibagroup.formainframe.explorer.actions.sort.jobs.JobsSortAction"
                text="Job Completion Date"/>

        <action id="eu.ibagroup.formainframe.explorer.actions.sort.jobs.ByJobStatus"
                class="eu.ibagroup.formainframe.explorer.actions.sort.jobs.JobsSortAction"
                text="Job Status"/>

        <action id="eu.ibagroup.formainframe.explorer.actions.sort.jobs.ByJobOwner"
                class="eu.ibagroup.formainframe.explorer.actions.sort.jobs.JobsSortAction"
                text="Job Owner"/>

        <action id="eu.ibagroup.formainframe.explorer.actions.sort.jobs.ByJobID"
                class="eu.ibagroup.formainframe.explorer.actions.sort.jobs.JobsSortAction"
                text="Job ID"/>

        <action id="eu.ibagroup.formainframe.explorer.actions.sort.uss.UssAscendingOrder"
                class="eu.ibagroup.formainframe.explorer.actions.sort.uss.UssSortAction"
                text="Ascending"
                icon="AllIcons.Chooser.Bottom"/>

        <action id="eu.ibagroup.formainframe.explorer.actions.sort.uss.UssDescendingOrder"
                class="eu.ibagroup.formainframe.explorer.actions.sort.uss.UssSortAction"
                text="Descending"
                icon="AllIcons.Chooser.Top"/>

        <action id="eu.ibagroup.formainframe.explorer.actions.sort.datasets.DatasetAscendingOrder"
                class="eu.ibagroup.formainframe.explorer.actions.sort.datasets.DatasetsSortAction"
                text="Ascending"
                icon="AllIcons.Chooser.Bottom"/>

        <action id="eu.ibagroup.formainframe.explorer.actions.sort.datasets.DatasetDescendingOrder"
                class="eu.ibagroup.formainframe.explorer.actions.sort.datasets.DatasetsSortAction"
                text="Descending"
                icon="AllIcons.Chooser.Top"/>

        <action id="eu.ibagroup.formainframe.explorer.actions.sort.members.MemberAscendingOrder"
                class="eu.ibagroup.formainframe.explorer.actions.sort.members.MembersSortAction"
                text="Ascending"
                icon="AllIcons.Chooser.Bottom"/>

        <action id="eu.ibagroup.formainframe.explorer.actions.sort.members.MemberDescendingOrder"
                class="eu.ibagroup.formainframe.explorer.actions.sort.members.MembersSortAction"
                text="Descending"
                icon="AllIcons.Chooser.Top"/>

        <action id="eu.ibagroup.formainframe.explorer.actions.sort.jobs.JobsAscendingOrder"
                class="eu.ibagroup.formainframe.explorer.actions.sort.jobs.JobsSortAction"
                text="Ascending"
                icon="AllIcons.Chooser.Bottom"/>

        <action id="eu.ibagroup.formainframe.explorer.actions.sort.jobs.JobsDescendingOrder"
                class="eu.ibagroup.formainframe.explorer.actions.sort.jobs.JobsSortAction"
                text="Descending"
                icon="AllIcons.Chooser.Top"/>

        <action id="eu.ibagroup.formainframe.explorer.actions.AddMemberAction"
                class="eu.ibagroup.formainframe.explorer.actions.AddMemberAction" text="Member"
>>>>>>> 2869149a
                icon="ForMainframeIcons.MemberIcon"
        />

        <action class="org.zowe.explorer.explorer.actions.SettingAction"
                id="org.zowe.explorer.explorer.actions.SettingAction"
                icon="AllIcons.General.Settings"/>

<<<<<<< HEAD
        <action class="org.zowe.explorer.explorer.actions.TsoSessionCreateAction"
                id="org.zowe.explorer.explorer.actions.TsoSessionCreateAction"
=======
        <action class="eu.ibagroup.formainframe.explorer.actions.TsoConsoleCreateAction"
                id="eu.ibagroup.formainframe.explorer.actions.TsoConsoleCreateAction"
>>>>>>> 2869149a
                icon="AllIcons.Debugger.Console"/>


        <action class="org.zowe.explorer.explorer.actions.GetFilePropertiesAction"
                id="org.zowe.explorer.explorer.actions.GetFilePropertiesAction"
                text="Properties"/>

        <action class="org.zowe.explorer.explorer.actions.GetJobPropertiesAction"
                id="org.zowe.explorer.explorer.actions.GetJobPropertiesAction"
                text="Properties"/>

        <action class="org.zowe.explorer.explorer.actions.ViewJobAction"
                id="org.zowe.explorer.explorer.actions.ViewJobAction"
                text="View Job"/>

        <action id="org.zowe.explorer.explorer.actions.RenameAction"
                class="org.zowe.explorer.explorer.actions.RenameAction"
                text="Rename">
            <keyboard-shortcut first-keystroke="F2" keymap="$default"/>
        </action>

<<<<<<< HEAD
        <action id="org.zowe.explorer.explorer.actions.DuplicateMemberAction"
                class="org.zowe.explorer.explorer.actions.DuplicateMemberAction"
=======
        <action id="eu.ibagroup.formainframe.explorer.actions.DuplicateMemberAction"
                class="eu.ibagroup.formainframe.explorer.actions.DuplicateMemberAction"
>>>>>>> 2869149a
                text="Duplicate"
                use-shortcut-of="EditorDuplicate"
                icon="AllIcons.Actions.Copy">
            <keyboard-shortcut first-keystroke="F3" keymap="$default"/>
        </action>

        <action id="org.zowe.explorer.explorer.actions.EditJobsFilterAction"
                class="org.zowe.explorer.explorer.actions.EditJobsFilterAction"
                text="Edit"/>

        <action id="org.zowe.explorer.explorer.actions.DeleteJesNodeAction"
                class="org.zowe.explorer.explorer.actions.DeleteJesNodeAction"
                text="Delete">
            <keyboard-shortcut first-keystroke="DELETE" keymap="$default"/>
        </action>

        <action id="org.zowe.explorer.explorer.actions.AddMaskAction"
                class="org.zowe.explorer.explorer.actions.AddMaskAction"
                icon="ForMainframeIcons.DatasetMask"
                text="Mask"/>

        <action id="org.zowe.explorer.explorer.actions.EditMaskAction"
                class="org.zowe.explorer.explorer.actions.EditMaskAction"
                text="Edit"/>

        <action id="org.zowe.explorer.explorer.actions.AddJobsFilterAction"
                class="org.zowe.explorer.explorer.actions.AddJobsFilterAction"
                icon="ForMainframeIcons.JclDirectory"
                text="Jobs Filter"/>

        <action id="org.zowe.explorer.explorer.actions.SubmitJobAction"
                class="org.zowe.explorer.explorer.actions.SubmitJobAction"
                text="Submit Job"
                icon="AllIcons.Actions.Execute"/>

        <action id="org.zowe.explorer.explorer.actions.ReleaseJobAction"
                class="org.zowe.explorer.explorer.actions.ReleaseJobAction"
                text="Release Job"
                icon="AllIcons.Actions.Resume"/>

        <action id="org.zowe.explorer.explorer.actions.HoldJobAction"
                class="org.zowe.explorer.explorer.actions.HoldJobAction"
                text="Hold Job"
                icon="AllIcons.Actions.Pause"/>

        <action id="org.zowe.explorer.explorer.actions.CancelJobAction"
                class="org.zowe.explorer.explorer.actions.CancelJobAction"
                text="Cancel Job"
                icon="AllIcons.Actions.Suspend"/>

<<<<<<< HEAD
        <action id="org.zowe.explorer.explorer.actions.GoToJobAction"
                class="org.zowe.explorer.explorer.actions.GoToJobAction"
                text="Go To Job"
                icon="AllIcons.Actions.AddFile"/>

        <action id="org.zowe.explorer.explorer.actions.PurgeJobAction"
                class="org.zowe.explorer.explorer.actions.PurgeJobAction"
=======
        <action id="eu.ibagroup.formainframe.explorer.actions.GoToJobAction"
                class="eu.ibagroup.formainframe.explorer.actions.GoToJobAction"
                text="Go To Job"
                icon="AllIcons.Actions.AddFile"/>

        <action id="eu.ibagroup.formainframe.explorer.actions.PurgeJobAction"
                class="eu.ibagroup.formainframe.explorer.actions.PurgeJobAction"
>>>>>>> 2869149a
                text="Purge Job"
                icon="AllIcons.Actions.GC">
            <keyboard-shortcut first-keystroke="DELETE" keymap="$default"/>
        </action>

        <action id="org.zowe.explorer.explorer.actions.EditJclAction"
                class="org.zowe.explorer.explorer.actions.EditJclAction"
                text="Edit JCL"/>

        <action id="org.zowe.explorer.explorer.actions.SubmitJobToolbarAction"
                class="org.zowe.explorer.explorer.actions.SubmitJobToolbarAction"
                text="Submit Job"
                icon="AllIcons.Actions.Execute"/>

        <group id="org.zowe.explorer.explorer.actions.SubmitJobToolbarActionGroup" popup="true">
            <reference id="org.zowe.explorer.explorer.actions.SubmitJobToolbarAction"/>
        </group>

        <action id="org.zowe.explorer.explorer.actions.EditFilesWorkingSetAction"
                class="org.zowe.explorer.explorer.actions.EditFilesWorkingSetAction"
                text="Edit"
                use-shortcut-of="RenameElement"/>

        <action id="org.zowe.explorer.explorer.actions.EditJesWorkingSetAction"
                class="org.zowe.explorer.explorer.actions.EditJesWorkingSetAction"
                text="Edit"
                use-shortcut-of="RenameElement"/>

        <group id="org.zowe.explorer.actions">
            <action id="org.zowe.explorer.explorer.actions.ShowWsInfo"
                    class="org.zowe.explorer.explorer.actions.ShowWsInfo" text="Show Working Set Info"/>
        </group>

        <group id="org.zowe.explorer.actions.NewItemGroup"
               description="Create new item"
               text="New"
               popup="true">
            <reference id="org.zowe.explorer.explorer.actions.AllocateDatasetAction"/>
            <reference id="org.zowe.explorer.explorer.actions.AddMemberAction"/>
            <reference id="org.zowe.explorer.explorer.actions.CreateUssFileAction"/>
            <reference id="org.zowe.explorer.explorer.actions.CreateUssDirectoryAction"/>
            <separator/>
            <reference id="org.zowe.explorer.explorer.actions.AddMaskAction"/>
            <reference id="org.zowe.explorer.explorer.actions.AddJobsFilterAction"/>
            <separator/>
            <reference id="org.zowe.explorer.explorer.actions.AddWorkingSetAction"/>
            <reference id="org.zowe.explorer.explorer.actions.AddJesWorkingSetAction"/>
        </group>

<<<<<<< HEAD
        <group id="org.zowe.explorer.actions.sort.uss.UssSortActionGroup"
               description="Sort items"
               text="Sort"
               class="org.zowe.explorer.explorer.actions.sort.uss.UssSortActionGroup"
               popup="true">
            <reference id="org.zowe.explorer.explorer.actions.sort.uss.ByUssFileName"/>
            <reference id="org.zowe.explorer.explorer.actions.sort.uss.ByUssType"/>
            <reference id="org.zowe.explorer.explorer.actions.sort.uss.ByModificationDate"/>
            <separator/>
            <reference id="org.zowe.explorer.explorer.actions.sort.uss.UssAscendingOrder"/>
            <reference id="org.zowe.explorer.explorer.actions.sort.uss.UssDescendingOrder"/>
        </group>

        <group id="org.zowe.explorer.actions.sort.datasets.DatasetsSortActionGroup"
               description="Sort items"
               text="Sort"
               class="org.zowe.explorer.explorer.actions.sort.datasets.DatasetsSortActionGroup"
               popup="true">
            <reference id="org.zowe.explorer.explorer.actions.sort.datasets.ByDatasetName"/>
            <reference id="org.zowe.explorer.explorer.actions.sort.datasets.ByDatasetType"/>
            <reference id="org.zowe.explorer.explorer.actions.sort.datasets.ByDatasetModificationDate"/>
            <separator/>
            <reference id="org.zowe.explorer.explorer.actions.sort.datasets.DatasetAscendingOrder"/>
            <reference id="org.zowe.explorer.explorer.actions.sort.datasets.DatasetDescendingOrder"/>
        </group>

        <group id="org.zowe.explorer.actions.sort.members.MembersSortActionGroup"
               description="Sort items"
               text="Sort"
               class="org.zowe.explorer.explorer.actions.sort.members.MembersSortActionGroup"
               popup="true">
            <reference id="org.zowe.explorer.explorer.actions.sort.members.ByMemberName"/>
            <reference id="org.zowe.explorer.explorer.actions.sort.members.ByMemberModificationDate"/>
            <separator/>
            <reference id="org.zowe.explorer.explorer.actions.sort.members.MemberAscendingOrder"/>
            <reference id="org.zowe.explorer.explorer.actions.sort.members.MemberDescendingOrder"/>
        </group>

        <group id="org.zowe.explorer.actions.sort.jobs.JobsSortActionGroup"
               description="Sort items"
               text="Sort"
               class="org.zowe.explorer.explorer.actions.sort.jobs.JobsSortActionGroup"
               popup="true">
            <reference id="org.zowe.explorer.explorer.actions.sort.jobs.ByJobName"/>
            <reference id="org.zowe.explorer.explorer.actions.sort.jobs.ByJobCreationDate"/>
            <reference id="org.zowe.explorer.explorer.actions.sort.jobs.ByJobCompletionDate"/>
            <reference id="org.zowe.explorer.explorer.actions.sort.jobs.ByJobStatus"/>
            <reference id="org.zowe.explorer.explorer.actions.sort.jobs.ByJobOwner"/>
            <reference id="org.zowe.explorer.explorer.actions.sort.jobs.ByJobID"/>
            <separator/>
            <reference id="org.zowe.explorer.explorer.actions.sort.jobs.JobsAscendingOrder"/>
            <reference id="org.zowe.explorer.explorer.actions.sort.jobs.JobsDescendingOrder"/>
        </group>

        <group id="org.zowe.explorer.actions.AddWsOrConnectionGroup"
               icon="AllIcons.General.Add"
               popup="true">
            <reference id="org.zowe.explorer.explorer.actions.AddConnectionAction"/>
            <reference id="org.zowe.explorer.explorer.actions.AddZoweTeamConfigAction"/>
            <reference id="org.zowe.explorer.explorer.actions.AddWorkingSetAction"/>
            <reference id="org.zowe.explorer.explorer.actions.AddJesWorkingSetAction"/>
            <reference id="org.zowe.explorer.explorer.actions.TsoSessionCreateAction"/>
=======
        <group id="eu.ibagroup.formainframe.actions.sort.uss.UssSortActionGroup"
               description="Sort items"
               text="Sort"
               class="eu.ibagroup.formainframe.explorer.actions.sort.uss.UssSortActionGroup"
               popup="true">
            <reference id="eu.ibagroup.formainframe.explorer.actions.sort.uss.ByUssFileName"/>
            <reference id="eu.ibagroup.formainframe.explorer.actions.sort.uss.ByUssType"/>
            <reference id="eu.ibagroup.formainframe.explorer.actions.sort.uss.ByModificationDate"/>
            <separator/>
            <reference id="eu.ibagroup.formainframe.explorer.actions.sort.uss.UssAscendingOrder"/>
            <reference id="eu.ibagroup.formainframe.explorer.actions.sort.uss.UssDescendingOrder"/>
        </group>

        <group id="eu.ibagroup.formainframe.actions.sort.datasets.DatasetsSortActionGroup"
               description="Sort items"
               text="Sort"
               class="eu.ibagroup.formainframe.explorer.actions.sort.datasets.DatasetsSortActionGroup"
               popup="true">
            <reference id="eu.ibagroup.formainframe.explorer.actions.sort.datasets.ByDatasetName"/>
            <reference id="eu.ibagroup.formainframe.explorer.actions.sort.datasets.ByDatasetType"/>
            <reference id="eu.ibagroup.formainframe.explorer.actions.sort.datasets.ByDatasetModificationDate"/>
            <separator/>
            <reference id="eu.ibagroup.formainframe.explorer.actions.sort.datasets.DatasetAscendingOrder"/>
            <reference id="eu.ibagroup.formainframe.explorer.actions.sort.datasets.DatasetDescendingOrder"/>
        </group>

        <group id="eu.ibagroup.formainframe.actions.sort.members.MembersSortActionGroup"
               description="Sort items"
               text="Sort"
               class="eu.ibagroup.formainframe.explorer.actions.sort.members.MembersSortActionGroup"
               popup="true">
            <reference id="eu.ibagroup.formainframe.explorer.actions.sort.members.ByMemberName"/>
            <reference id="eu.ibagroup.formainframe.explorer.actions.sort.members.ByMemberModificationDate"/>
            <separator/>
            <reference id="eu.ibagroup.formainframe.explorer.actions.sort.members.MemberAscendingOrder"/>
            <reference id="eu.ibagroup.formainframe.explorer.actions.sort.members.MemberDescendingOrder"/>
        </group>

        <group id="eu.ibagroup.formainframe.actions.sort.jobs.JobsSortActionGroup"
               description="Sort items"
               text="Sort"
               class="eu.ibagroup.formainframe.explorer.actions.sort.jobs.JobsSortActionGroup"
               popup="true">
            <reference id="eu.ibagroup.formainframe.explorer.actions.sort.jobs.ByJobName"/>
            <reference id="eu.ibagroup.formainframe.explorer.actions.sort.jobs.ByJobCreationDate"/>
            <reference id="eu.ibagroup.formainframe.explorer.actions.sort.jobs.ByJobCompletionDate"/>
            <reference id="eu.ibagroup.formainframe.explorer.actions.sort.jobs.ByJobStatus"/>
            <reference id="eu.ibagroup.formainframe.explorer.actions.sort.jobs.ByJobOwner"/>
            <reference id="eu.ibagroup.formainframe.explorer.actions.sort.jobs.ByJobID"/>
            <separator/>
            <reference id="eu.ibagroup.formainframe.explorer.actions.sort.jobs.JobsAscendingOrder"/>
            <reference id="eu.ibagroup.formainframe.explorer.actions.sort.jobs.JobsDescendingOrder"/>
        </group>

        <group id="eu.ibagroup.formainframe.actions.AddWsOrConnectionGroup"
               icon="AllIcons.General.Add"
               popup="true">
            <reference id="eu.ibagroup.formainframe.explorer.actions.AddConnectionAction"/>
            <reference id="eu.ibagroup.formainframe.explorer.actions.AddWorkingSetAction"/>
            <reference id="eu.ibagroup.formainframe.explorer.actions.AddJesWorkingSetAction"/>
            <reference id="eu.ibagroup.formainframe.explorer.actions.TsoConsoleCreateAction"/>
>>>>>>> 2869149a
        </group>

        <group id="org.zowe.explorer.actions.FilesActionBarGroup">
            <reference id="org.zowe.explorer.actions.AddWsOrConnectionGroup"/>
            <reference id="org.zowe.explorer.explorer.actions.SettingAction"/>
        </group>

        <group id="org.zowe.explorer.actions.JESActionBarGroup">
            <reference id="org.zowe.explorer.actions.AddWsOrConnectionGroup"/>
            <reference id="org.zowe.explorer.explorer.actions.SettingAction"/>
        </group>

        <group id="org.zowe.explorer.actions.ContextMenuGroup">
            <reference id="org.zowe.explorer.actions.NewItemGroup"/>
            <separator/>
            <reference id="org.zowe.explorer.explorer.actions.AllocateLikeAction"/>
            <separator/>
            <reference id="org.zowe.explorer.explorer.actions.SubmitJobAction"/>
            <separator/>
            <reference id="org.zowe.explorer.explorer.actions.RefreshNodeAction"/>
            <separator/>
            <reference id="$Cut"/>
            <reference id="$Copy"/>
            <reference id="$Paste"/>
            <separator/>
<<<<<<< HEAD
            <reference id="org.zowe.explorer.actions.sort.uss.UssSortActionGroup"/>
            <reference id="org.zowe.explorer.actions.sort.datasets.DatasetsSortActionGroup"/>
            <reference id="org.zowe.explorer.actions.sort.members.MembersSortActionGroup"/>
            <separator/>
            <reference id="org.zowe.explorer.explorer.actions.MigrateAction"/>
            <reference id="org.zowe.explorer.explorer.actions.RecallAction"/>
            <separator/>
            <reference id="org.zowe.explorer.explorer.actions.EditFilesWorkingSetAction"/>
            <reference id="org.zowe.explorer.explorer.actions.RenameAction"/>
            <reference id="org.zowe.explorer.explorer.actions.EditMaskAction"/>
            <reference id="org.zowe.explorer.explorer.actions.DuplicateMemberAction"/>
=======
            <reference id="eu.ibagroup.formainframe.actions.sort.uss.UssSortActionGroup"/>
            <reference id="eu.ibagroup.formainframe.actions.sort.datasets.DatasetsSortActionGroup"/>
            <reference id="eu.ibagroup.formainframe.actions.sort.members.MembersSortActionGroup"/>
            <separator/>
            <reference id="eu.ibagroup.formainframe.explorer.actions.MigrateAction"/>
            <reference id="eu.ibagroup.formainframe.explorer.actions.RecallAction"/>
            <separator/>
            <reference id="eu.ibagroup.formainframe.explorer.actions.EditFilesWorkingSetAction"/>
            <reference id="eu.ibagroup.formainframe.explorer.actions.RenameAction"/>
            <reference id="eu.ibagroup.formainframe.explorer.actions.EditMaskAction"/>
            <reference id="eu.ibagroup.formainframe.explorer.actions.DuplicateMemberAction"/>
>>>>>>> 2869149a
            <separator/>
            <reference id="$Delete"/>
            <separator/>
            <reference id="org.zowe.explorer.explorer.actions.GetFilePropertiesAction"/>
        </group>

        <group id="org.zowe.explorer.actions.JESContextMenuGroup">
            <reference id="org.zowe.explorer.actions.NewItemGroup"/>
            <reference id="org.zowe.explorer.explorer.actions.ViewJobAction"/>
            <reference id="org.zowe.explorer.explorer.actions.EditJclAction"/>
            <separator/>
            <reference id="org.zowe.explorer.explorer.actions.RefreshNodeAction"/>
            <separator/>
            <reference id="org.zowe.explorer.explorer.actions.EditJesWorkingSetAction"/>
            <reference id="org.zowe.explorer.explorer.actions.EditJobsFilterAction"/>
            <separator/>
            <reference id="org.zowe.explorer.actions.sort.jobs.JobsSortActionGroup"/>
            <separator/>
<<<<<<< HEAD
            <reference id="org.zowe.explorer.explorer.actions.DeleteJesNodeAction"/>
            <reference id="org.zowe.explorer.explorer.actions.PurgeJobAction"/>
=======
            <reference id="eu.ibagroup.formainframe.actions.sort.jobs.JobsSortActionGroup"/>
            <separator/>
            <reference id="eu.ibagroup.formainframe.explorer.actions.DeleteJesNodeAction"/>
            <reference id="eu.ibagroup.formainframe.explorer.actions.PurgeJobAction"/>
>>>>>>> 2869149a
            <separator/>
            <reference id="org.zowe.explorer.explorer.actions.GetJobPropertiesAction"/>
        </group>

        <action id="org.zowe.explorer.dataops.content.synchronizer.SyncAction"
                class="org.zowe.explorer.dataops.content.synchronizer.SyncAction"
                icon="AllIcons.Actions.BuildLoadChanges"
                text="Sync Data">
            <keyboard-shortcut first-keystroke="control shift S" keymap="$default"/>
        </action>

        <action id="org.zowe.explorer.zowe.actions.UpdateZoweConfigAction"
                class="org.zowe.explorer.zowe.actions.UpdateZoweConfigAction"
                icon="AllIcons.Actions.BuildLoadChanges"
                text="Update Zowe Config">
            <add-to-group group-id="EditorContextBarMenu"/>
        </action>

        <group id="org.zowe.explorer.dataops.content.synchronizer.SyncActionGroup" popup="true">
            <reference id="org.zowe.explorer.dataops.content.synchronizer.SyncAction"/>
        </group>

<<<<<<< HEAD
        <group id="org.zowe.explorer.actions.JobsLogActionBarGroup">
            <reference id="org.zowe.explorer.explorer.actions.ReleaseJobAction"/>
            <reference id="org.zowe.explorer.explorer.actions.HoldJobAction"/>
            <reference id="org.zowe.explorer.explorer.actions.CancelJobAction"/>
            <reference id="org.zowe.explorer.explorer.actions.GoToJobAction"/>
            <reference id="org.zowe.explorer.explorer.actions.PurgeJobAction"/>
=======
        <group id="eu.ibagroup.formainframe.actions.JobsLogActionBarGroup">
            <reference id="eu.ibagroup.formainframe.explorer.actions.ReleaseJobAction"/>
            <reference id="eu.ibagroup.formainframe.explorer.actions.HoldJobAction"/>
            <reference id="eu.ibagroup.formainframe.explorer.actions.CancelJobAction"/>
            <reference id="eu.ibagroup.formainframe.explorer.actions.GoToJobAction"/>
            <reference id="eu.ibagroup.formainframe.explorer.actions.PurgeJobAction"/>
>>>>>>> 2869149a
        </group>

    </actions>

</idea-plugin><|MERGE_RESOLUTION|>--- conflicted
+++ resolved
@@ -83,11 +83,7 @@
                         interface="org.zowe.explorer.dataops.operations.OperationRunnerFactory"/>
 
         <extensionPoint name="logFetcher"
-<<<<<<< HEAD
                         interface="org.zowe.explorer.dataops.log.LogFetcherFactory"/>
-=======
-                        interface="eu.ibagroup.formainframe.dataops.log.LogFetcherFactory"/>
->>>>>>> 2869149a
 
         <extensionPoint name="explorerContentProvider"
                         interface="org.zowe.explorer.explorer.ExplorerContentProviderFactory"/>
@@ -117,13 +113,9 @@
 
         <configDeclaration implementation="org.zowe.explorer.config.connect.ConnectionConfigDeclarationFactory"/>
 
-<<<<<<< HEAD
+        <configDeclaration implementation="org.zowe.explorer.tso.config.TSOSessionConfigDeclarationFactory"/>
+
         <configDeclaration implementation="org.zowe.explorer.config.ws.FilesWorkingSetConfigDeclarationFactory"/>
-=======
-        <configDeclaration implementation="eu.ibagroup.formainframe.tso.config.TSOSessionConfigDeclarationFactory"/>
-
-        <configDeclaration implementation="eu.ibagroup.formainframe.config.ws.FilesWorkingSetConfigDeclarationFactory"/>
->>>>>>> 2869149a
 
         <configDeclaration implementation="org.zowe.explorer.config.ws.JesWorkingSetConfigDeclarationFactory"/>
 
@@ -242,13 +234,9 @@
         <nameResolver
                 implementation="org.zowe.explorer.dataops.operations.mover.names.DatasetOrDirResolverFactory"/>
 
-<<<<<<< HEAD
         <operationRunner implementation="org.zowe.explorer.dataops.operations.RenameOperationRunnerFactory"/>
 
         <operationRunner implementation="org.zowe.explorer.dataops.operations.InfoOperationRunnerFactory"/>
-=======
-        <operationRunner implementation="eu.ibagroup.formainframe.dataops.operations.InfoOperationRunnerFactory"/>
->>>>>>> 2869149a
 
         <operationRunner implementation="org.zowe.explorer.dataops.operations.ZOSInfoOperationRunnerFactory"/>
 
@@ -280,21 +268,12 @@
         <operationRunner implementation="org.zowe.explorer.dataops.operations.TsoOperationRunnerFactory"/>
 
         <operationRunner
-<<<<<<< HEAD
                 implementation="org.zowe.explorer.dataops.operations.uss.ChangeFileTagOperationRunnerFactory"/>
 
         <logFetcher implementation="org.zowe.explorer.dataops.log.JobLogFetcherFactory"/>
 
         <explorer implementation="org.zowe.explorer.explorer.FileExplorerFactory"/>
         <explorer implementation="org.zowe.explorer.explorer.JesExplorerFactory"/>
-=======
-                implementation="eu.ibagroup.formainframe.dataops.operations.uss.ChangeFileTagOperationRunnerFactory"/>
-
-        <logFetcher implementation="eu.ibagroup.formainframe.dataops.log.JobLogFetcherFactory"/>
-
-        <explorer implementation="eu.ibagroup.formainframe.explorer.FileExplorerFactory"/>
-        <explorer implementation="eu.ibagroup.formainframe.explorer.JesExplorerFactory"/>
->>>>>>> 2869149a
 
         <explorerContentProvider index="0"
                                  implementation="org.zowe.explorer.explorer.FileExplorerContentProviderFactory"/>
@@ -345,13 +324,8 @@
                     canCloseContents="true"
                     doNotActivateOnStart="true"/>
 
-<<<<<<< HEAD
         <toolWindow id="Zowe TSO CLI" anchor="bottom"
-                    factoryClass="org.zowe.explorer.ui.build.tso.TSOWindowFactory"
-=======
-        <toolWindow id="TSO CLI" anchor="bottom"
-                    factoryClass="eu.ibagroup.formainframe.tso.TSOWindowFactory"
->>>>>>> 2869149a
+                    factoryClass="org.zowe.explorer.tso.TSOWindowFactory"
                     canCloseContents="true"
                     doNotActivateOnStart="true"/>
 
@@ -365,18 +339,12 @@
         <applicationService serviceInterface="org.zowe.explorer.config.ConfigService"
                             serviceImplementation="org.zowe.explorer.config.ConfigServiceImpl"/>
 
-<<<<<<< HEAD
         <applicationService serviceInterface="org.zowe.explorer.config.connect.CredentialService"
                             serviceImplementation="org.zowe.explorer.config.connect.CredentialServiceImpl"
                             testServiceImplementation="org.zowe.explorer.testutils.testServiceImpl.TestCredentialsServiceImpl"/>
 
         <applicationService serviceInterface="org.zowe.explorer.config.ConfigSandbox"
                             serviceImplementation="org.zowe.explorer.config.ConfigSandboxImpl"/>
-=======
-        <applicationService serviceInterface="eu.ibagroup.formainframe.analytics.AnalyticsService"
-                            serviceImplementation="eu.ibagroup.formainframe.analytics.AnalyticsServiceImpl"
-                            testServiceImplementation="eu.ibagroup.formainframe.testutils.testServiceImpl.TestAnalyticsServiceImpl"/>
->>>>>>> 2869149a
 
         <applicationService serviceInterface="org.zowe.explorer.dataops.DataOpsManager"
                             serviceImplementation="org.zowe.explorer.dataops.DataOpsManagerImpl"
@@ -410,22 +378,7 @@
                                 implementation="org.zowe.explorer.editor.status.MfEncodingPanelWidgetFactory"
                                 order="after org.zowe.explorer.editor.status.MfLineSeparatorWidgetFactory, before PowerSaveMode"/>
 
-<<<<<<< HEAD
         <localInspection shortName="ZoweMFLossyEncoding" displayName="Zowe MF lossy encoding"
-=======
-        <applicationService serviceInterface="eu.ibagroup.formainframe.dataops.content.service.SyncProcessService"
-                            serviceImplementation="eu.ibagroup.formainframe.dataops.content.service.SyncProcessServiceImpl"/>
-
-        <statusBarWidgetFactory id="eu.ibagroup.formainframe.editor.status.MfLineSeparatorWidgetFactory"
-                                implementation="eu.ibagroup.formainframe.editor.status.MfLineSeparatorWidgetFactory"
-                                order="after Position"/>
-
-        <statusBarWidgetFactory id="eu.ibagroup.formainframe.editor.status.MfEncodingPanelWidgetFactory"
-                                implementation="eu.ibagroup.formainframe.editor.status.MfEncodingPanelWidgetFactory"
-                                order="after eu.ibagroup.formainframe.editor.status.MfLineSeparatorWidgetFactory, before PowerSaveMode"/>
-
-        <localInspection shortName="MFLossyEncoding" displayName="MF lossy encoding"
->>>>>>> 2869149a
                          groupBundle="messages.InspectionsBundle" groupKey="group.names.internationalization.issues"
                          enabledByDefault="true" level="WARNING" language=""
                          implementationClass="org.zowe.explorer.editor.inspection.MFLossyEncodingInspection"/>
@@ -486,7 +439,6 @@
                 class="org.zowe.explorer.explorer.actions.CreateUssDirectoryAction"
                 text="Directory" icon="AllIcons.Nodes.Folder"/>
 
-<<<<<<< HEAD
         <action id="org.zowe.explorer.explorer.actions.sort.uss.ByUssFileName"
                 class="org.zowe.explorer.explorer.actions.sort.uss.UssSortAction"
                 text="File Name"/>
@@ -585,106 +537,6 @@
 
         <action id="org.zowe.explorer.explorer.actions.AddMemberAction"
                 class="org.zowe.explorer.explorer.actions.AddMemberAction" text="Member"
-=======
-        <action id="eu.ibagroup.formainframe.explorer.actions.sort.uss.ByUssFileName"
-                class="eu.ibagroup.formainframe.explorer.actions.sort.uss.UssSortAction"
-                text="File Name"/>
-
-        <action id="eu.ibagroup.formainframe.explorer.actions.sort.uss.ByUssType"
-                class="eu.ibagroup.formainframe.explorer.actions.sort.uss.UssSortAction"
-                text="File Type"/>
-
-        <action id="eu.ibagroup.formainframe.explorer.actions.sort.uss.ByModificationDate"
-                class="eu.ibagroup.formainframe.explorer.actions.sort.uss.UssSortAction"
-                text="File Modification Date"/>
-
-        <action id="eu.ibagroup.formainframe.explorer.actions.sort.datasets.ByDatasetName"
-                class="eu.ibagroup.formainframe.explorer.actions.sort.datasets.DatasetsSortAction"
-                text="Dataset Name"/>
-
-        <action id="eu.ibagroup.formainframe.explorer.actions.sort.datasets.ByDatasetType"
-                class="eu.ibagroup.formainframe.explorer.actions.sort.datasets.DatasetsSortAction"
-                text="Dataset Type"/>
-
-        <action id="eu.ibagroup.formainframe.explorer.actions.sort.datasets.ByDatasetModificationDate"
-                class="eu.ibagroup.formainframe.explorer.actions.sort.datasets.DatasetsSortAction"
-                text="Dataset Modification Date"/>
-
-        <action id="eu.ibagroup.formainframe.explorer.actions.sort.members.ByMemberName"
-                class="eu.ibagroup.formainframe.explorer.actions.sort.members.MembersSortAction"
-                text="Member Name"/>
-
-        <action id="eu.ibagroup.formainframe.explorer.actions.sort.members.ByMemberModificationDate"
-                class="eu.ibagroup.formainframe.explorer.actions.sort.members.MembersSortAction"
-                text="Member Modification Date"/>
-
-        <action id="eu.ibagroup.formainframe.explorer.actions.sort.jobs.ByJobName"
-                class="eu.ibagroup.formainframe.explorer.actions.sort.jobs.JobsSortAction"
-                text="Job Name"/>
-
-        <action id="eu.ibagroup.formainframe.explorer.actions.sort.jobs.ByJobCreationDate"
-                class="eu.ibagroup.formainframe.explorer.actions.sort.jobs.JobsSortAction"
-                text="Job Creation Date"/>
-
-        <action id="eu.ibagroup.formainframe.explorer.actions.sort.jobs.ByJobCompletionDate"
-                class="eu.ibagroup.formainframe.explorer.actions.sort.jobs.JobsSortAction"
-                text="Job Completion Date"/>
-
-        <action id="eu.ibagroup.formainframe.explorer.actions.sort.jobs.ByJobStatus"
-                class="eu.ibagroup.formainframe.explorer.actions.sort.jobs.JobsSortAction"
-                text="Job Status"/>
-
-        <action id="eu.ibagroup.formainframe.explorer.actions.sort.jobs.ByJobOwner"
-                class="eu.ibagroup.formainframe.explorer.actions.sort.jobs.JobsSortAction"
-                text="Job Owner"/>
-
-        <action id="eu.ibagroup.formainframe.explorer.actions.sort.jobs.ByJobID"
-                class="eu.ibagroup.formainframe.explorer.actions.sort.jobs.JobsSortAction"
-                text="Job ID"/>
-
-        <action id="eu.ibagroup.formainframe.explorer.actions.sort.uss.UssAscendingOrder"
-                class="eu.ibagroup.formainframe.explorer.actions.sort.uss.UssSortAction"
-                text="Ascending"
-                icon="AllIcons.Chooser.Bottom"/>
-
-        <action id="eu.ibagroup.formainframe.explorer.actions.sort.uss.UssDescendingOrder"
-                class="eu.ibagroup.formainframe.explorer.actions.sort.uss.UssSortAction"
-                text="Descending"
-                icon="AllIcons.Chooser.Top"/>
-
-        <action id="eu.ibagroup.formainframe.explorer.actions.sort.datasets.DatasetAscendingOrder"
-                class="eu.ibagroup.formainframe.explorer.actions.sort.datasets.DatasetsSortAction"
-                text="Ascending"
-                icon="AllIcons.Chooser.Bottom"/>
-
-        <action id="eu.ibagroup.formainframe.explorer.actions.sort.datasets.DatasetDescendingOrder"
-                class="eu.ibagroup.formainframe.explorer.actions.sort.datasets.DatasetsSortAction"
-                text="Descending"
-                icon="AllIcons.Chooser.Top"/>
-
-        <action id="eu.ibagroup.formainframe.explorer.actions.sort.members.MemberAscendingOrder"
-                class="eu.ibagroup.formainframe.explorer.actions.sort.members.MembersSortAction"
-                text="Ascending"
-                icon="AllIcons.Chooser.Bottom"/>
-
-        <action id="eu.ibagroup.formainframe.explorer.actions.sort.members.MemberDescendingOrder"
-                class="eu.ibagroup.formainframe.explorer.actions.sort.members.MembersSortAction"
-                text="Descending"
-                icon="AllIcons.Chooser.Top"/>
-
-        <action id="eu.ibagroup.formainframe.explorer.actions.sort.jobs.JobsAscendingOrder"
-                class="eu.ibagroup.formainframe.explorer.actions.sort.jobs.JobsSortAction"
-                text="Ascending"
-                icon="AllIcons.Chooser.Bottom"/>
-
-        <action id="eu.ibagroup.formainframe.explorer.actions.sort.jobs.JobsDescendingOrder"
-                class="eu.ibagroup.formainframe.explorer.actions.sort.jobs.JobsSortAction"
-                text="Descending"
-                icon="AllIcons.Chooser.Top"/>
-
-        <action id="eu.ibagroup.formainframe.explorer.actions.AddMemberAction"
-                class="eu.ibagroup.formainframe.explorer.actions.AddMemberAction" text="Member"
->>>>>>> 2869149a
                 icon="ForMainframeIcons.MemberIcon"
         />
 
@@ -692,13 +544,8 @@
                 id="org.zowe.explorer.explorer.actions.SettingAction"
                 icon="AllIcons.General.Settings"/>
 
-<<<<<<< HEAD
-        <action class="org.zowe.explorer.explorer.actions.TsoSessionCreateAction"
-                id="org.zowe.explorer.explorer.actions.TsoSessionCreateAction"
-=======
-        <action class="eu.ibagroup.formainframe.explorer.actions.TsoConsoleCreateAction"
-                id="eu.ibagroup.formainframe.explorer.actions.TsoConsoleCreateAction"
->>>>>>> 2869149a
+        <action class="org.zowe.explorer.explorer.actions.TsoConsoleCreateAction"
+                id="org.zowe.explorer.explorer.actions.TsoConsoleCreateAction"
                 icon="AllIcons.Debugger.Console"/>
 
 
@@ -720,13 +567,8 @@
             <keyboard-shortcut first-keystroke="F2" keymap="$default"/>
         </action>
 
-<<<<<<< HEAD
         <action id="org.zowe.explorer.explorer.actions.DuplicateMemberAction"
                 class="org.zowe.explorer.explorer.actions.DuplicateMemberAction"
-=======
-        <action id="eu.ibagroup.formainframe.explorer.actions.DuplicateMemberAction"
-                class="eu.ibagroup.formainframe.explorer.actions.DuplicateMemberAction"
->>>>>>> 2869149a
                 text="Duplicate"
                 use-shortcut-of="EditorDuplicate"
                 icon="AllIcons.Actions.Copy">
@@ -777,7 +619,6 @@
                 text="Cancel Job"
                 icon="AllIcons.Actions.Suspend"/>
 
-<<<<<<< HEAD
         <action id="org.zowe.explorer.explorer.actions.GoToJobAction"
                 class="org.zowe.explorer.explorer.actions.GoToJobAction"
                 text="Go To Job"
@@ -785,15 +626,6 @@
 
         <action id="org.zowe.explorer.explorer.actions.PurgeJobAction"
                 class="org.zowe.explorer.explorer.actions.PurgeJobAction"
-=======
-        <action id="eu.ibagroup.formainframe.explorer.actions.GoToJobAction"
-                class="eu.ibagroup.formainframe.explorer.actions.GoToJobAction"
-                text="Go To Job"
-                icon="AllIcons.Actions.AddFile"/>
-
-        <action id="eu.ibagroup.formainframe.explorer.actions.PurgeJobAction"
-                class="eu.ibagroup.formainframe.explorer.actions.PurgeJobAction"
->>>>>>> 2869149a
                 text="Purge Job"
                 icon="AllIcons.Actions.GC">
             <keyboard-shortcut first-keystroke="DELETE" keymap="$default"/>
@@ -843,7 +675,6 @@
             <reference id="org.zowe.explorer.explorer.actions.AddJesWorkingSetAction"/>
         </group>
 
-<<<<<<< HEAD
         <group id="org.zowe.explorer.actions.sort.uss.UssSortActionGroup"
                description="Sort items"
                text="Sort"
@@ -905,70 +736,7 @@
             <reference id="org.zowe.explorer.explorer.actions.AddZoweTeamConfigAction"/>
             <reference id="org.zowe.explorer.explorer.actions.AddWorkingSetAction"/>
             <reference id="org.zowe.explorer.explorer.actions.AddJesWorkingSetAction"/>
-            <reference id="org.zowe.explorer.explorer.actions.TsoSessionCreateAction"/>
-=======
-        <group id="eu.ibagroup.formainframe.actions.sort.uss.UssSortActionGroup"
-               description="Sort items"
-               text="Sort"
-               class="eu.ibagroup.formainframe.explorer.actions.sort.uss.UssSortActionGroup"
-               popup="true">
-            <reference id="eu.ibagroup.formainframe.explorer.actions.sort.uss.ByUssFileName"/>
-            <reference id="eu.ibagroup.formainframe.explorer.actions.sort.uss.ByUssType"/>
-            <reference id="eu.ibagroup.formainframe.explorer.actions.sort.uss.ByModificationDate"/>
-            <separator/>
-            <reference id="eu.ibagroup.formainframe.explorer.actions.sort.uss.UssAscendingOrder"/>
-            <reference id="eu.ibagroup.formainframe.explorer.actions.sort.uss.UssDescendingOrder"/>
-        </group>
-
-        <group id="eu.ibagroup.formainframe.actions.sort.datasets.DatasetsSortActionGroup"
-               description="Sort items"
-               text="Sort"
-               class="eu.ibagroup.formainframe.explorer.actions.sort.datasets.DatasetsSortActionGroup"
-               popup="true">
-            <reference id="eu.ibagroup.formainframe.explorer.actions.sort.datasets.ByDatasetName"/>
-            <reference id="eu.ibagroup.formainframe.explorer.actions.sort.datasets.ByDatasetType"/>
-            <reference id="eu.ibagroup.formainframe.explorer.actions.sort.datasets.ByDatasetModificationDate"/>
-            <separator/>
-            <reference id="eu.ibagroup.formainframe.explorer.actions.sort.datasets.DatasetAscendingOrder"/>
-            <reference id="eu.ibagroup.formainframe.explorer.actions.sort.datasets.DatasetDescendingOrder"/>
-        </group>
-
-        <group id="eu.ibagroup.formainframe.actions.sort.members.MembersSortActionGroup"
-               description="Sort items"
-               text="Sort"
-               class="eu.ibagroup.formainframe.explorer.actions.sort.members.MembersSortActionGroup"
-               popup="true">
-            <reference id="eu.ibagroup.formainframe.explorer.actions.sort.members.ByMemberName"/>
-            <reference id="eu.ibagroup.formainframe.explorer.actions.sort.members.ByMemberModificationDate"/>
-            <separator/>
-            <reference id="eu.ibagroup.formainframe.explorer.actions.sort.members.MemberAscendingOrder"/>
-            <reference id="eu.ibagroup.formainframe.explorer.actions.sort.members.MemberDescendingOrder"/>
-        </group>
-
-        <group id="eu.ibagroup.formainframe.actions.sort.jobs.JobsSortActionGroup"
-               description="Sort items"
-               text="Sort"
-               class="eu.ibagroup.formainframe.explorer.actions.sort.jobs.JobsSortActionGroup"
-               popup="true">
-            <reference id="eu.ibagroup.formainframe.explorer.actions.sort.jobs.ByJobName"/>
-            <reference id="eu.ibagroup.formainframe.explorer.actions.sort.jobs.ByJobCreationDate"/>
-            <reference id="eu.ibagroup.formainframe.explorer.actions.sort.jobs.ByJobCompletionDate"/>
-            <reference id="eu.ibagroup.formainframe.explorer.actions.sort.jobs.ByJobStatus"/>
-            <reference id="eu.ibagroup.formainframe.explorer.actions.sort.jobs.ByJobOwner"/>
-            <reference id="eu.ibagroup.formainframe.explorer.actions.sort.jobs.ByJobID"/>
-            <separator/>
-            <reference id="eu.ibagroup.formainframe.explorer.actions.sort.jobs.JobsAscendingOrder"/>
-            <reference id="eu.ibagroup.formainframe.explorer.actions.sort.jobs.JobsDescendingOrder"/>
-        </group>
-
-        <group id="eu.ibagroup.formainframe.actions.AddWsOrConnectionGroup"
-               icon="AllIcons.General.Add"
-               popup="true">
-            <reference id="eu.ibagroup.formainframe.explorer.actions.AddConnectionAction"/>
-            <reference id="eu.ibagroup.formainframe.explorer.actions.AddWorkingSetAction"/>
-            <reference id="eu.ibagroup.formainframe.explorer.actions.AddJesWorkingSetAction"/>
-            <reference id="eu.ibagroup.formainframe.explorer.actions.TsoConsoleCreateAction"/>
->>>>>>> 2869149a
+            <reference id="org.zowe.explorer.explorer.actions.TsoConsoleCreateAction"/>
         </group>
 
         <group id="org.zowe.explorer.actions.FilesActionBarGroup">
@@ -994,7 +762,6 @@
             <reference id="$Copy"/>
             <reference id="$Paste"/>
             <separator/>
-<<<<<<< HEAD
             <reference id="org.zowe.explorer.actions.sort.uss.UssSortActionGroup"/>
             <reference id="org.zowe.explorer.actions.sort.datasets.DatasetsSortActionGroup"/>
             <reference id="org.zowe.explorer.actions.sort.members.MembersSortActionGroup"/>
@@ -1006,19 +773,6 @@
             <reference id="org.zowe.explorer.explorer.actions.RenameAction"/>
             <reference id="org.zowe.explorer.explorer.actions.EditMaskAction"/>
             <reference id="org.zowe.explorer.explorer.actions.DuplicateMemberAction"/>
-=======
-            <reference id="eu.ibagroup.formainframe.actions.sort.uss.UssSortActionGroup"/>
-            <reference id="eu.ibagroup.formainframe.actions.sort.datasets.DatasetsSortActionGroup"/>
-            <reference id="eu.ibagroup.formainframe.actions.sort.members.MembersSortActionGroup"/>
-            <separator/>
-            <reference id="eu.ibagroup.formainframe.explorer.actions.MigrateAction"/>
-            <reference id="eu.ibagroup.formainframe.explorer.actions.RecallAction"/>
-            <separator/>
-            <reference id="eu.ibagroup.formainframe.explorer.actions.EditFilesWorkingSetAction"/>
-            <reference id="eu.ibagroup.formainframe.explorer.actions.RenameAction"/>
-            <reference id="eu.ibagroup.formainframe.explorer.actions.EditMaskAction"/>
-            <reference id="eu.ibagroup.formainframe.explorer.actions.DuplicateMemberAction"/>
->>>>>>> 2869149a
             <separator/>
             <reference id="$Delete"/>
             <separator/>
@@ -1037,15 +791,8 @@
             <separator/>
             <reference id="org.zowe.explorer.actions.sort.jobs.JobsSortActionGroup"/>
             <separator/>
-<<<<<<< HEAD
             <reference id="org.zowe.explorer.explorer.actions.DeleteJesNodeAction"/>
             <reference id="org.zowe.explorer.explorer.actions.PurgeJobAction"/>
-=======
-            <reference id="eu.ibagroup.formainframe.actions.sort.jobs.JobsSortActionGroup"/>
-            <separator/>
-            <reference id="eu.ibagroup.formainframe.explorer.actions.DeleteJesNodeAction"/>
-            <reference id="eu.ibagroup.formainframe.explorer.actions.PurgeJobAction"/>
->>>>>>> 2869149a
             <separator/>
             <reference id="org.zowe.explorer.explorer.actions.GetJobPropertiesAction"/>
         </group>
@@ -1068,21 +815,12 @@
             <reference id="org.zowe.explorer.dataops.content.synchronizer.SyncAction"/>
         </group>
 
-<<<<<<< HEAD
         <group id="org.zowe.explorer.actions.JobsLogActionBarGroup">
             <reference id="org.zowe.explorer.explorer.actions.ReleaseJobAction"/>
             <reference id="org.zowe.explorer.explorer.actions.HoldJobAction"/>
             <reference id="org.zowe.explorer.explorer.actions.CancelJobAction"/>
             <reference id="org.zowe.explorer.explorer.actions.GoToJobAction"/>
             <reference id="org.zowe.explorer.explorer.actions.PurgeJobAction"/>
-=======
-        <group id="eu.ibagroup.formainframe.actions.JobsLogActionBarGroup">
-            <reference id="eu.ibagroup.formainframe.explorer.actions.ReleaseJobAction"/>
-            <reference id="eu.ibagroup.formainframe.explorer.actions.HoldJobAction"/>
-            <reference id="eu.ibagroup.formainframe.explorer.actions.CancelJobAction"/>
-            <reference id="eu.ibagroup.formainframe.explorer.actions.GoToJobAction"/>
-            <reference id="eu.ibagroup.formainframe.explorer.actions.PurgeJobAction"/>
->>>>>>> 2869149a
         </group>
 
     </actions>
