<!--
  This program and the accompanying materials are made available under the terms of the
  Eclipse Public License v2.0 which accompanies this distribution, and is available at
  https://www.eclipse.org/legal/epl-v20.html

  SPDX-License-Identifier: EPL-2.0

  Copyright IBA Group 2020
-->
<idea-plugin>
    <id>org.zowe.explorer</id>
    <resource-bundle>messages.FMBundle</resource-bundle>
    <name>Zowe Explorer</name>
    <vendor email="zowe.robot@gmail.com" url="https://https://github.com/zowe/zowe-explorer-intellij">Zowe</vendor>
    <depends>com.intellij.modules.platform</depends>
    <description><![CDATA[
Zowe Explorer for IntelliJ IDEA is an <a href="https://ibagroupit.com/?utm_campaign=IBA_W-Mainframe&utm_source=JetBrains&utm_medium=referral&utm_content=description_zowe_explorer">IBA Group</a>-developed open-source plugin that gives access to mainframes from a modern IDE.
With the help of the plugin, developers can work with mainframes through a modern interface, using a single toolbar, structured trees, and drag-and-drop operations.
The solution suits those who need to work with z/OS datasets, USS files, and Jobs from the IntelliJ IDEA.
<br/>
Zowe Explorer extends IntelliJ’s tools similar to that of VS Code Zowe Explorer, giving developers a modern way to interact with Mainframe.
<br/>
<br/>
It also:
<br/>
<ul>
  <li>makes interactions with Mainframe as simple and intuitive as possible;</li>
  <li>reduces complexity by only requiring a mainframe connection and working set (user-created masks or filters applied to datasets);</li>
  <li>follows the IntelliJ user flow to bring a modern interface to Mainframe.</li>
</ul>
</br>
Advantages:<br/>
<ul>
  <li>Create new datasets and members;</li>
  <li>Copy and paste members between datasets;</li>
  <li>View the properties of any dataset or member;</li>
  <li>Allocate a new dataset like an existing dataset (via the "Allocate Like" item);</li>
  <li>Rename datasets and members;</li>
  <li>Delete datasets and members.</li>
</ul>
<br/>
To start using the plugin:<br/>
<ul>
  <li>Install the plugin in your Intellij based IDE.</li>
  <li>Contact your RACF administrator so that your user is in the <a href="https://www.ibm.com/docs/en/zos/2.4.0?topic=guide-security-structures-zosmf">IZUUSER  RACF group</a></li>
  <li>You are ready to go! Start working with z/OS from the IDE.</li>
</ul>
</br>
<b>Note: z/OS 2.1 or higher is required with <a href="https://docs.zowe.org/stable/user-guide/systemrequirements-zosmf.html">configured z/OSMF</a>.
<br/>
Feel free to recommend or report everything on our <a href="https://github.com/zowe/zowe-explorer-intellij/issues">Github</a></b>
<br/>
Join us in <a href="https://openmainframeproject.slack.com/archives/C020BGPSU0M">Slack</a>
<br/>
About us:<br/>
With over 30 years of experience in the mainframe domain, IBA Group is committed to maximizing your mainframe investment and enhancing your IT flexibility.
One of the services we offer is Mainframe DevOps. Our approach is highly flexible, as we work with customers to choose the essential toolset for establishing a pipeline based on their preferences, existing tools, and the latest open-source opportunities (such as Zowe and plugins).
<br/>
We are also familiar with <a href="https://mainframe.ibagroupit.com/?utm_campaign=IBA_W-Mainframe&utm_source=JetBrains&utm_medium=referral&utm_content=description_zowe_explorer">Mainframe DevOps Solutions</a> of 2023 that can help modernize your mainframe and keep you competitive.
We value your feedback and welcome any suggestions, proposals, or even complaints. Please feel free to contact us or schedule a call with our Mainframe DevOps expert.
<br/>
Thank you for considering IBA Group for your mainframe needs.
]]></description>

    <extensionPoints>

        <extensionPoint name="attributesService"
                        interface="org.zowe.explorer.dataops.attributes.AttributesServiceFactory"/>

        <extensionPoint name="fileDataProvider"
                        interface="org.zowe.explorer.dataops.fetch.FileFetchProviderFactory"/>

        <extensionPoint name="contentSynchronizer"
                        interface="org.zowe.explorer.dataops.content.synchronizer.ContentSynchronizerFactory"/>

        <extensionPoint name="mfContentAdapter"
                        interface="org.zowe.explorer.dataops.content.adapters.MFContentAdapterFactory"/>

        <extensionPoint name="operationRunner"
                        interface="org.zowe.explorer.dataops.operations.OperationRunnerFactory"/>

        <extensionPoint name="logFetcher"
                        interface="org.zowe.explorer.dataops.log.LogFetcherFactory"/>

        <extensionPoint name="oldConfigAdapter"
                        interface="org.zowe.explorer.config.OldConfigAdapterFactory"/>

        <extensionPoint name="explorerContentProvider"
                        interface="org.zowe.explorer.explorer.ExplorerContentProviderFactory"/>

        <extensionPoint name="explorer"
                        interface="org.zowe.explorer.explorer.ExplorerFactory"/>

        <extensionPoint name="configDeclaration"
                        interface="org.zowe.explorer.config.ConfigDeclarationFactory"/>
    </extensionPoints>

    <applicationListeners>
        <listener class="org.zowe.explorer.editor.ProjectCloseListener"
                  topic="com.intellij.openapi.project.ProjectManagerListener"/>

        <listener class="org.zowe.explorer.editor.FileEditorBeforeEventsListener"
                  topic="com.intellij.openapi.fileEditor.FileEditorManagerListener$Before"/>

        <listener class="org.zowe.explorer.editor.FileEditorEventsListener"
                  topic="com.intellij.openapi.fileEditor.FileEditorManagerListener"/>
    </applicationListeners>

    <extensions defaultExtensionNs="org.zowe.explorer">

        <configDeclaration implementation="org.zowe.explorer.config.connect.ConnectionConfigDeclarationFactory"/>

        <configDeclaration implementation="org.zowe.explorer.config.ws.FilesWorkingSetConfigDeclarationFactory"/>

        <configDeclaration implementation="org.zowe.explorer.config.ws.JesWorkingSetConfigDeclarationFactory"/>

        <configDeclaration
                implementation="org.zowe.explorer.config.connect.CredentialsConfigDeclarationFactory"/>

        <attributesService
                implementation="org.zowe.explorer.dataops.attributes.RemoteDatasetAttributesServiceFactory"/>

        <attributesService
                implementation="org.zowe.explorer.dataops.attributes.RemoteMemberAttributesServiceFactory"/>

        <attributesService
                implementation="org.zowe.explorer.dataops.attributes.RemoteUssAttributesServiceFactory"/>

        <attributesService
                implementation="org.zowe.explorer.dataops.attributes.RemoteJobAttributesServiceFactory"/>

        <attributesService
                implementation="org.zowe.explorer.dataops.attributes.RemoteSpoolFileAttributesServiceFactory"/>

        <fileDataProvider
                implementation="org.zowe.explorer.dataops.fetch.DatasetFileFetchProviderFactory"/>

        <fileDataProvider
                implementation="org.zowe.explorer.dataops.fetch.MemberFileFetchProviderFactory"/>

        <fileDataProvider
                implementation="org.zowe.explorer.dataops.fetch.UssFileFetchProviderFactory"/>

        <fileDataProvider
                implementation="org.zowe.explorer.dataops.fetch.JobFileFetchProviderFactory"/>

        <fileDataProvider
                implementation="org.zowe.explorer.dataops.fetch.SpoolFileFetchProviderFactory"/>

        <contentSynchronizer
                implementation="org.zowe.explorer.dataops.content.synchronizer.MemberContentSynchronizerFactory"/>

        <contentSynchronizer
                implementation="org.zowe.explorer.dataops.content.synchronizer.SeqDatasetContentSynchronizerFactory"/>

        <contentSynchronizer
                implementation="org.zowe.explorer.dataops.content.synchronizer.UssFileContentSynchronizerFactory"/>

        <contentSynchronizer
                implementation="org.zowe.explorer.dataops.content.synchronizer.SpoolFileContentSynchronizerFactory"/>

        <mfContentAdapter
                implementation="org.zowe.explorer.dataops.content.adapters.MemberContentAdapterFactory"/>

        <mfContentAdapter
                implementation="org.zowe.explorer.dataops.content.adapters.SeqDatasetContentAdapterFactory"/>

        <operationRunner implementation="org.zowe.explorer.dataops.operations.DatasetAllocatorFactory"/>

        <operationRunner implementation="org.zowe.explorer.dataops.operations.MemberAllocatorFactory"/>

        <operationRunner implementation="org.zowe.explorer.dataops.operations.UssAllocatorFactory"/>

        <operationRunner implementation="org.zowe.explorer.dataops.operations.DeleteRunnerFactory"/>

        <operationRunner implementation="org.zowe.explorer.dataops.operations.DeleteMemberOperationRunnerFactory"/>

        <operationRunner implementation="org.zowe.explorer.dataops.operations.UssChangeModeFactory"/>

        <operationRunner
                implementation="org.zowe.explorer.dataops.operations.mover.MemberToPdsMoverFactory"/>

        <operationRunner implementation="org.zowe.explorer.dataops.operations.mover.PdsToUssFolderMoverFactory"/>

        <operationRunner implementation="org.zowe.explorer.dataops.operations.mover.UssToUssFileMoverFactory"/>

        <operationRunner implementation="org.zowe.explorer.dataops.operations.mover.UssFileToPdsMoverFactory"/>

        <operationRunner
                implementation="org.zowe.explorer.dataops.operations.mover.SequentialToPdsMoverFactory"/>

        <operationRunner
                implementation="org.zowe.explorer.dataops.operations.mover.SequentialToUssFolderFileMoverFactory"/>

        <operationRunner
                implementation="org.zowe.explorer.dataops.operations.mover.MemberToUssFileMoverFactory"/>

        <operationRunner
                implementation="org.zowe.explorer.dataops.operations.mover.RemoteToLocalFileMoverFactory"/>

        <operationRunner
                implementation="org.zowe.explorer.dataops.operations.mover.RemoteToLocalDirectoryMoverFactory"/>

        <operationRunner
                implementation="org.zowe.explorer.dataops.operations.mover.LocalFileToUssDirMoverFactory"/>

        <operationRunner
                implementation="org.zowe.explorer.dataops.operations.mover.CrossSystemMemberOrUssFileOrSequentialToUssDirMoverFactory"/>

        <operationRunner
                implementation="org.zowe.explorer.dataops.operations.mover.CrossSystemMemberOrUssFileToPdsMoverFactory"/>

        <operationRunner
                implementation="org.zowe.explorer.dataops.operations.mover.CrossSystemUssDirMoverFactory"/>

        <operationRunner
                implementation="org.zowe.explorer.dataops.operations.mover.CrossSystemPdsToUssDirMoverFactory"/>

        <operationRunner implementation="org.zowe.explorer.dataops.operations.RenameOperationRunnerFactory"/>

        <operationRunner
                implementation="org.zowe.explorer.dataops.operations.mover.ForceRenameOperationRunnerFactory"/>

        <operationRunner implementation="org.zowe.explorer.dataops.operations.InfoOperationRunnerFactory"/>

        <operationRunner implementation="org.zowe.explorer.dataops.operations.ZOSInfoOperationRunnerFactory"/>

        <operationRunner implementation="org.zowe.explorer.dataops.operations.migration.RecallOperationFactory"/>

        <operationRunner
                implementation="org.zowe.explorer.dataops.operations.migration.MigrateOperationFactory"/>

        <operationRunner implementation="org.zowe.explorer.dataops.operations.jobs.SubmitJobOperationFactory"/>

        <operationRunner
                implementation="org.zowe.explorer.dataops.operations.jobs.CancelJobOperationRunnerFactory"/>

        <operationRunner
                implementation="org.zowe.explorer.dataops.operations.jobs.ReleaseJobOperationRunnerFactory"/>

        <operationRunner
                implementation="org.zowe.explorer.dataops.operations.jobs.HoldJobOperationRunnerFactory"/>

        <operationRunner
                implementation="org.zowe.explorer.dataops.operations.jobs.PurgeJobOperationRunnerFactory"/>

        <operationRunner
                implementation="org.zowe.explorer.dataops.operations.jobs.GetJclRecordsOperationRunnerFactory"/>

        <operationRunner
                implementation="org.zowe.explorer.dataops.operations.ChangePasswordOperationRunnerFactory"/>

        <operationRunner implementation="org.zowe.explorer.dataops.operations.TsoOperationRunnerFactory"/>

        <operationRunner implementation="org.zowe.explorer.dataops.operations.uss.ChangeFileTagOperationRunnerFactory"/>

        <logFetcher implementation="org.zowe.explorer.dataops.log.JobLogFetcherFactory"/>

        <oldConfigAdapter implementation="org.zowe.explorer.config.connect.OldConnectionsAdapterFactory"/>

        <oldConfigAdapter implementation="org.zowe.explorer.config.ws.OldWorkingSetAdapterFactory"/>

        <oldConfigAdapter implementation="org.zowe.explorer.config.connect.OldUsernameAdapterFactory"/>

        <oldConfigAdapter implementation="org.zowe.explorer.config.ws.OldJesWorkingSetAdapterFactory"/>

        <explorer implementation="org.zowe.explorer.explorer.FileExplorerFactory"/>
        <explorer implementation="org.zowe.explorer.explorer.JesExplorerFactory"/>

        <explorerContentProvider index="0"
                                 implementation="org.zowe.explorer.explorer.FileExplorerContentProviderFactory"/>
        <explorerContentProvider index="1"
                                 implementation="org.zowe.explorer.explorer.JesExplorerContentProviderFactory"/>

    </extensions>

    <projectListeners>
        <listener class="org.zowe.explorer.zowe.service.ZoweFileListener"
                  topic="com.intellij.openapi.vfs.newvfs.BulkFileListener"/>
    </projectListeners>

    <extensions defaultExtensionNs="com.intellij">

        <preloadingActivity implementation="org.zowe.explorer.config.ZoweOldConfigConvertPreloadingActivity"/>
        <postStartupActivity implementation="org.zowe.explorer.zowe.ZoweStartupActivity"/>
        <filePasteProvider implementation="org.zowe.explorer.explorer.ui.ExplorerPasteProvider"/>
        <customPasteProvider implementation="org.zowe.explorer.explorer.ui.ExplorerPasteProvider"/>

        <postStartupActivity implementation="org.zowe.explorer.config.ConfigStartupActivity"/>

        <postStartupActivity implementation="org.zowe.explorer.editor.ProjectStartupActivity"/>

        <applicationConfigurable id="org.zowe.explorer.config.MainframeConfigurableProvider"
                                 displayName="Zowe Explorer"
                                 provider="org.zowe.explorer.config.MainframeConfigurableProvider"/>

        <requiredForSmartModeStartupActivity
                implementation="org.zowe.explorer.dataops.content.synchronizer.SyncToolbarProvider"/>

        <editorFloatingToolbarProvider
                implementation="org.zowe.explorer.dataops.content.synchronizer.SyncToolbarProvider"/>

        <editorFloatingToolbarProvider implementation="org.zowe.explorer.editor.SubmitJobToolbarProvider"/>

        <notificationGroup displayType="STICKY_BALLOON"
                           id="org.zowe.explorer.explorer.ExplorerNotificationGroup"/>

        <notificationGroup displayType="STICKY_BALLOON"
                           id="org.zowe.explorer.ui.build.jobs.JobsLogNotificationGroup"/>

        <toolWindow id="Zowe Explorer" anchor="right"
                    factoryClass="org.zowe.explorer.explorer.ui.ExplorerWindowFactory"
                    icon="ForMainframeIcons.ExplorerToolbarIcon"
                    doNotActivateOnStart="true"/>
        <toolWindow id="Zowe Jobs" anchor="bottom"
                    factoryClass="org.zowe.explorer.ui.build.jobs.JobsWindowFactory"
                    canCloseContents="true"
                    doNotActivateOnStart="true"/>

        <toolWindow id="Zowe TSO CLI" anchor="bottom"
                    factoryClass="org.zowe.explorer.ui.build.tso.TSOWindowFactory"
                    canCloseContents="true"
                    doNotActivateOnStart="true"/>

        <virtualFileSystem id="org.zowe.explorer.vfs.MFVirtualFileSystem"
                           implementationClass="org.zowe.explorer.vfs.MFVirtualFileSystem"
                           key="zowemf"/>

        <fileType name="Unknown Data Set "
                  implementationClass="org.zowe.explorer.filetypes.UnknownDataSetFileType"/>

<<<<<<< HEAD
        <applicationService preload="true" serviceInterface="org.zowe.explorer.config.ConfigService"
                            serviceImplementation="org.zowe.explorer.config.ConfigServiceImpl"/>

        <applicationService preload="true" serviceInterface="org.zowe.explorer.config.OldConfigService"
                            serviceImplementation="org.zowe.explorer.config.OldConfigServiceImpl"/>

        <applicationService serviceInterface="org.zowe.explorer.config.connect.CredentialService"
                            serviceImplementation="org.zowe.explorer.config.connect.CredentialServiceImpl"
                            testServiceImplementation="org.zowe.explorer.testutils.testServiceImpl.TestCredentialsServiceImpl"/>
=======
        <applicationService serviceInterface="eu.ibagroup.formainframe.config.ConfigService"
                            serviceImplementation="eu.ibagroup.formainframe.config.ConfigServiceImpl"/>

        <applicationService serviceInterface="eu.ibagroup.formainframe.config.OldConfigService"
                            serviceImplementation="eu.ibagroup.formainframe.config.OldConfigServiceImpl"/>

        <applicationService serviceInterface="eu.ibagroup.formainframe.analytics.AnalyticsService"
                            serviceImplementation="eu.ibagroup.formainframe.analytics.AnalyticsServiceImpl"
                            testServiceImplementation="eu.ibagroup.formainframe.testutils.testServiceImpl.TestAnalyticsServiceImpl"/>
>>>>>>> 7e46a807

        <applicationService serviceInterface="org.zowe.explorer.config.ConfigSandbox"
                            serviceImplementation="org.zowe.explorer.config.ConfigSandboxImpl"/>

        <applicationService serviceInterface="org.zowe.explorer.dataops.DataOpsManager" preload="true"
                            serviceImplementation="org.zowe.explorer.dataops.DataOpsManagerImpl"
                            testServiceImplementation="org.zowe.explorer.testutils.testServiceImpl.TestDataOpsManagerImpl"/>

        <applicationService serviceInterface="org.zowe.explorer.api.ZosmfApi"
                            serviceImplementation="org.zowe.explorer.api.ZosmfApiImpl"
                            testServiceImplementation="org.zowe.explorer.testutils.testServiceImpl.TestZosmfApiImpl"/>

<<<<<<< HEAD
        <applicationService serviceInterface="org.zowe.explorer.explorer.UIComponentManager"
                            serviceImplementation="org.zowe.explorer.explorer.UIComponentManagerImpl"/>
=======
        <applicationService serviceInterface="eu.ibagroup.formainframe.dataops.DataOpsManager"
                            serviceImplementation="eu.ibagroup.formainframe.dataops.DataOpsManagerImpl"
                            testServiceImplementation="eu.ibagroup.formainframe.testutils.testServiceImpl.TestDataOpsManagerImpl"/>
>>>>>>> 7e46a807

        <applicationService serviceInterface="org.zowe.explorer.dataops.services.ErrorSeparatorService"
                            serviceImplementation="org.zowe.explorer.dataops.services.ErrorSeparatorServiceImpl"/>

        <applicationService serviceInterface="org.zowe.explorer.editor.ChangeContentService"
                            serviceImplementation="org.zowe.explorer.editor.ChangeContentServiceImpl"/>

        <projectService serviceInterface="org.zowe.explorer.zowe.service.ZoweConfigService"
                        serviceImplementation="org.zowe.explorer.zowe.service.ZoweConfigServiceImpl"/>

        <statusBarWidgetFactory id="org.zowe.explorer.editor.status.MfLineSeparatorWidgetFactory"
                                implementation="org.zowe.explorer.editor.status.MfLineSeparatorWidgetFactory"
                                order="after positionWidget"/>

        <statusBarWidgetFactory id="org.zowe.explorer.editor.status.MfEncodingPanelWidgetFactory"
                                implementation="org.zowe.explorer.editor.status.MfEncodingPanelWidgetFactory"
                                order="after org.zowe.explorer.editor.status.MfLineSeparatorWidgetFactory, before powerStatus"/>

        <!-- TODO: define attribute language="" in v1.*.*-223 and greater -->
        <localInspection shortName="ZoweMFLossyEncoding" displayName="Zowe MF lossy encoding"
                         groupBundle="messages.InspectionsBundle" groupKey="group.names.internationalization.issues"
                         enabledByDefault="true" level="WARNING"
                         implementationClass="org.zowe.explorer.editor.inspection.MFLossyEncodingInspection"/>

    </extensions>

    <actions>

        <action id="org.zowe.explorer.explorer.actions.RecallAction"
                class="org.zowe.explorer.explorer.actions.RecallAction" text="Recall"
                description="Recalls a migrated dataset"/>

        <action id="org.zowe.explorer.explorer.actions.MigrateAction"
                class="org.zowe.explorer.explorer.actions.MigrateAction" text="Migrate"
                description="Migrates a dataset"/>

        <action id="org.zowe.explorer.explorer.actions.RefreshNodeAction"
                class="org.zowe.explorer.explorer.actions.RefreshNodeAction"
                text="Refresh"
                icon="AllIcons.Actions.Refresh"/>

        <action id="org.zowe.explorer.explorer.actions.AddWorkingSetAction"
                class="org.zowe.explorer.explorer.actions.AddWorkingSetAction"
                text="Working Set"
                icon="AllIcons.Nodes.Project"/>

        <action id="org.zowe.explorer.explorer.actions.AddJesWorkingSetAction"
                class="org.zowe.explorer.explorer.actions.AddJesWorkingSetAction"
                text="JES Working Set"
                icon="AllIcons.Nodes.Project"/>

        <action id="org.zowe.explorer.explorer.actions.AddConnectionAction"
                class="org.zowe.explorer.explorer.actions.AddConnectionAction"
                text="Connection"
                icon="AllIcons.Javaee.WebService"/>

        <action id="org.zowe.explorer.explorer.actions.AllocateDatasetAction"
                class="org.zowe.explorer.explorer.actions.AllocateDatasetAction"
                text="Dataset"/>

        <action id="org.zowe.explorer.explorer.actions.AllocateLikeAction"
                class="org.zowe.explorer.explorer.actions.AllocateLikeAction"
                text="Allocate Like"/>

        <action id="org.zowe.explorer.explorer.actions.CreateUssFileAction"
                class="org.zowe.explorer.explorer.actions.CreateUssFileAction"
                text="File" icon="AllIcons.FileTypes.Text"/>

        <action id="org.zowe.explorer.explorer.actions.CreateUssDirectoryAction"
                class="org.zowe.explorer.explorer.actions.CreateUssDirectoryAction"
                text="Directory" icon="AllIcons.Nodes.Folder"/>

        <action id="org.zowe.explorer.explorer.actions.AddMemberAction"
                class="org.zowe.explorer.explorer.actions.AddMemberAction" text="Member"
                icon="ForMainframeIcons.MemberIcon"
        />

        <action class="org.zowe.explorer.explorer.actions.SettingAction"
                id="org.zowe.explorer.explorer.actions.SettingAction"
                icon="AllIcons.General.Settings"/>

        <action class="org.zowe.explorer.explorer.actions.TsoSessionCreateAction"
                id="org.zowe.explorer.explorer.actions.TsoSessionCreateAction"
                icon="AllIcons.Debugger.Console"/>


        <action class="org.zowe.explorer.explorer.actions.GetFilePropertiesAction"
                id="org.zowe.explorer.explorer.actions.GetFilePropertiesAction"
                text="Properties"/>

        <action class="org.zowe.explorer.explorer.actions.GetJobPropertiesAction"
                id="org.zowe.explorer.explorer.actions.GetJobPropertiesAction"
                text="Properties"/>

        <action class="org.zowe.explorer.explorer.actions.ViewJobAction"
                id="org.zowe.explorer.explorer.actions.ViewJobAction"
                text="View Job"/>

        <action id="org.zowe.explorer.explorer.actions.RenameAction"
                class="org.zowe.explorer.explorer.actions.RenameAction"
                text="Rename">
            <keyboard-shortcut first-keystroke="F2" keymap="$default"/>
        </action>

        <action id="org.zowe.explorer.explorer.actions.ForceRenameAction"
                class="org.zowe.explorer.explorer.actions.ForceRenameAction"
                text="Force Rename"
                use-shortcut-of="ForceRefresh">
            <keyboard-shortcut first-keystroke="shift F2" keymap="$default"/>
        </action>

        <action id="org.zowe.explorer.explorer.actions.DuplicateMemberAction"
                class="org.zowe.explorer.explorer.actions.DuplicateMemberAction"
                text="Duplicate"
                use-shortcut-of="EditorDuplicate"
                icon="AllIcons.Actions.Copy">
            <keyboard-shortcut first-keystroke="F3" keymap="$default"/>
        </action>

        <action id="org.zowe.explorer.explorer.actions.EditJobsFilterAction"
                class="org.zowe.explorer.explorer.actions.EditJobsFilterAction"
                text="Edit"/>

        <action id="org.zowe.explorer.explorer.actions.DeleteJesNodeAction"
                class="org.zowe.explorer.explorer.actions.DeleteJesNodeAction"
                text="Delete">
            <keyboard-shortcut first-keystroke="DELETE" keymap="$default"/>
        </action>

        <action id="org.zowe.explorer.explorer.actions.AddMaskAction"
                class="org.zowe.explorer.explorer.actions.AddMaskAction"
                icon="ForMainframeIcons.DatasetMask"
                text="Mask"/>

        <action id="org.zowe.explorer.explorer.actions.EditMaskAction"
                class="org.zowe.explorer.explorer.actions.EditMaskAction"
                text="Edit"/>

        <action id="org.zowe.explorer.explorer.actions.AddJobsFilterAction"
                class="org.zowe.explorer.explorer.actions.AddJobsFilterAction"
                icon="ForMainframeIcons.JclDirectory"
                text="Jobs Filter"/>

        <action id="org.zowe.explorer.explorer.actions.SubmitJobAction"
                class="org.zowe.explorer.explorer.actions.SubmitJobAction"
                text="Submit Job"
                icon="AllIcons.Actions.Execute"/>

        <action id="org.zowe.explorer.explorer.actions.ReleaseJobAction"
                class="org.zowe.explorer.explorer.actions.ReleaseJobAction"
                text="Release Job"
                icon="AllIcons.Actions.Resume"/>

        <action id="org.zowe.explorer.explorer.actions.HoldJobAction"
                class="org.zowe.explorer.explorer.actions.HoldJobAction"
                text="Hold Job"
                icon="AllIcons.Actions.Pause"/>

        <action id="org.zowe.explorer.explorer.actions.CancelJobAction"
                class="org.zowe.explorer.explorer.actions.CancelJobAction"
                text="Cancel Job"
                icon="AllIcons.Actions.Suspend"/>

        <action id="org.zowe.explorer.explorer.actions.PurgeJobAction"
                class="org.zowe.explorer.explorer.actions.PurgeJobAction"
                text="Purge Job"
                icon="AllIcons.Actions.GC">
            <keyboard-shortcut first-keystroke="DELETE" keymap="$default"/>
        </action>

        <action id="org.zowe.explorer.explorer.actions.EditJclAction"
                class="org.zowe.explorer.explorer.actions.EditJclAction"
                text="Edit JCL"/>

        <action id="org.zowe.explorer.explorer.actions.SubmitJobToolbarAction"
                class="org.zowe.explorer.explorer.actions.SubmitJobToolbarAction"
                text="Submit Job"
                icon="AllIcons.Actions.Execute"/>

        <group id="org.zowe.explorer.explorer.actions.SubmitJobToolbarActionGroup" popup="true">
            <reference id="org.zowe.explorer.explorer.actions.SubmitJobToolbarAction"/>
        </group>

        <action id="org.zowe.explorer.explorer.actions.EditFilesWorkingSetAction"
                class="org.zowe.explorer.explorer.actions.EditFilesWorkingSetAction"
                text="Edit"
                use-shortcut-of="RenameElement"/>

        <action id="org.zowe.explorer.explorer.actions.EditJesWorkingSetAction"
                class="org.zowe.explorer.explorer.actions.EditJesWorkingSetAction"
                text="Edit"
                use-shortcut-of="RenameElement"/>

        <group id="org.zowe.explorer.actions">
            <action id="org.zowe.explorer.explorer.actions.ShowWsInfo"
                    class="org.zowe.explorer.explorer.actions.ShowWsInfo" text="Show Working Set Info"/>
        </group>

        <group id="org.zowe.explorer.actions.NewItemGroup"
               description="Create new item"
               text="New"
               popup="true">
            <reference id="org.zowe.explorer.explorer.actions.AllocateDatasetAction"/>
            <reference id="org.zowe.explorer.explorer.actions.AddMemberAction"/>
            <reference id="org.zowe.explorer.explorer.actions.CreateUssFileAction"/>
            <reference id="org.zowe.explorer.explorer.actions.CreateUssDirectoryAction"/>
            <separator/>
            <reference id="org.zowe.explorer.explorer.actions.AddMaskAction"/>
            <reference id="org.zowe.explorer.explorer.actions.AddJobsFilterAction"/>
            <separator/>
            <reference id="org.zowe.explorer.explorer.actions.AddWorkingSetAction"/>
            <reference id="org.zowe.explorer.explorer.actions.AddJesWorkingSetAction"/>
        </group>

        <group id="org.zowe.explorer.actions.AddWsOrConnectionGroup"
               icon="AllIcons.General.Add"
               popup="true">
            <reference id="org.zowe.explorer.explorer.actions.AddConnectionAction"/>
            <reference id="org.zowe.explorer.explorer.actions.AddWorkingSetAction"/>
            <reference id="org.zowe.explorer.explorer.actions.AddJesWorkingSetAction"/>
            <reference id="org.zowe.explorer.explorer.actions.TsoSessionCreateAction"/>
        </group>

        <group id="org.zowe.explorer.actions.FilesActionBarGroup">
            <reference id="org.zowe.explorer.actions.AddWsOrConnectionGroup"/>
            <reference id="org.zowe.explorer.explorer.actions.SettingAction"/>
        </group>

        <group id="org.zowe.explorer.actions.JESActionBarGroup">
            <reference id="org.zowe.explorer.actions.AddWsOrConnectionGroup"/>
            <reference id="org.zowe.explorer.explorer.actions.SettingAction"/>
        </group>

        <group id="org.zowe.explorer.actions.ContextMenuGroup">
            <reference id="org.zowe.explorer.actions.NewItemGroup"/>
            <separator/>
            <reference id="org.zowe.explorer.explorer.actions.AllocateLikeAction"/>
            <separator/>
            <reference id="org.zowe.explorer.explorer.actions.SubmitJobAction"/>
            <separator/>
            <reference id="org.zowe.explorer.explorer.actions.RefreshNodeAction"/>
            <separator/>
            <reference id="$Cut"/>
            <reference id="$Copy"/>
            <reference id="$Paste"/>
            <separator/>
            <reference id="org.zowe.explorer.explorer.actions.MigrateAction"/>
            <reference id="org.zowe.explorer.explorer.actions.RecallAction"/>
            <separator/>
            <reference id="org.zowe.explorer.explorer.actions.EditFilesWorkingSetAction"/>
            <reference id="org.zowe.explorer.explorer.actions.RenameAction"/>
            <reference id="org.zowe.explorer.explorer.actions.ForceRenameAction"/>
            <reference id="org.zowe.explorer.explorer.actions.EditMaskAction"/>
            <reference id="org.zowe.explorer.explorer.actions.DuplicateMemberAction"/>
            <separator/>
            <reference id="$Delete"/>
            <separator/>
            <reference id="org.zowe.explorer.explorer.actions.GetFilePropertiesAction"/>
        </group>

        <group id="org.zowe.explorer.actions.JESContextMenuGroup">
            <reference id="org.zowe.explorer.actions.NewItemGroup"/>
            <reference id="org.zowe.explorer.explorer.actions.ViewJobAction"/>
            <reference id="org.zowe.explorer.explorer.actions.EditJclAction"/>
            <separator/>
            <reference id="org.zowe.explorer.explorer.actions.RefreshNodeAction"/>
            <separator/>
            <reference id="org.zowe.explorer.explorer.actions.EditJesWorkingSetAction"/>
            <reference id="org.zowe.explorer.explorer.actions.EditJobsFilterAction"/>
            <separator/>
            <reference id="org.zowe.explorer.explorer.actions.DeleteJesNodeAction"/>
            <reference id="org.zowe.explorer.explorer.actions.PurgeJobAction"/>
            <separator/>
            <reference id="org.zowe.explorer.explorer.actions.GetJobPropertiesAction"/>
        </group>

        <action id="org.zowe.explorer.dataops.content.synchronizer.SyncAction"
                class="org.zowe.explorer.dataops.content.synchronizer.SyncAction"
                icon="AllIcons.Actions.BuildLoadChanges"
                text="Sync Data">
            <keyboard-shortcut first-keystroke="control shift S" keymap="$default"/>
        </action>

        <action id="org.zowe.explorer.zowe.actions.UpdateZoweConfigAction"
                class="org.zowe.explorer.zowe.actions.UpdateZoweConfigAction"
                icon="AllIcons.Actions.BuildLoadChanges"
                text="Update Zowe Config">
            <add-to-group group-id="EditorContextBarMenu"/>
        </action>

        <group id="org.zowe.explorer.dataops.content.synchronizer.SyncActionGroup" popup="true">
            <reference id="org.zowe.explorer.dataops.content.synchronizer.SyncAction"/>
        </group>

        <group id="org.zowe.explorer.actions.JobsLogActionBarGroup">
            <reference id="org.zowe.explorer.explorer.actions.ReleaseJobAction"/>
            <reference id="org.zowe.explorer.explorer.actions.HoldJobAction"/>
            <reference id="org.zowe.explorer.explorer.actions.CancelJobAction"/>
            <reference id="org.zowe.explorer.explorer.actions.PurgeJobAction"/>
        </group>

    </actions>

</idea-plugin><|MERGE_RESOLUTION|>--- conflicted
+++ resolved
@@ -329,32 +329,20 @@
         <fileType name="Unknown Data Set "
                   implementationClass="org.zowe.explorer.filetypes.UnknownDataSetFileType"/>
 
-<<<<<<< HEAD
-        <applicationService preload="true" serviceInterface="org.zowe.explorer.config.ConfigService"
+        <applicationService serviceInterface="org.zowe.explorer.config.ConfigService"
                             serviceImplementation="org.zowe.explorer.config.ConfigServiceImpl"/>
 
-        <applicationService preload="true" serviceInterface="org.zowe.explorer.config.OldConfigService"
+        <applicationService serviceInterface="org.zowe.explorer.config.OldConfigService"
                             serviceImplementation="org.zowe.explorer.config.OldConfigServiceImpl"/>
 
         <applicationService serviceInterface="org.zowe.explorer.config.connect.CredentialService"
                             serviceImplementation="org.zowe.explorer.config.connect.CredentialServiceImpl"
                             testServiceImplementation="org.zowe.explorer.testutils.testServiceImpl.TestCredentialsServiceImpl"/>
-=======
-        <applicationService serviceInterface="eu.ibagroup.formainframe.config.ConfigService"
-                            serviceImplementation="eu.ibagroup.formainframe.config.ConfigServiceImpl"/>
-
-        <applicationService serviceInterface="eu.ibagroup.formainframe.config.OldConfigService"
-                            serviceImplementation="eu.ibagroup.formainframe.config.OldConfigServiceImpl"/>
-
-        <applicationService serviceInterface="eu.ibagroup.formainframe.analytics.AnalyticsService"
-                            serviceImplementation="eu.ibagroup.formainframe.analytics.AnalyticsServiceImpl"
-                            testServiceImplementation="eu.ibagroup.formainframe.testutils.testServiceImpl.TestAnalyticsServiceImpl"/>
->>>>>>> 7e46a807
 
         <applicationService serviceInterface="org.zowe.explorer.config.ConfigSandbox"
                             serviceImplementation="org.zowe.explorer.config.ConfigSandboxImpl"/>
 
-        <applicationService serviceInterface="org.zowe.explorer.dataops.DataOpsManager" preload="true"
+        <applicationService serviceInterface="org.zowe.explorer.dataops.DataOpsManager"
                             serviceImplementation="org.zowe.explorer.dataops.DataOpsManagerImpl"
                             testServiceImplementation="org.zowe.explorer.testutils.testServiceImpl.TestDataOpsManagerImpl"/>
 
@@ -362,14 +350,8 @@
                             serviceImplementation="org.zowe.explorer.api.ZosmfApiImpl"
                             testServiceImplementation="org.zowe.explorer.testutils.testServiceImpl.TestZosmfApiImpl"/>
 
-<<<<<<< HEAD
         <applicationService serviceInterface="org.zowe.explorer.explorer.UIComponentManager"
                             serviceImplementation="org.zowe.explorer.explorer.UIComponentManagerImpl"/>
-=======
-        <applicationService serviceInterface="eu.ibagroup.formainframe.dataops.DataOpsManager"
-                            serviceImplementation="eu.ibagroup.formainframe.dataops.DataOpsManagerImpl"
-                            testServiceImplementation="eu.ibagroup.formainframe.testutils.testServiceImpl.TestDataOpsManagerImpl"/>
->>>>>>> 7e46a807
 
         <applicationService serviceInterface="org.zowe.explorer.dataops.services.ErrorSeparatorService"
                             serviceImplementation="org.zowe.explorer.dataops.services.ErrorSeparatorServiceImpl"/>
