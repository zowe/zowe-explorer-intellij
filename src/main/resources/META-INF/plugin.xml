--- conflicted
+++ resolved
@@ -73,14 +73,7 @@
         <listener class="org.zowe.explorer.editor.ProjectCloseListener"
                   topic="com.intellij.openapi.project.ProjectManagerListener"/>
 
-<<<<<<< HEAD
-        <listener class="org.zowe.explorer.editor.ProjectOpenListener"
-                  topic="com.intellij.openapi.project.ProjectManagerListener"/>
-
         <listener class="org.zowe.explorer.editor.FileEditorEventsListener"
-=======
-        <listener class="eu.ibagroup.formainframe.editor.FileEditorEventsListener"
->>>>>>> 079f652d
                   topic="com.intellij.openapi.fileEditor.FileEditorManagerListener$Before"/>
 
         <listener class="org.zowe.explorer.dataops.content.synchronizer.MFAutoSaveDocumentListener"
@@ -254,17 +247,11 @@
         <filePasteProvider implementation="org.zowe.explorer.explorer.ui.ExplorerPasteProvider"/>
         <customPasteProvider implementation="org.zowe.explorer.explorer.ui.ExplorerPasteProvider"/>
 
-<<<<<<< HEAD
+        <postStartupActivity implementation="org.zowe.explorer.editor.ProjectStartupActivity"/>
+
         <applicationConfigurable id="org.zowe.explorer.config.MainframeConfigurableProvider"
                                  displayName="Zowe Explorer"
                                  provider="org.zowe.explorer.config.MainframeConfigurableProvider"/>
-=======
-        <postStartupActivity implementation="eu.ibagroup.formainframe.editor.ProjectStartupActivity"/>
-
-        <applicationConfigurable id="configurable.mainframe.explorer"
-                                 displayName="For Mainframe"
-                                 provider="eu.ibagroup.formainframe.config.MainframeConfigurableProvider"/>
->>>>>>> 079f652d
 
         <editorFloatingToolbarProvider
                 implementation="org.zowe.explorer.dataops.content.synchronizer.SyncToolbarProvider"/>
