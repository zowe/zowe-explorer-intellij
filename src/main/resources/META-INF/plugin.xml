--- conflicted
+++ resolved
@@ -83,11 +83,7 @@
                         interface="org.zowe.explorer.dataops.operations.OperationRunnerFactory"/>
 
         <extensionPoint name="logFetcher"
-<<<<<<< HEAD
                         interface="org.zowe.explorer.dataops.log.LogFetcherFactory"/>
-=======
-                        interface="eu.ibagroup.formainframe.dataops.log.LogFetcherFactory"/>
->>>>>>> 38b6580a
 
         <extensionPoint name="explorerContentProvider"
                         interface="org.zowe.explorer.explorer.ExplorerContentProviderFactory"/>
@@ -238,14 +234,7 @@
 
         <operationRunner implementation="org.zowe.explorer.dataops.operations.RenameOperationRunnerFactory"/>
 
-<<<<<<< HEAD
-        <operationRunner
-                implementation="org.zowe.explorer.dataops.operations.mover.ForceRenameOperationRunnerFactory"/>
-
         <operationRunner implementation="org.zowe.explorer.dataops.operations.InfoOperationRunnerFactory"/>
-=======
-        <operationRunner implementation="eu.ibagroup.formainframe.dataops.operations.InfoOperationRunnerFactory"/>
->>>>>>> 38b6580a
 
         <operationRunner implementation="org.zowe.explorer.dataops.operations.ZOSInfoOperationRunnerFactory"/>
 
@@ -277,21 +266,12 @@
         <operationRunner implementation="org.zowe.explorer.dataops.operations.TsoOperationRunnerFactory"/>
 
         <operationRunner
-<<<<<<< HEAD
                 implementation="org.zowe.explorer.dataops.operations.uss.ChangeFileTagOperationRunnerFactory"/>
 
         <logFetcher implementation="org.zowe.explorer.dataops.log.JobLogFetcherFactory"/>
 
         <explorer implementation="org.zowe.explorer.explorer.FileExplorerFactory"/>
         <explorer implementation="org.zowe.explorer.explorer.JesExplorerFactory"/>
-=======
-                implementation="eu.ibagroup.formainframe.dataops.operations.uss.ChangeFileTagOperationRunnerFactory"/>
-
-        <logFetcher implementation="eu.ibagroup.formainframe.dataops.log.JobLogFetcherFactory"/>
-
-        <explorer implementation="eu.ibagroup.formainframe.explorer.FileExplorerFactory"/>
-        <explorer implementation="eu.ibagroup.formainframe.explorer.JesExplorerFactory"/>
->>>>>>> 38b6580a
 
         <explorerContentProvider index="0"
                                  implementation="org.zowe.explorer.explorer.FileExplorerContentProviderFactory"/>
@@ -354,18 +334,12 @@
         <fileType name="Unknown Data Set "
                   implementationClass="org.zowe.explorer.filetypes.UnknownDataSetFileType"/>
 
-<<<<<<< HEAD
         <applicationService serviceInterface="org.zowe.explorer.config.ConfigService"
                             serviceImplementation="org.zowe.explorer.config.ConfigServiceImpl"/>
 
         <applicationService serviceInterface="org.zowe.explorer.config.connect.CredentialService"
                             serviceImplementation="org.zowe.explorer.config.connect.CredentialServiceImpl"
                             testServiceImplementation="org.zowe.explorer.testutils.testServiceImpl.TestCredentialsServiceImpl"/>
-=======
-        <applicationService serviceInterface="eu.ibagroup.formainframe.analytics.AnalyticsService"
-                            serviceImplementation="eu.ibagroup.formainframe.analytics.AnalyticsServiceImpl"
-                            testServiceImplementation="eu.ibagroup.formainframe.testutils.testServiceImpl.TestAnalyticsServiceImpl"/>
->>>>>>> 38b6580a
 
         <applicationService serviceInterface="org.zowe.explorer.config.ConfigSandbox"
                             serviceImplementation="org.zowe.explorer.config.ConfigSandboxImpl"/>
@@ -463,7 +437,6 @@
                 class="org.zowe.explorer.explorer.actions.CreateUssDirectoryAction"
                 text="Directory" icon="AllIcons.Nodes.Folder"/>
 
-<<<<<<< HEAD
         <action id="org.zowe.explorer.explorer.actions.sort.uss.ByUssFileName"
                 class="org.zowe.explorer.explorer.actions.sort.uss.UssSortAction"
                 text="File Name"/>
@@ -562,106 +535,6 @@
 
         <action id="org.zowe.explorer.explorer.actions.AddMemberAction"
                 class="org.zowe.explorer.explorer.actions.AddMemberAction" text="Member"
-=======
-        <action id="eu.ibagroup.formainframe.explorer.actions.sort.uss.ByUssFileName"
-                class="eu.ibagroup.formainframe.explorer.actions.sort.uss.UssSortAction"
-                text="File Name"/>
-
-        <action id="eu.ibagroup.formainframe.explorer.actions.sort.uss.ByUssType"
-                class="eu.ibagroup.formainframe.explorer.actions.sort.uss.UssSortAction"
-                text="File Type"/>
-
-        <action id="eu.ibagroup.formainframe.explorer.actions.sort.uss.ByModificationDate"
-                class="eu.ibagroup.formainframe.explorer.actions.sort.uss.UssSortAction"
-                text="File Modification Date"/>
-
-        <action id="eu.ibagroup.formainframe.explorer.actions.sort.datasets.ByDatasetName"
-                class="eu.ibagroup.formainframe.explorer.actions.sort.datasets.DatasetsSortAction"
-                text="Dataset Name"/>
-
-        <action id="eu.ibagroup.formainframe.explorer.actions.sort.datasets.ByDatasetType"
-                class="eu.ibagroup.formainframe.explorer.actions.sort.datasets.DatasetsSortAction"
-                text="Dataset Type"/>
-
-        <action id="eu.ibagroup.formainframe.explorer.actions.sort.datasets.ByDatasetModificationDate"
-                class="eu.ibagroup.formainframe.explorer.actions.sort.datasets.DatasetsSortAction"
-                text="Dataset Modification Date"/>
-
-        <action id="eu.ibagroup.formainframe.explorer.actions.sort.members.ByMemberName"
-                class="eu.ibagroup.formainframe.explorer.actions.sort.members.MembersSortAction"
-                text="Member Name"/>
-
-        <action id="eu.ibagroup.formainframe.explorer.actions.sort.members.ByMemberModificationDate"
-                class="eu.ibagroup.formainframe.explorer.actions.sort.members.MembersSortAction"
-                text="Member Modification Date"/>
-
-        <action id="eu.ibagroup.formainframe.explorer.actions.sort.jobs.ByJobName"
-                class="eu.ibagroup.formainframe.explorer.actions.sort.jobs.JobsSortAction"
-                text="Job Name"/>
-
-        <action id="eu.ibagroup.formainframe.explorer.actions.sort.jobs.ByJobCreationDate"
-                class="eu.ibagroup.formainframe.explorer.actions.sort.jobs.JobsSortAction"
-                text="Job Creation Date"/>
-
-        <action id="eu.ibagroup.formainframe.explorer.actions.sort.jobs.ByJobCompletionDate"
-                class="eu.ibagroup.formainframe.explorer.actions.sort.jobs.JobsSortAction"
-                text="Job Completion Date"/>
-
-        <action id="eu.ibagroup.formainframe.explorer.actions.sort.jobs.ByJobStatus"
-                class="eu.ibagroup.formainframe.explorer.actions.sort.jobs.JobsSortAction"
-                text="Job Status"/>
-
-        <action id="eu.ibagroup.formainframe.explorer.actions.sort.jobs.ByJobOwner"
-                class="eu.ibagroup.formainframe.explorer.actions.sort.jobs.JobsSortAction"
-                text="Job Owner"/>
-
-        <action id="eu.ibagroup.formainframe.explorer.actions.sort.jobs.ByJobID"
-                class="eu.ibagroup.formainframe.explorer.actions.sort.jobs.JobsSortAction"
-                text="Job ID"/>
-
-        <action id="eu.ibagroup.formainframe.explorer.actions.sort.uss.UssAscendingOrder"
-                class="eu.ibagroup.formainframe.explorer.actions.sort.uss.UssSortAction"
-                text="Ascending"
-                icon="AllIcons.Chooser.Bottom"/>
-
-        <action id="eu.ibagroup.formainframe.explorer.actions.sort.uss.UssDescendingOrder"
-                class="eu.ibagroup.formainframe.explorer.actions.sort.uss.UssSortAction"
-                text="Descending"
-                icon="AllIcons.Chooser.Top"/>
-
-        <action id="eu.ibagroup.formainframe.explorer.actions.sort.datasets.DatasetAscendingOrder"
-                class="eu.ibagroup.formainframe.explorer.actions.sort.datasets.DatasetsSortAction"
-                text="Ascending"
-                icon="AllIcons.Chooser.Bottom"/>
-
-        <action id="eu.ibagroup.formainframe.explorer.actions.sort.datasets.DatasetDescendingOrder"
-                class="eu.ibagroup.formainframe.explorer.actions.sort.datasets.DatasetsSortAction"
-                text="Descending"
-                icon="AllIcons.Chooser.Top"/>
-
-        <action id="eu.ibagroup.formainframe.explorer.actions.sort.members.MemberAscendingOrder"
-                class="eu.ibagroup.formainframe.explorer.actions.sort.members.MembersSortAction"
-                text="Ascending"
-                icon="AllIcons.Chooser.Bottom"/>
-
-        <action id="eu.ibagroup.formainframe.explorer.actions.sort.members.MemberDescendingOrder"
-                class="eu.ibagroup.formainframe.explorer.actions.sort.members.MembersSortAction"
-                text="Descending"
-                icon="AllIcons.Chooser.Top"/>
-
-        <action id="eu.ibagroup.formainframe.explorer.actions.sort.jobs.JobsAscendingOrder"
-                class="eu.ibagroup.formainframe.explorer.actions.sort.jobs.JobsSortAction"
-                text="Ascending"
-                icon="AllIcons.Chooser.Bottom"/>
-
-        <action id="eu.ibagroup.formainframe.explorer.actions.sort.jobs.JobsDescendingOrder"
-                class="eu.ibagroup.formainframe.explorer.actions.sort.jobs.JobsSortAction"
-                text="Descending"
-                icon="AllIcons.Chooser.Top"/>
-
-        <action id="eu.ibagroup.formainframe.explorer.actions.AddMemberAction"
-                class="eu.ibagroup.formainframe.explorer.actions.AddMemberAction" text="Member"
->>>>>>> 38b6580a
                 icon="ForMainframeIcons.MemberIcon"
         />
 
@@ -692,20 +565,8 @@
             <keyboard-shortcut first-keystroke="F2" keymap="$default"/>
         </action>
 
-<<<<<<< HEAD
-        <action id="org.zowe.explorer.explorer.actions.ForceRenameAction"
-                class="org.zowe.explorer.explorer.actions.ForceRenameAction"
-                text="Force Rename"
-                use-shortcut-of="ForceRefresh">
-            <keyboard-shortcut first-keystroke="shift F2" keymap="$default"/>
-        </action>
-
         <action id="org.zowe.explorer.explorer.actions.DuplicateMemberAction"
                 class="org.zowe.explorer.explorer.actions.DuplicateMemberAction"
-=======
-        <action id="eu.ibagroup.formainframe.explorer.actions.DuplicateMemberAction"
-                class="eu.ibagroup.formainframe.explorer.actions.DuplicateMemberAction"
->>>>>>> 38b6580a
                 text="Duplicate"
                 use-shortcut-of="EditorDuplicate"
                 icon="AllIcons.Actions.Copy">
@@ -756,7 +617,6 @@
                 text="Cancel Job"
                 icon="AllIcons.Actions.Suspend"/>
 
-<<<<<<< HEAD
         <action id="org.zowe.explorer.explorer.actions.GoToJobAction"
                 class="org.zowe.explorer.explorer.actions.GoToJobAction"
                 text="Go To Job"
@@ -764,15 +624,6 @@
 
         <action id="org.zowe.explorer.explorer.actions.PurgeJobAction"
                 class="org.zowe.explorer.explorer.actions.PurgeJobAction"
-=======
-        <action id="eu.ibagroup.formainframe.explorer.actions.GoToJobAction"
-                class="eu.ibagroup.formainframe.explorer.actions.GoToJobAction"
-                text="Go To Job"
-                icon="AllIcons.Actions.AddFile"/>
-
-        <action id="eu.ibagroup.formainframe.explorer.actions.PurgeJobAction"
-                class="eu.ibagroup.formainframe.explorer.actions.PurgeJobAction"
->>>>>>> 38b6580a
                 text="Purge Job"
                 icon="AllIcons.Actions.GC">
             <keyboard-shortcut first-keystroke="DELETE" keymap="$default"/>
@@ -822,7 +673,6 @@
             <reference id="org.zowe.explorer.explorer.actions.AddJesWorkingSetAction"/>
         </group>
 
-<<<<<<< HEAD
         <group id="org.zowe.explorer.actions.sort.uss.UssSortActionGroup"
                description="Sort items"
                text="Sort"
@@ -878,63 +728,6 @@
         </group>
 
         <group id="org.zowe.explorer.actions.AddWsOrConnectionGroup"
-=======
-        <group id="eu.ibagroup.formainframe.actions.sort.uss.UssSortActionGroup"
-               description="Sort items"
-               text="Sort"
-               class="eu.ibagroup.formainframe.explorer.actions.sort.uss.UssSortActionGroup"
-               popup="true">
-            <reference id="eu.ibagroup.formainframe.explorer.actions.sort.uss.ByUssFileName"/>
-            <reference id="eu.ibagroup.formainframe.explorer.actions.sort.uss.ByUssType"/>
-            <reference id="eu.ibagroup.formainframe.explorer.actions.sort.uss.ByModificationDate"/>
-            <separator/>
-            <reference id="eu.ibagroup.formainframe.explorer.actions.sort.uss.UssAscendingOrder"/>
-            <reference id="eu.ibagroup.formainframe.explorer.actions.sort.uss.UssDescendingOrder"/>
-        </group>
-
-        <group id="eu.ibagroup.formainframe.actions.sort.datasets.DatasetsSortActionGroup"
-               description="Sort items"
-               text="Sort"
-               class="eu.ibagroup.formainframe.explorer.actions.sort.datasets.DatasetsSortActionGroup"
-               popup="true">
-            <reference id="eu.ibagroup.formainframe.explorer.actions.sort.datasets.ByDatasetName"/>
-            <reference id="eu.ibagroup.formainframe.explorer.actions.sort.datasets.ByDatasetType"/>
-            <reference id="eu.ibagroup.formainframe.explorer.actions.sort.datasets.ByDatasetModificationDate"/>
-            <separator/>
-            <reference id="eu.ibagroup.formainframe.explorer.actions.sort.datasets.DatasetAscendingOrder"/>
-            <reference id="eu.ibagroup.formainframe.explorer.actions.sort.datasets.DatasetDescendingOrder"/>
-        </group>
-
-        <group id="eu.ibagroup.formainframe.actions.sort.members.MembersSortActionGroup"
-               description="Sort items"
-               text="Sort"
-               class="eu.ibagroup.formainframe.explorer.actions.sort.members.MembersSortActionGroup"
-               popup="true">
-            <reference id="eu.ibagroup.formainframe.explorer.actions.sort.members.ByMemberName"/>
-            <reference id="eu.ibagroup.formainframe.explorer.actions.sort.members.ByMemberModificationDate"/>
-            <separator/>
-            <reference id="eu.ibagroup.formainframe.explorer.actions.sort.members.MemberAscendingOrder"/>
-            <reference id="eu.ibagroup.formainframe.explorer.actions.sort.members.MemberDescendingOrder"/>
-        </group>
-
-        <group id="eu.ibagroup.formainframe.actions.sort.jobs.JobsSortActionGroup"
-               description="Sort items"
-               text="Sort"
-               class="eu.ibagroup.formainframe.explorer.actions.sort.jobs.JobsSortActionGroup"
-               popup="true">
-            <reference id="eu.ibagroup.formainframe.explorer.actions.sort.jobs.ByJobName"/>
-            <reference id="eu.ibagroup.formainframe.explorer.actions.sort.jobs.ByJobCreationDate"/>
-            <reference id="eu.ibagroup.formainframe.explorer.actions.sort.jobs.ByJobCompletionDate"/>
-            <reference id="eu.ibagroup.formainframe.explorer.actions.sort.jobs.ByJobStatus"/>
-            <reference id="eu.ibagroup.formainframe.explorer.actions.sort.jobs.ByJobOwner"/>
-            <reference id="eu.ibagroup.formainframe.explorer.actions.sort.jobs.ByJobID"/>
-            <separator/>
-            <reference id="eu.ibagroup.formainframe.explorer.actions.sort.jobs.JobsAscendingOrder"/>
-            <reference id="eu.ibagroup.formainframe.explorer.actions.sort.jobs.JobsDescendingOrder"/>
-        </group>
-
-        <group id="eu.ibagroup.formainframe.actions.AddWsOrConnectionGroup"
->>>>>>> 38b6580a
                icon="AllIcons.General.Add"
                popup="true">
             <reference id="org.zowe.explorer.explorer.actions.AddConnectionAction"/>
@@ -967,7 +760,6 @@
             <reference id="$Copy"/>
             <reference id="$Paste"/>
             <separator/>
-<<<<<<< HEAD
             <reference id="org.zowe.explorer.actions.sort.uss.UssSortActionGroup"/>
             <reference id="org.zowe.explorer.actions.sort.datasets.DatasetsSortActionGroup"/>
             <reference id="org.zowe.explorer.actions.sort.members.MembersSortActionGroup"/>
@@ -977,22 +769,8 @@
             <separator/>
             <reference id="org.zowe.explorer.explorer.actions.EditFilesWorkingSetAction"/>
             <reference id="org.zowe.explorer.explorer.actions.RenameAction"/>
-            <reference id="org.zowe.explorer.explorer.actions.ForceRenameAction"/>
             <reference id="org.zowe.explorer.explorer.actions.EditMaskAction"/>
             <reference id="org.zowe.explorer.explorer.actions.DuplicateMemberAction"/>
-=======
-            <reference id="eu.ibagroup.formainframe.actions.sort.uss.UssSortActionGroup"/>
-            <reference id="eu.ibagroup.formainframe.actions.sort.datasets.DatasetsSortActionGroup"/>
-            <reference id="eu.ibagroup.formainframe.actions.sort.members.MembersSortActionGroup"/>
-            <separator/>
-            <reference id="eu.ibagroup.formainframe.explorer.actions.MigrateAction"/>
-            <reference id="eu.ibagroup.formainframe.explorer.actions.RecallAction"/>
-            <separator/>
-            <reference id="eu.ibagroup.formainframe.explorer.actions.EditFilesWorkingSetAction"/>
-            <reference id="eu.ibagroup.formainframe.explorer.actions.RenameAction"/>
-            <reference id="eu.ibagroup.formainframe.explorer.actions.EditMaskAction"/>
-            <reference id="eu.ibagroup.formainframe.explorer.actions.DuplicateMemberAction"/>
->>>>>>> 38b6580a
             <separator/>
             <reference id="$Delete"/>
             <separator/>
@@ -1009,14 +787,7 @@
             <reference id="org.zowe.explorer.explorer.actions.EditJesWorkingSetAction"/>
             <reference id="org.zowe.explorer.explorer.actions.EditJobsFilterAction"/>
             <separator/>
-<<<<<<< HEAD
             <reference id="org.zowe.explorer.actions.sort.jobs.JobsSortActionGroup"/>
-=======
-            <reference id="eu.ibagroup.formainframe.actions.sort.jobs.JobsSortActionGroup"/>
-            <separator/>
-            <reference id="eu.ibagroup.formainframe.explorer.actions.DeleteJesNodeAction"/>
-            <reference id="eu.ibagroup.formainframe.explorer.actions.PurgeJobAction"/>
->>>>>>> 38b6580a
             <separator/>
             <reference id="org.zowe.explorer.explorer.actions.DeleteJesNodeAction"/>
             <reference id="org.zowe.explorer.explorer.actions.PurgeJobAction"/>
@@ -1042,21 +813,12 @@
             <reference id="org.zowe.explorer.dataops.content.synchronizer.SyncAction"/>
         </group>
 
-<<<<<<< HEAD
         <group id="org.zowe.explorer.actions.JobsLogActionBarGroup">
             <reference id="org.zowe.explorer.explorer.actions.ReleaseJobAction"/>
             <reference id="org.zowe.explorer.explorer.actions.HoldJobAction"/>
             <reference id="org.zowe.explorer.explorer.actions.CancelJobAction"/>
             <reference id="org.zowe.explorer.explorer.actions.GoToJobAction"/>
             <reference id="org.zowe.explorer.explorer.actions.PurgeJobAction"/>
-=======
-        <group id="eu.ibagroup.formainframe.actions.JobsLogActionBarGroup">
-            <reference id="eu.ibagroup.formainframe.explorer.actions.ReleaseJobAction"/>
-            <reference id="eu.ibagroup.formainframe.explorer.actions.HoldJobAction"/>
-            <reference id="eu.ibagroup.formainframe.explorer.actions.CancelJobAction"/>
-            <reference id="eu.ibagroup.formainframe.explorer.actions.GoToJobAction"/>
-            <reference id="eu.ibagroup.formainframe.explorer.actions.PurgeJobAction"/>
->>>>>>> 38b6580a
         </group>
 
     </actions>
