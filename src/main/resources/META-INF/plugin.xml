<!--
  This program and the accompanying materials are made available under the terms of the
  Eclipse Public License v2.0 which accompanies this distribution, and is available at
  https://www.eclipse.org/legal/epl-v20.html

  SPDX-License-Identifier: EPL-2.0

  Copyright IBA Group 2020
-->
<idea-plugin>
    <id>org.zowe.explorer</id>
    <resource-bundle>messages.FMBundle</resource-bundle>
    <name>Zowe™ Explorer</name>
    <vendor email="zowe.robot@gmail.com" url="https://https://github.com/zowe/zowe-explorer-intellij">Zowe</vendor>
    <depends>com.intellij.modules.platform</depends>
    <description><![CDATA[
<<<<<<< HEAD
Zowe Explorer for IntelliJ IDEA is an open-source plugin by the <a href="https://github.com/zowe/community">Zowe Community</a> which gives access to mainframes from a modern IDE.
With the help of the plugin, developers can work with mainframes through a modern interface, using a single toolbar, structured trees, and drag-and-drop operations.
The solution suits those who need to work with z/OS datasets, USS files, and Jobs from the IntelliJ IDEA.
<br/>
Zowe™ Explorer plug-in for IntelliJ IDEA™ extends IntelliJ IDEA™ platform’s tools similar to that of VS Code Zowe™ Explorer, giving developers a modern way to interact with Mainframe.
=======
Zowe® Explorer for IntelliJ IDEA™ is an open-source plugin by the <a href="https://github.com/zowe/community">Zowe Community</a>, which gives access to mainframes from a modern IDE.
With the help of the plugin, developers can work with mainframes through a modern interface, using a single toolbar, structured trees, and drag-and-drop operations.
The solution suits those who need to work with z/OS datasets, USS files, and Jobs from the IntelliJ IDEA.
<br/>
Zowe is a project hosted under the Open Mainframe Project™ of the Linux Foundation™. Zowe Explorer plug-in for IntelliJ IDEA extends the IntelliJ IDEA platform’s tools in a way similar to that of the Zowe Explorer extension for Visual Studio Code™, giving developers a modern way to interact with the mainframe.
>>>>>>> fbbe44aa
<br/>
<br/>
It also:
<br/>
<ul>
  <li>makes interactions with Mainframe as simple and intuitive as possible;</li>
  <li>reduces complexity by only requiring a mainframe connection and working set (user-created masks or filters applied to datasets);</li>
  <li>follows the IntelliJ user flow to bring a modern interface to Mainframe.</li>
</ul>
</br>
Advantages:<br/>
<ul>
  <li>Create new datasets and members;</li>
  <li>Copy and paste members between datasets;</li>
  <li>View the properties of any dataset or member;</li>
  <li>Allocate a new dataset like an existing dataset (via the "Allocate Like" item);</li>
  <li>Rename datasets and members;</li>
  <li>Delete datasets and members.</li>
</ul>
<br/>
To start using the plugin:<br/>
<ul>
  <li>Install the plugin in your IntelliJ IDEA™ platform based IDE.</li>
  <li>Contact your RACF administrator so that your user is in the <a href="https://www.ibm.com/docs/en/zos/2.4.0?topic=guide-security-structures-zosmf">IZUUSER  RACF group</a></li>
  <li>You are ready to go! Start working with z/OS from the IDE.</li>
</ul>
</br>
<b>Note: z/OS 2.1 or higher is required with <a href="https://docs.zowe.org/stable/user-guide/systemrequirements-zosmf.html">configured z/OSMF</a>.
<br/>
Feel free to recommend or report everything on our <a href="https://github.com/zowe/zowe-explorer-intellij/issues">Github</a></b>
<br/>
Join us in <a href="https://openmainframeproject.slack.com/archives/C020BGPSU0M">Slack</a>
<br/>
About us:<br/>
Under the Open Mainframe Project umbrella, Zowe is an integrated and extensible open source framework for z/OS that combines the past and present to build the future of mainframes. The Zowe Explorer for Intellij IDEA is developed by the <a href="https://github.com/zowe/community">Zowe community</a>, and you can visit the <a href="https://zowe.org">Zowe website</a> to learn more about Zowe. Contributing to the Zowe Explorer for Intellij IDEA is the <a href="https://ibagroupit.com/?utm_campaign=IBA_W-Mainframe&utm_source=JetBrains&utm_medium=referral&utm_content=description_zowe_explorer">IBA Group</a>, and other contributors to Zowe community projects include Broadcom, IBM, and Rocket Software.

About the IBA Group:
With over 30 years of experience in the mainframe domain, IBA Group is committed to maximizing your mainframe investment and enhancing your IT flexibility.
One of the services we offer is Mainframe DevOps. Our approach is highly flexible, as we work with customers to choose the essential toolset for establishing a pipeline based on their preferences, existing tools, and the latest open-source opportunities (such as Zowe™ and plugins).
<br/>
We are also familiar with <a href="https://mainframe.ibagroupit.com/?utm_campaign=IBA_W-Mainframe&utm_source=JetBrains&utm_medium=referral&utm_content=description_zowe_explorer">Mainframe DevOps Solutions</a> of 2023 that can help modernize your mainframe and keep you competitive.
We value your feedback and welcome any suggestions, proposals, or even complaints. Please feel free to contact us or schedule a call with our Mainframe DevOps expert.
<br/>
Thank you for considering IBA Group for your mainframe needs.
]]></description>

    <extensionPoints>

        <extensionPoint name="attributesService"
                        interface="org.zowe.explorer.dataops.attributes.AttributesServiceFactory"/>

        <extensionPoint name="fileDataProvider"
                        interface="org.zowe.explorer.dataops.fetch.FileFetchProviderFactory"/>

        <extensionPoint name="contentSynchronizer"
                        interface="org.zowe.explorer.dataops.content.synchronizer.ContentSynchronizerFactory"/>

        <extensionPoint name="mfContentAdapter"
                        interface="org.zowe.explorer.dataops.content.adapters.MFContentAdapterFactory"/>

        <extensionPoint name="operationRunner"
                        interface="org.zowe.explorer.dataops.operations.OperationRunnerFactory"/>

        <extensionPoint name="logFetcher"
                        interface="org.zowe.explorer.dataops.log.LogFetcherFactory"/>
<<<<<<< HEAD
=======

        <extensionPoint name="oldConfigAdapter"
                        interface="org.zowe.explorer.config.OldConfigAdapterFactory"/>
>>>>>>> fbbe44aa

        <extensionPoint name="explorerContentProvider"
                        interface="org.zowe.explorer.explorer.ExplorerContentProviderFactory"/>

        <extensionPoint name="explorer"
                        interface="org.zowe.explorer.explorer.ExplorerFactory"/>

        <extensionPoint name="configDeclaration"
                        interface="org.zowe.explorer.config.ConfigDeclarationFactory"/>

        <extensionPoint name="nameResolver"
                        interface="org.zowe.explorer.dataops.operations.mover.names.CopyPasteNameResolverFactory"/>
    </extensionPoints>

    <applicationListeners>
        <listener class="org.zowe.explorer.editor.ProjectCloseListener"
                  topic="com.intellij.openapi.project.ProjectManagerListener"/>

        <listener class="org.zowe.explorer.editor.FileEditorBeforeEventsListener"
                  topic="com.intellij.openapi.fileEditor.FileEditorManagerListener$Before"/>

        <listener class="org.zowe.explorer.editor.FileEditorEventsListener"
                  topic="com.intellij.openapi.fileEditor.FileEditorManagerListener"/>
    </applicationListeners>

    <extensions defaultExtensionNs="org.zowe.explorer">

        <configDeclaration implementation="org.zowe.explorer.config.connect.ConnectionConfigDeclarationFactory"/>

        <configDeclaration implementation="org.zowe.explorer.config.ws.FilesWorkingSetConfigDeclarationFactory"/>

        <configDeclaration implementation="org.zowe.explorer.config.ws.JesWorkingSetConfigDeclarationFactory"/>

        <configDeclaration
                implementation="org.zowe.explorer.config.connect.CredentialsConfigDeclarationFactory"/>

        <attributesService
                implementation="org.zowe.explorer.dataops.attributes.RemoteDatasetAttributesServiceFactory"/>

        <attributesService
                implementation="org.zowe.explorer.dataops.attributes.RemoteMemberAttributesServiceFactory"/>

        <attributesService
                implementation="org.zowe.explorer.dataops.attributes.RemoteUssAttributesServiceFactory"/>

        <attributesService
                implementation="org.zowe.explorer.dataops.attributes.RemoteJobAttributesServiceFactory"/>

        <attributesService
                implementation="org.zowe.explorer.dataops.attributes.RemoteSpoolFileAttributesServiceFactory"/>

        <fileDataProvider
                implementation="org.zowe.explorer.dataops.fetch.DatasetFileFetchProviderFactory"/>

        <fileDataProvider
                implementation="org.zowe.explorer.dataops.fetch.MemberFileFetchProviderFactory"/>

        <fileDataProvider
                implementation="org.zowe.explorer.dataops.fetch.UssFileFetchProviderFactory"/>

        <fileDataProvider
                implementation="org.zowe.explorer.dataops.fetch.JobFileFetchProviderFactory"/>

        <fileDataProvider
                implementation="org.zowe.explorer.dataops.fetch.SpoolFileFetchProviderFactory"/>

        <contentSynchronizer
                implementation="org.zowe.explorer.dataops.content.synchronizer.MemberContentSynchronizerFactory"/>

        <contentSynchronizer
                implementation="org.zowe.explorer.dataops.content.synchronizer.SeqDatasetContentSynchronizerFactory"/>

        <contentSynchronizer
                implementation="org.zowe.explorer.dataops.content.synchronizer.UssFileContentSynchronizerFactory"/>

        <contentSynchronizer
                implementation="org.zowe.explorer.dataops.content.synchronizer.SpoolFileContentSynchronizerFactory"/>

        <mfContentAdapter
                implementation="org.zowe.explorer.dataops.content.adapters.MemberContentAdapterFactory"/>

        <mfContentAdapter
                implementation="org.zowe.explorer.dataops.content.adapters.SeqDatasetContentAdapterFactory"/>

        <operationRunner implementation="org.zowe.explorer.dataops.operations.DatasetAllocatorFactory"/>

        <operationRunner implementation="org.zowe.explorer.dataops.operations.MemberAllocatorFactory"/>

        <operationRunner implementation="org.zowe.explorer.dataops.operations.UssAllocatorFactory"/>

        <operationRunner implementation="org.zowe.explorer.dataops.operations.DeleteRunnerFactory"/>

        <operationRunner
                implementation="org.zowe.explorer.dataops.operations.DeleteMemberOperationRunnerFactory"/>

        <operationRunner implementation="org.zowe.explorer.dataops.operations.UssChangeModeFactory"/>

        <operationRunner
                implementation="org.zowe.explorer.dataops.operations.mover.MemberToPdsMoverFactory"/>

        <operationRunner implementation="org.zowe.explorer.dataops.operations.mover.PdsToUssFolderMoverFactory"/>

        <operationRunner implementation="org.zowe.explorer.dataops.operations.mover.UssToUssFileMoverFactory"/>

        <operationRunner implementation="org.zowe.explorer.dataops.operations.mover.UssFileToPdsMoverFactory"/>

        <operationRunner
                implementation="org.zowe.explorer.dataops.operations.mover.SequentialToPdsMoverFactory"/>

        <operationRunner
                implementation="org.zowe.explorer.dataops.operations.mover.SequentialToUssFolderFileMoverFactory"/>

        <operationRunner
                implementation="org.zowe.explorer.dataops.operations.mover.MemberToUssFileMoverFactory"/>

        <operationRunner
                implementation="org.zowe.explorer.dataops.operations.mover.RemoteToLocalFileMoverFactory"/>

        <operationRunner
                implementation="org.zowe.explorer.dataops.operations.mover.RemoteToLocalDirectoryMoverFactory"/>

        <operationRunner
                implementation="org.zowe.explorer.dataops.operations.mover.LocalFileToUssDirMoverFactory"/>

        <operationRunner
                implementation="org.zowe.explorer.dataops.operations.mover.CrossSystemMemberOrUssFileOrSequentialToUssDirMoverFactory"/>

        <operationRunner
                implementation="org.zowe.explorer.dataops.operations.mover.CrossSystemMemberOrUssFileToPdsMoverFactory"/>

        <operationRunner
                implementation="org.zowe.explorer.dataops.operations.mover.CrossSystemUssDirMoverFactory"/>

        <operationRunner
                implementation="org.zowe.explorer.dataops.operations.mover.CrossSystemPdsToUssDirMoverFactory"/>

        <nameResolver
                implementation="org.zowe.explorer.dataops.operations.mover.names.SeqToPDSResolverFactory"/>

        <nameResolver
                implementation="org.zowe.explorer.dataops.operations.mover.names.SeqToPDSResolverFactory"/>

        <nameResolver
                implementation="org.zowe.explorer.dataops.operations.mover.names.NotSeqToPDSResolverFactory"/>

        <nameResolver
                implementation="org.zowe.explorer.dataops.operations.mover.names.DatasetOrDirResolverFactory"/>

        <operationRunner implementation="org.zowe.explorer.dataops.operations.RenameOperationRunnerFactory"/>

        <operationRunner
                implementation="org.zowe.explorer.dataops.operations.mover.ForceRenameOperationRunnerFactory"/>

        <operationRunner implementation="org.zowe.explorer.dataops.operations.InfoOperationRunnerFactory"/>

        <operationRunner implementation="org.zowe.explorer.dataops.operations.ZOSInfoOperationRunnerFactory"/>

        <operationRunner implementation="org.zowe.explorer.dataops.operations.migration.RecallOperationFactory"/>

        <operationRunner
                implementation="org.zowe.explorer.dataops.operations.migration.MigrateOperationFactory"/>

        <operationRunner implementation="org.zowe.explorer.dataops.operations.jobs.SubmitJobOperationFactory"/>

        <operationRunner
                implementation="org.zowe.explorer.dataops.operations.jobs.CancelJobOperationRunnerFactory"/>

        <operationRunner
                implementation="org.zowe.explorer.dataops.operations.jobs.ReleaseJobOperationRunnerFactory"/>

        <operationRunner
                implementation="org.zowe.explorer.dataops.operations.jobs.HoldJobOperationRunnerFactory"/>

        <operationRunner
                implementation="org.zowe.explorer.dataops.operations.jobs.PurgeJobOperationRunnerFactory"/>

        <operationRunner
                implementation="org.zowe.explorer.dataops.operations.jobs.GetJclRecordsOperationRunnerFactory"/>

        <operationRunner
                implementation="org.zowe.explorer.dataops.operations.ChangePasswordOperationRunnerFactory"/>

        <operationRunner implementation="org.zowe.explorer.dataops.operations.TsoOperationRunnerFactory"/>

        <operationRunner
                implementation="org.zowe.explorer.dataops.operations.uss.ChangeFileTagOperationRunnerFactory"/>
<<<<<<< HEAD

        <logFetcher implementation="org.zowe.explorer.dataops.log.JobLogFetcherFactory"/>

=======

        <logFetcher implementation="org.zowe.explorer.dataops.log.JobLogFetcherFactory"/>

        <oldConfigAdapter implementation="org.zowe.explorer.config.connect.OldConnectionsAdapterFactory"/>

        <oldConfigAdapter implementation="org.zowe.explorer.config.ws.OldWorkingSetAdapterFactory"/>

        <oldConfigAdapter implementation="org.zowe.explorer.config.connect.OldUsernameAdapterFactory"/>

        <oldConfigAdapter implementation="org.zowe.explorer.config.ws.OldJesWorkingSetAdapterFactory"/>

>>>>>>> fbbe44aa
        <explorer implementation="org.zowe.explorer.explorer.FileExplorerFactory"/>
        <explorer implementation="org.zowe.explorer.explorer.JesExplorerFactory"/>

        <explorerContentProvider index="0"
                                 implementation="org.zowe.explorer.explorer.FileExplorerContentProviderFactory"/>
        <explorerContentProvider index="1"
                                 implementation="org.zowe.explorer.explorer.JesExplorerContentProviderFactory"/>

    </extensions>

    <projectListeners>
        <listener class="org.zowe.explorer.zowe.service.ZoweFileListener"
                  topic="com.intellij.openapi.vfs.newvfs.BulkFileListener"/>
    </projectListeners>

    <extensions defaultExtensionNs="com.intellij">

<<<<<<< HEAD
=======
        <preloadingActivity implementation="org.zowe.explorer.config.ZoweOldConfigConvertPreloadingActivity"/>
>>>>>>> fbbe44aa
        <postStartupActivity implementation="org.zowe.explorer.zowe.ZoweStartupActivity"/>
        <filePasteProvider implementation="org.zowe.explorer.explorer.ui.ExplorerPasteProvider"/>
        <customPasteProvider implementation="org.zowe.explorer.explorer.ui.ExplorerPasteProvider"/>

        <postStartupActivity implementation="org.zowe.explorer.config.ConfigStartupActivity"/>

        <postStartupActivity implementation="org.zowe.explorer.editor.ProjectStartupActivity"/>

        <applicationConfigurable id="org.zowe.explorer.config.MainframeConfigurableProvider"
                                 displayName="Zowe Explorer"
                                 provider="org.zowe.explorer.config.MainframeConfigurableProvider"/>

        <requiredForSmartModeStartupActivity
                implementation="org.zowe.explorer.dataops.content.synchronizer.SyncToolbarProvider"/>

        <editorFloatingToolbarProvider
                implementation="org.zowe.explorer.dataops.content.synchronizer.SyncToolbarProvider"/>

        <editorFloatingToolbarProvider implementation="org.zowe.explorer.editor.SubmitJobToolbarProvider"/>

        <notificationGroup displayType="STICKY_BALLOON"
                           id="org.zowe.explorer.explorer.ExplorerNotificationGroup"/>

        <notificationGroup displayType="STICKY_BALLOON"
                           id="org.zowe.explorer.ui.build.jobs.JobsLogNotificationGroup"/>

        <toolWindow id="Zowe Explorer" anchor="right"
                    factoryClass="org.zowe.explorer.explorer.ui.ExplorerWindowFactory"
                    icon="ForMainframeIcons.ExplorerToolbarIcon"
                    doNotActivateOnStart="true"/>
        <toolWindow id="Zowe Jobs" anchor="bottom"
                    factoryClass="org.zowe.explorer.ui.build.jobs.JobsWindowFactory"
                    canCloseContents="true"
                    doNotActivateOnStart="true"/>

        <toolWindow id="Zowe TSO CLI" anchor="bottom"
                    factoryClass="org.zowe.explorer.ui.build.tso.TSOWindowFactory"
                    canCloseContents="true"
                    doNotActivateOnStart="true"/>

        <virtualFileSystem id="org.zowe.explorer.vfs.MFVirtualFileSystem"
                           implementationClass="org.zowe.explorer.vfs.MFVirtualFileSystem"
                           key="zowemf"/>

        <fileType name="Unknown Data Set "
                  implementationClass="org.zowe.explorer.filetypes.UnknownDataSetFileType"/>

        <applicationService serviceInterface="org.zowe.explorer.config.ConfigService"
                            serviceImplementation="org.zowe.explorer.config.ConfigServiceImpl"/>

<<<<<<< HEAD
        <applicationService serviceInterface="org.zowe.explorer.config.connect.CredentialService"
                            serviceImplementation="org.zowe.explorer.config.connect.CredentialServiceImpl"
                            testServiceImplementation="org.zowe.explorer.testutils.testServiceImpl.TestCredentialsServiceImpl"/>

        <applicationService serviceInterface="org.zowe.explorer.config.ConfigSandbox"
                            serviceImplementation="org.zowe.explorer.config.ConfigSandboxImpl"/>

        <applicationService serviceInterface="org.zowe.explorer.dataops.DataOpsManager"
                            serviceImplementation="org.zowe.explorer.dataops.DataOpsManagerImpl"
                            testServiceImplementation="org.zowe.explorer.testutils.testServiceImpl.TestDataOpsManagerImpl"/>

        <applicationService serviceInterface="org.zowe.explorer.api.ZosmfApi"
                            serviceImplementation="org.zowe.explorer.api.ZosmfApiImpl"
                            testServiceImplementation="org.zowe.explorer.testutils.testServiceImpl.TestZosmfApiImpl"/>

        <applicationService serviceInterface="org.zowe.explorer.explorer.UIComponentManager"
                            serviceImplementation="org.zowe.explorer.explorer.UIComponentManagerImpl"/>

        <applicationService serviceInterface="org.zowe.explorer.dataops.services.ErrorSeparatorService"
                            serviceImplementation="org.zowe.explorer.dataops.services.ErrorSeparatorServiceImpl"/>

        <applicationService serviceInterface="org.zowe.explorer.editor.ChangeContentService"
                            serviceImplementation="org.zowe.explorer.editor.ChangeContentServiceImpl"/>

        <projectService serviceInterface="org.zowe.explorer.zowe.service.ZoweConfigService"
                        serviceImplementation="org.zowe.explorer.zowe.service.ZoweConfigServiceImpl"/>

=======
        <applicationService serviceInterface="org.zowe.explorer.config.OldConfigService"
                            serviceImplementation="org.zowe.explorer.config.OldConfigServiceImpl"/>

        <applicationService serviceInterface="org.zowe.explorer.config.connect.CredentialService"
                            serviceImplementation="org.zowe.explorer.config.connect.CredentialServiceImpl"
                            testServiceImplementation="org.zowe.explorer.testutils.testServiceImpl.TestCredentialsServiceImpl"/>

        <applicationService serviceInterface="org.zowe.explorer.config.ConfigSandbox"
                            serviceImplementation="org.zowe.explorer.config.ConfigSandboxImpl"/>

        <applicationService serviceInterface="org.zowe.explorer.dataops.DataOpsManager"
                            serviceImplementation="org.zowe.explorer.dataops.DataOpsManagerImpl"
                            testServiceImplementation="org.zowe.explorer.testutils.testServiceImpl.TestDataOpsManagerImpl"/>

        <applicationService serviceInterface="org.zowe.explorer.api.ZosmfApi"
                            serviceImplementation="org.zowe.explorer.api.ZosmfApiImpl"
                            testServiceImplementation="org.zowe.explorer.testutils.testServiceImpl.TestZosmfApiImpl"/>

        <applicationService serviceInterface="org.zowe.explorer.explorer.UIComponentManager"
                            serviceImplementation="org.zowe.explorer.explorer.UIComponentManagerImpl"
                            testServiceImplementation="org.zowe.explorer.testutils.testServiceImpl.TestUIComponentManager"/>

        <applicationService serviceInterface="org.zowe.explorer.dataops.services.ErrorSeparatorService"
                            serviceImplementation="org.zowe.explorer.dataops.services.ErrorSeparatorServiceImpl"/>

        <applicationService serviceInterface="org.zowe.explorer.editor.ChangeContentService"
                            serviceImplementation="org.zowe.explorer.editor.ChangeContentServiceImpl"/>

        <projectService serviceInterface="org.zowe.explorer.zowe.service.ZoweConfigService"
                        serviceImplementation="org.zowe.explorer.zowe.service.ZoweConfigServiceImpl"/>

        <applicationService serviceInterface="org.zowe.explorer.dataops.content.service.SyncProcessService"
                            serviceImplementation="org.zowe.explorer.dataops.content.service.SyncProcessServiceImpl"/>

>>>>>>> fbbe44aa
        <statusBarWidgetFactory id="org.zowe.explorer.editor.status.MfLineSeparatorWidgetFactory"
                                implementation="org.zowe.explorer.editor.status.MfLineSeparatorWidgetFactory"
                                order="after Position"/>

        <statusBarWidgetFactory id="org.zowe.explorer.editor.status.MfEncodingPanelWidgetFactory"
                                implementation="org.zowe.explorer.editor.status.MfEncodingPanelWidgetFactory"
                                order="after org.zowe.explorer.editor.status.MfLineSeparatorWidgetFactory, before PowerSaveMode"/>

        <localInspection shortName="ZoweMFLossyEncoding" displayName="Zowe MF lossy encoding"
                         groupBundle="messages.InspectionsBundle" groupKey="group.names.internationalization.issues"
                         enabledByDefault="true" level="WARNING" language=""
                         implementationClass="org.zowe.explorer.editor.inspection.MFLossyEncodingInspection"/>

        <editorFactoryDocumentListener implementation="org.zowe.explorer.editor.DocumentChangeListener"/>

    </extensions>

    <actions>

        <action id="org.zowe.explorer.explorer.actions.RecallAction"
                class="org.zowe.explorer.explorer.actions.RecallAction" text="Recall"
                description="Recalls a migrated dataset"/>

        <action id="org.zowe.explorer.explorer.actions.MigrateAction"
                class="org.zowe.explorer.explorer.actions.MigrateAction" text="Migrate"
                description="Migrates a dataset"/>

        <action id="org.zowe.explorer.explorer.actions.RefreshNodeAction"
                class="org.zowe.explorer.explorer.actions.RefreshNodeAction"
                text="Refresh"
                icon="AllIcons.Actions.Refresh"/>

        <action id="org.zowe.explorer.explorer.actions.AddWorkingSetAction"
                class="org.zowe.explorer.explorer.actions.AddWorkingSetAction"
                text="Working Set"
                icon="AllIcons.Actions.ShowAsTree"/>

        <action id="org.zowe.explorer.explorer.actions.AddJesWorkingSetAction"
                class="org.zowe.explorer.explorer.actions.AddJesWorkingSetAction"
                text="JES Working Set"
                icon="AllIcons.Nodes.Project"/>

        <action id="org.zowe.explorer.explorer.actions.AddConnectionAction"
                class="org.zowe.explorer.explorer.actions.AddConnectionAction"
                text="Connection"
                icon="AllIcons.Javaee.WebService"/>

<<<<<<< HEAD
        <action id="org.zowe.explorer.explorer.actions.AddZoweTeamConfigAction"
                class="org.zowe.explorer.explorer.actions.AddZoweTeamConfigAction"
                text="Zowe Team Configuration"
                description="Create Zowe Team Configuration file"
                icon="ForMainframeIcons.ExplorerToolbarIcon"/>

=======
>>>>>>> fbbe44aa
        <action id="org.zowe.explorer.explorer.actions.AllocateDatasetAction"
                class="org.zowe.explorer.explorer.actions.AllocateDatasetAction"
                text="Dataset"/>

        <action id="org.zowe.explorer.explorer.actions.AllocateLikeAction"
                class="org.zowe.explorer.explorer.actions.AllocateLikeAction"
                text="Allocate Like"/>

        <action id="org.zowe.explorer.explorer.actions.CreateUssFileAction"
                class="org.zowe.explorer.explorer.actions.CreateUssFileAction"
                text="File" icon="AllIcons.FileTypes.Text"/>

        <action id="org.zowe.explorer.explorer.actions.CreateUssDirectoryAction"
                class="org.zowe.explorer.explorer.actions.CreateUssDirectoryAction"
                text="Directory" icon="AllIcons.Nodes.Folder"/>

<<<<<<< HEAD
        <action id="org.zowe.explorer.explorer.actions.sort.uss.ByUssFileName"
                class="org.zowe.explorer.explorer.actions.sort.uss.UssSortAction"
                text="File Name"/>

        <action id="org.zowe.explorer.explorer.actions.sort.uss.ByUssType"
                class="org.zowe.explorer.explorer.actions.sort.uss.UssSortAction"
                text="File Type"/>

        <action id="org.zowe.explorer.explorer.actions.sort.uss.ByModificationDate"
                class="org.zowe.explorer.explorer.actions.sort.uss.UssSortAction"
                text="File Modification Date"/>

        <action id="org.zowe.explorer.explorer.actions.sort.datasets.ByDatasetName"
                class="org.zowe.explorer.explorer.actions.sort.datasets.DatasetsSortAction"
                text="Dataset Name"/>

        <action id="org.zowe.explorer.explorer.actions.sort.datasets.ByDatasetType"
                class="org.zowe.explorer.explorer.actions.sort.datasets.DatasetsSortAction"
                text="Dataset Type"/>

        <action id="org.zowe.explorer.explorer.actions.sort.datasets.ByDatasetModificationDate"
                class="org.zowe.explorer.explorer.actions.sort.datasets.DatasetsSortAction"
                text="Dataset Modification Date"/>

        <action id="org.zowe.explorer.explorer.actions.sort.members.ByMemberName"
                class="org.zowe.explorer.explorer.actions.sort.members.MembersSortAction"
                text="Member Name"/>

        <action id="org.zowe.explorer.explorer.actions.sort.members.ByMemberModificationDate"
                class="org.zowe.explorer.explorer.actions.sort.members.MembersSortAction"
                text="Member Modification Date"/>

        <action id="org.zowe.explorer.explorer.actions.sort.jobs.ByJobName"
                class="org.zowe.explorer.explorer.actions.sort.jobs.JobsSortAction"
                text="Job Name"/>

        <action id="org.zowe.explorer.explorer.actions.sort.jobs.ByJobCreationDate"
                class="org.zowe.explorer.explorer.actions.sort.jobs.JobsSortAction"
                text="Job Creation Date"/>

        <action id="org.zowe.explorer.explorer.actions.sort.jobs.ByJobCompletionDate"
                class="org.zowe.explorer.explorer.actions.sort.jobs.JobsSortAction"
                text="Job Completion Date"/>

        <action id="org.zowe.explorer.explorer.actions.sort.jobs.ByJobStatus"
                class="org.zowe.explorer.explorer.actions.sort.jobs.JobsSortAction"
                text="Job Status"/>

        <action id="org.zowe.explorer.explorer.actions.sort.jobs.ByJobOwner"
                class="org.zowe.explorer.explorer.actions.sort.jobs.JobsSortAction"
                text="Job Owner"/>

        <action id="org.zowe.explorer.explorer.actions.sort.jobs.ByJobID"
                class="org.zowe.explorer.explorer.actions.sort.jobs.JobsSortAction"
                text="Job ID"/>

        <action id="org.zowe.explorer.explorer.actions.sort.uss.UssAscendingOrder"
                class="org.zowe.explorer.explorer.actions.sort.uss.UssSortAction"
                text="Ascending"
                icon="AllIcons.Chooser.Bottom"/>

        <action id="org.zowe.explorer.explorer.actions.sort.uss.UssDescendingOrder"
                class="org.zowe.explorer.explorer.actions.sort.uss.UssSortAction"
                text="Descending"
                icon="AllIcons.Chooser.Top"/>

        <action id="org.zowe.explorer.explorer.actions.sort.datasets.DatasetAscendingOrder"
                class="org.zowe.explorer.explorer.actions.sort.datasets.DatasetsSortAction"
                text="Ascending"
                icon="AllIcons.Chooser.Bottom"/>

        <action id="org.zowe.explorer.explorer.actions.sort.datasets.DatasetDescendingOrder"
                class="org.zowe.explorer.explorer.actions.sort.datasets.DatasetsSortAction"
                text="Descending"
                icon="AllIcons.Chooser.Top"/>

        <action id="org.zowe.explorer.explorer.actions.sort.members.MemberAscendingOrder"
                class="org.zowe.explorer.explorer.actions.sort.members.MembersSortAction"
                text="Ascending"
                icon="AllIcons.Chooser.Bottom"/>

        <action id="org.zowe.explorer.explorer.actions.sort.members.MemberDescendingOrder"
                class="org.zowe.explorer.explorer.actions.sort.members.MembersSortAction"
                text="Descending"
                icon="AllIcons.Chooser.Top"/>

        <action id="org.zowe.explorer.explorer.actions.sort.jobs.JobsAscendingOrder"
                class="org.zowe.explorer.explorer.actions.sort.jobs.JobsSortAction"
                text="Ascending"
                icon="AllIcons.Chooser.Bottom"/>

        <action id="org.zowe.explorer.explorer.actions.sort.jobs.JobsDescendingOrder"
                class="org.zowe.explorer.explorer.actions.sort.jobs.JobsSortAction"
                text="Descending"
                icon="AllIcons.Chooser.Top"/>

=======
>>>>>>> fbbe44aa
        <action id="org.zowe.explorer.explorer.actions.AddMemberAction"
                class="org.zowe.explorer.explorer.actions.AddMemberAction" text="Member"
                icon="ForMainframeIcons.MemberIcon"
        />

        <action class="org.zowe.explorer.explorer.actions.SettingAction"
                id="org.zowe.explorer.explorer.actions.SettingAction"
                icon="AllIcons.General.Settings"/>

        <action class="org.zowe.explorer.explorer.actions.TsoSessionCreateAction"
                id="org.zowe.explorer.explorer.actions.TsoSessionCreateAction"
                icon="AllIcons.Debugger.Console"/>


        <action class="org.zowe.explorer.explorer.actions.GetFilePropertiesAction"
                id="org.zowe.explorer.explorer.actions.GetFilePropertiesAction"
                text="Properties"/>

        <action class="org.zowe.explorer.explorer.actions.GetJobPropertiesAction"
                id="org.zowe.explorer.explorer.actions.GetJobPropertiesAction"
                text="Properties"/>

        <action class="org.zowe.explorer.explorer.actions.ViewJobAction"
                id="org.zowe.explorer.explorer.actions.ViewJobAction"
                text="View Job"/>

        <action id="org.zowe.explorer.explorer.actions.RenameAction"
                class="org.zowe.explorer.explorer.actions.RenameAction"
                text="Rename">
            <keyboard-shortcut first-keystroke="F2" keymap="$default"/>
        </action>

        <action id="org.zowe.explorer.explorer.actions.ForceRenameAction"
                class="org.zowe.explorer.explorer.actions.ForceRenameAction"
                text="Force Rename"
                use-shortcut-of="ForceRefresh">
            <keyboard-shortcut first-keystroke="shift F2" keymap="$default"/>
        </action>

        <action id="org.zowe.explorer.explorer.actions.DuplicateMemberAction"
                class="org.zowe.explorer.explorer.actions.DuplicateMemberAction"
                text="Duplicate"
                use-shortcut-of="EditorDuplicate"
                icon="AllIcons.Actions.Copy">
            <keyboard-shortcut first-keystroke="F3" keymap="$default"/>
        </action>

        <action id="org.zowe.explorer.explorer.actions.EditJobsFilterAction"
                class="org.zowe.explorer.explorer.actions.EditJobsFilterAction"
                text="Edit"/>

        <action id="org.zowe.explorer.explorer.actions.DeleteJesNodeAction"
                class="org.zowe.explorer.explorer.actions.DeleteJesNodeAction"
                text="Delete">
            <keyboard-shortcut first-keystroke="DELETE" keymap="$default"/>
        </action>

        <action id="org.zowe.explorer.explorer.actions.AddMaskAction"
                class="org.zowe.explorer.explorer.actions.AddMaskAction"
                icon="ForMainframeIcons.DatasetMask"
                text="Mask"/>

        <action id="org.zowe.explorer.explorer.actions.EditMaskAction"
                class="org.zowe.explorer.explorer.actions.EditMaskAction"
                text="Edit"/>

        <action id="org.zowe.explorer.explorer.actions.AddJobsFilterAction"
                class="org.zowe.explorer.explorer.actions.AddJobsFilterAction"
                icon="ForMainframeIcons.JclDirectory"
                text="Jobs Filter"/>

        <action id="org.zowe.explorer.explorer.actions.SubmitJobAction"
                class="org.zowe.explorer.explorer.actions.SubmitJobAction"
                text="Submit Job"
                icon="AllIcons.Actions.Execute"/>

        <action id="org.zowe.explorer.explorer.actions.ReleaseJobAction"
                class="org.zowe.explorer.explorer.actions.ReleaseJobAction"
                text="Release Job"
                icon="AllIcons.Actions.Resume"/>

        <action id="org.zowe.explorer.explorer.actions.HoldJobAction"
                class="org.zowe.explorer.explorer.actions.HoldJobAction"
                text="Hold Job"
                icon="AllIcons.Actions.Pause"/>

        <action id="org.zowe.explorer.explorer.actions.CancelJobAction"
                class="org.zowe.explorer.explorer.actions.CancelJobAction"
                text="Cancel Job"
                icon="AllIcons.Actions.Suspend"/>

<<<<<<< HEAD
        <action id="org.zowe.explorer.explorer.actions.GoToJobAction"
                class="org.zowe.explorer.explorer.actions.GoToJobAction"
                text="Go To Job"
                icon="AllIcons.Actions.AddFile"/>

=======
>>>>>>> fbbe44aa
        <action id="org.zowe.explorer.explorer.actions.PurgeJobAction"
                class="org.zowe.explorer.explorer.actions.PurgeJobAction"
                text="Purge Job"
                icon="AllIcons.Actions.GC">
            <keyboard-shortcut first-keystroke="DELETE" keymap="$default"/>
        </action>

        <action id="org.zowe.explorer.explorer.actions.EditJclAction"
                class="org.zowe.explorer.explorer.actions.EditJclAction"
                text="Edit JCL"/>

        <action id="org.zowe.explorer.explorer.actions.SubmitJobToolbarAction"
                class="org.zowe.explorer.explorer.actions.SubmitJobToolbarAction"
                text="Submit Job"
                icon="AllIcons.Actions.Execute"/>

        <group id="org.zowe.explorer.explorer.actions.SubmitJobToolbarActionGroup" popup="true">
            <reference id="org.zowe.explorer.explorer.actions.SubmitJobToolbarAction"/>
        </group>

        <action id="org.zowe.explorer.explorer.actions.EditFilesWorkingSetAction"
                class="org.zowe.explorer.explorer.actions.EditFilesWorkingSetAction"
                text="Edit"
                use-shortcut-of="RenameElement"/>

        <action id="org.zowe.explorer.explorer.actions.EditJesWorkingSetAction"
                class="org.zowe.explorer.explorer.actions.EditJesWorkingSetAction"
                text="Edit"
                use-shortcut-of="RenameElement"/>

        <group id="org.zowe.explorer.actions">
            <action id="org.zowe.explorer.explorer.actions.ShowWsInfo"
                    class="org.zowe.explorer.explorer.actions.ShowWsInfo" text="Show Working Set Info"/>
        </group>

        <group id="org.zowe.explorer.actions.NewItemGroup"
               description="Create new item"
               text="New"
               popup="true">
            <reference id="org.zowe.explorer.explorer.actions.AllocateDatasetAction"/>
            <reference id="org.zowe.explorer.explorer.actions.AddMemberAction"/>
            <reference id="org.zowe.explorer.explorer.actions.CreateUssFileAction"/>
            <reference id="org.zowe.explorer.explorer.actions.CreateUssDirectoryAction"/>
            <separator/>
            <reference id="org.zowe.explorer.explorer.actions.AddMaskAction"/>
            <reference id="org.zowe.explorer.explorer.actions.AddJobsFilterAction"/>
            <separator/>
            <reference id="org.zowe.explorer.explorer.actions.AddWorkingSetAction"/>
            <reference id="org.zowe.explorer.explorer.actions.AddJesWorkingSetAction"/>
        </group>

<<<<<<< HEAD
        <group id="org.zowe.explorer.actions.sort.uss.UssSortActionGroup"
               description="Sort items"
               text="Sort"
               class="org.zowe.explorer.explorer.actions.sort.uss.UssSortActionGroup"
               popup="true">
            <reference id="org.zowe.explorer.explorer.actions.sort.uss.ByUssFileName"/>
            <reference id="org.zowe.explorer.explorer.actions.sort.uss.ByUssType"/>
            <reference id="org.zowe.explorer.explorer.actions.sort.uss.ByModificationDate"/>
            <separator/>
            <reference id="org.zowe.explorer.explorer.actions.sort.uss.UssAscendingOrder"/>
            <reference id="org.zowe.explorer.explorer.actions.sort.uss.UssDescendingOrder"/>
        </group>

        <group id="org.zowe.explorer.actions.sort.datasets.DatasetsSortActionGroup"
               description="Sort items"
               text="Sort"
               class="org.zowe.explorer.explorer.actions.sort.datasets.DatasetsSortActionGroup"
               popup="true">
            <reference id="org.zowe.explorer.explorer.actions.sort.datasets.ByDatasetName"/>
            <reference id="org.zowe.explorer.explorer.actions.sort.datasets.ByDatasetType"/>
            <reference id="org.zowe.explorer.explorer.actions.sort.datasets.ByDatasetModificationDate"/>
            <separator/>
            <reference id="org.zowe.explorer.explorer.actions.sort.datasets.DatasetAscendingOrder"/>
            <reference id="org.zowe.explorer.explorer.actions.sort.datasets.DatasetDescendingOrder"/>
        </group>

        <group id="org.zowe.explorer.actions.sort.members.MembersSortActionGroup"
               description="Sort items"
               text="Sort"
               class="org.zowe.explorer.explorer.actions.sort.members.MembersSortActionGroup"
               popup="true">
            <reference id="org.zowe.explorer.explorer.actions.sort.members.ByMemberName"/>
            <reference id="org.zowe.explorer.explorer.actions.sort.members.ByMemberModificationDate"/>
            <separator/>
            <reference id="org.zowe.explorer.explorer.actions.sort.members.MemberAscendingOrder"/>
            <reference id="org.zowe.explorer.explorer.actions.sort.members.MemberDescendingOrder"/>
        </group>

        <group id="org.zowe.explorer.actions.sort.jobs.JobsSortActionGroup"
               description="Sort items"
               text="Sort"
               class="org.zowe.explorer.explorer.actions.sort.jobs.JobsSortActionGroup"
               popup="true">
            <reference id="org.zowe.explorer.explorer.actions.sort.jobs.ByJobName"/>
            <reference id="org.zowe.explorer.explorer.actions.sort.jobs.ByJobCreationDate"/>
            <reference id="org.zowe.explorer.explorer.actions.sort.jobs.ByJobCompletionDate"/>
            <reference id="org.zowe.explorer.explorer.actions.sort.jobs.ByJobStatus"/>
            <reference id="org.zowe.explorer.explorer.actions.sort.jobs.ByJobOwner"/>
            <reference id="org.zowe.explorer.explorer.actions.sort.jobs.ByJobID"/>
            <separator/>
            <reference id="org.zowe.explorer.explorer.actions.sort.jobs.JobsAscendingOrder"/>
            <reference id="org.zowe.explorer.explorer.actions.sort.jobs.JobsDescendingOrder"/>
        </group>

=======
>>>>>>> fbbe44aa
        <group id="org.zowe.explorer.actions.AddWsOrConnectionGroup"
               icon="AllIcons.General.Add"
               popup="true">
            <reference id="org.zowe.explorer.explorer.actions.AddConnectionAction"/>
<<<<<<< HEAD
            <reference id="org.zowe.explorer.explorer.actions.AddZoweTeamConfigAction"/>
=======
>>>>>>> fbbe44aa
            <reference id="org.zowe.explorer.explorer.actions.AddWorkingSetAction"/>
            <reference id="org.zowe.explorer.explorer.actions.AddJesWorkingSetAction"/>
            <reference id="org.zowe.explorer.explorer.actions.TsoSessionCreateAction"/>
        </group>

        <group id="org.zowe.explorer.actions.FilesActionBarGroup">
            <reference id="org.zowe.explorer.actions.AddWsOrConnectionGroup"/>
            <reference id="org.zowe.explorer.explorer.actions.SettingAction"/>
        </group>

        <group id="org.zowe.explorer.actions.JESActionBarGroup">
            <reference id="org.zowe.explorer.actions.AddWsOrConnectionGroup"/>
            <reference id="org.zowe.explorer.explorer.actions.SettingAction"/>
        </group>

        <group id="org.zowe.explorer.actions.ContextMenuGroup">
            <reference id="org.zowe.explorer.actions.NewItemGroup"/>
            <separator/>
            <reference id="org.zowe.explorer.explorer.actions.AllocateLikeAction"/>
            <separator/>
            <reference id="org.zowe.explorer.explorer.actions.SubmitJobAction"/>
            <separator/>
            <reference id="org.zowe.explorer.explorer.actions.RefreshNodeAction"/>
            <separator/>
            <reference id="$Cut"/>
            <reference id="$Copy"/>
            <reference id="$Paste"/>
            <separator/>
<<<<<<< HEAD
            <reference id="org.zowe.explorer.actions.sort.uss.UssSortActionGroup"/>
            <reference id="org.zowe.explorer.actions.sort.datasets.DatasetsSortActionGroup"/>
            <reference id="org.zowe.explorer.actions.sort.members.MembersSortActionGroup"/>
            <separator/>
=======
>>>>>>> fbbe44aa
            <reference id="org.zowe.explorer.explorer.actions.MigrateAction"/>
            <reference id="org.zowe.explorer.explorer.actions.RecallAction"/>
            <separator/>
            <reference id="org.zowe.explorer.explorer.actions.EditFilesWorkingSetAction"/>
            <reference id="org.zowe.explorer.explorer.actions.RenameAction"/>
            <reference id="org.zowe.explorer.explorer.actions.ForceRenameAction"/>
            <reference id="org.zowe.explorer.explorer.actions.EditMaskAction"/>
            <reference id="org.zowe.explorer.explorer.actions.DuplicateMemberAction"/>
            <separator/>
            <reference id="$Delete"/>
            <separator/>
            <reference id="org.zowe.explorer.explorer.actions.GetFilePropertiesAction"/>
        </group>

        <group id="org.zowe.explorer.actions.JESContextMenuGroup">
            <reference id="org.zowe.explorer.actions.NewItemGroup"/>
            <reference id="org.zowe.explorer.explorer.actions.ViewJobAction"/>
            <reference id="org.zowe.explorer.explorer.actions.EditJclAction"/>
            <separator/>
            <reference id="org.zowe.explorer.explorer.actions.RefreshNodeAction"/>
            <separator/>
            <reference id="org.zowe.explorer.explorer.actions.EditJesWorkingSetAction"/>
            <reference id="org.zowe.explorer.explorer.actions.EditJobsFilterAction"/>
            <separator/>
<<<<<<< HEAD
            <reference id="org.zowe.explorer.actions.sort.jobs.JobsSortActionGroup"/>
            <separator/>
            <reference id="org.zowe.explorer.explorer.actions.DeleteJesNodeAction"/>
            <reference id="org.zowe.explorer.explorer.actions.PurgeJobAction"/>
            <separator/>
=======
            <reference id="org.zowe.explorer.explorer.actions.DeleteJesNodeAction"/>
            <reference id="org.zowe.explorer.explorer.actions.PurgeJobAction"/>
            <separator/>
>>>>>>> fbbe44aa
            <reference id="org.zowe.explorer.explorer.actions.GetJobPropertiesAction"/>
        </group>

        <action id="org.zowe.explorer.dataops.content.synchronizer.SyncAction"
                class="org.zowe.explorer.dataops.content.synchronizer.SyncAction"
                icon="AllIcons.Actions.BuildLoadChanges"
                text="Sync Data">
            <keyboard-shortcut first-keystroke="control shift S" keymap="$default"/>
        </action>

        <action id="org.zowe.explorer.zowe.actions.UpdateZoweConfigAction"
                class="org.zowe.explorer.zowe.actions.UpdateZoweConfigAction"
                icon="AllIcons.Actions.BuildLoadChanges"
                text="Update Zowe Config">
            <add-to-group group-id="EditorContextBarMenu"/>
        </action>

        <group id="org.zowe.explorer.dataops.content.synchronizer.SyncActionGroup" popup="true">
            <reference id="org.zowe.explorer.dataops.content.synchronizer.SyncAction"/>
        </group>

        <group id="org.zowe.explorer.actions.JobsLogActionBarGroup">
            <reference id="org.zowe.explorer.explorer.actions.ReleaseJobAction"/>
            <reference id="org.zowe.explorer.explorer.actions.HoldJobAction"/>
            <reference id="org.zowe.explorer.explorer.actions.CancelJobAction"/>
<<<<<<< HEAD
            <reference id="org.zowe.explorer.explorer.actions.GoToJobAction"/>
=======
>>>>>>> fbbe44aa
            <reference id="org.zowe.explorer.explorer.actions.PurgeJobAction"/>
        </group>

    </actions>

</idea-plugin><|MERGE_RESOLUTION|>--- conflicted
+++ resolved
@@ -14,19 +14,11 @@
     <vendor email="zowe.robot@gmail.com" url="https://https://github.com/zowe/zowe-explorer-intellij">Zowe</vendor>
     <depends>com.intellij.modules.platform</depends>
     <description><![CDATA[
-<<<<<<< HEAD
-Zowe Explorer for IntelliJ IDEA is an open-source plugin by the <a href="https://github.com/zowe/community">Zowe Community</a> which gives access to mainframes from a modern IDE.
-With the help of the plugin, developers can work with mainframes through a modern interface, using a single toolbar, structured trees, and drag-and-drop operations.
-The solution suits those who need to work with z/OS datasets, USS files, and Jobs from the IntelliJ IDEA.
-<br/>
-Zowe™ Explorer plug-in for IntelliJ IDEA™ extends IntelliJ IDEA™ platform’s tools similar to that of VS Code Zowe™ Explorer, giving developers a modern way to interact with Mainframe.
-=======
 Zowe® Explorer for IntelliJ IDEA™ is an open-source plugin by the <a href="https://github.com/zowe/community">Zowe Community</a>, which gives access to mainframes from a modern IDE.
 With the help of the plugin, developers can work with mainframes through a modern interface, using a single toolbar, structured trees, and drag-and-drop operations.
 The solution suits those who need to work with z/OS datasets, USS files, and Jobs from the IntelliJ IDEA.
 <br/>
 Zowe is a project hosted under the Open Mainframe Project™ of the Linux Foundation™. Zowe Explorer plug-in for IntelliJ IDEA extends the IntelliJ IDEA platform’s tools in a way similar to that of the Zowe Explorer extension for Visual Studio Code™, giving developers a modern way to interact with the mainframe.
->>>>>>> fbbe44aa
 <br/>
 <br/>
 It also:
@@ -92,12 +84,6 @@
 
         <extensionPoint name="logFetcher"
                         interface="org.zowe.explorer.dataops.log.LogFetcherFactory"/>
-<<<<<<< HEAD
-=======
-
-        <extensionPoint name="oldConfigAdapter"
-                        interface="org.zowe.explorer.config.OldConfigAdapterFactory"/>
->>>>>>> fbbe44aa
 
         <extensionPoint name="explorerContentProvider"
                         interface="org.zowe.explorer.explorer.ExplorerContentProviderFactory"/>
@@ -284,23 +270,9 @@
 
         <operationRunner
                 implementation="org.zowe.explorer.dataops.operations.uss.ChangeFileTagOperationRunnerFactory"/>
-<<<<<<< HEAD
 
         <logFetcher implementation="org.zowe.explorer.dataops.log.JobLogFetcherFactory"/>
 
-=======
-
-        <logFetcher implementation="org.zowe.explorer.dataops.log.JobLogFetcherFactory"/>
-
-        <oldConfigAdapter implementation="org.zowe.explorer.config.connect.OldConnectionsAdapterFactory"/>
-
-        <oldConfigAdapter implementation="org.zowe.explorer.config.ws.OldWorkingSetAdapterFactory"/>
-
-        <oldConfigAdapter implementation="org.zowe.explorer.config.connect.OldUsernameAdapterFactory"/>
-
-        <oldConfigAdapter implementation="org.zowe.explorer.config.ws.OldJesWorkingSetAdapterFactory"/>
-
->>>>>>> fbbe44aa
         <explorer implementation="org.zowe.explorer.explorer.FileExplorerFactory"/>
         <explorer implementation="org.zowe.explorer.explorer.JesExplorerFactory"/>
 
@@ -318,10 +290,6 @@
 
     <extensions defaultExtensionNs="com.intellij">
 
-<<<<<<< HEAD
-=======
-        <preloadingActivity implementation="org.zowe.explorer.config.ZoweOldConfigConvertPreloadingActivity"/>
->>>>>>> fbbe44aa
         <postStartupActivity implementation="org.zowe.explorer.zowe.ZoweStartupActivity"/>
         <filePasteProvider implementation="org.zowe.explorer.explorer.ui.ExplorerPasteProvider"/>
         <customPasteProvider implementation="org.zowe.explorer.explorer.ui.ExplorerPasteProvider"/>
@@ -372,7 +340,6 @@
         <applicationService serviceInterface="org.zowe.explorer.config.ConfigService"
                             serviceImplementation="org.zowe.explorer.config.ConfigServiceImpl"/>
 
-<<<<<<< HEAD
         <applicationService serviceInterface="org.zowe.explorer.config.connect.CredentialService"
                             serviceImplementation="org.zowe.explorer.config.connect.CredentialServiceImpl"
                             testServiceImplementation="org.zowe.explorer.testutils.testServiceImpl.TestCredentialsServiceImpl"/>
@@ -389,7 +356,8 @@
                             testServiceImplementation="org.zowe.explorer.testutils.testServiceImpl.TestZosmfApiImpl"/>
 
         <applicationService serviceInterface="org.zowe.explorer.explorer.UIComponentManager"
-                            serviceImplementation="org.zowe.explorer.explorer.UIComponentManagerImpl"/>
+                            serviceImplementation="org.zowe.explorer.explorer.UIComponentManagerImpl"
+                            testServiceImplementation="org.zowe.explorer.testutils.testServiceImpl.TestUIComponentManager"/>
 
         <applicationService serviceInterface="org.zowe.explorer.dataops.services.ErrorSeparatorService"
                             serviceImplementation="org.zowe.explorer.dataops.services.ErrorSeparatorServiceImpl"/>
@@ -400,42 +368,9 @@
         <projectService serviceInterface="org.zowe.explorer.zowe.service.ZoweConfigService"
                         serviceImplementation="org.zowe.explorer.zowe.service.ZoweConfigServiceImpl"/>
 
-=======
-        <applicationService serviceInterface="org.zowe.explorer.config.OldConfigService"
-                            serviceImplementation="org.zowe.explorer.config.OldConfigServiceImpl"/>
-
-        <applicationService serviceInterface="org.zowe.explorer.config.connect.CredentialService"
-                            serviceImplementation="org.zowe.explorer.config.connect.CredentialServiceImpl"
-                            testServiceImplementation="org.zowe.explorer.testutils.testServiceImpl.TestCredentialsServiceImpl"/>
-
-        <applicationService serviceInterface="org.zowe.explorer.config.ConfigSandbox"
-                            serviceImplementation="org.zowe.explorer.config.ConfigSandboxImpl"/>
-
-        <applicationService serviceInterface="org.zowe.explorer.dataops.DataOpsManager"
-                            serviceImplementation="org.zowe.explorer.dataops.DataOpsManagerImpl"
-                            testServiceImplementation="org.zowe.explorer.testutils.testServiceImpl.TestDataOpsManagerImpl"/>
-
-        <applicationService serviceInterface="org.zowe.explorer.api.ZosmfApi"
-                            serviceImplementation="org.zowe.explorer.api.ZosmfApiImpl"
-                            testServiceImplementation="org.zowe.explorer.testutils.testServiceImpl.TestZosmfApiImpl"/>
-
-        <applicationService serviceInterface="org.zowe.explorer.explorer.UIComponentManager"
-                            serviceImplementation="org.zowe.explorer.explorer.UIComponentManagerImpl"
-                            testServiceImplementation="org.zowe.explorer.testutils.testServiceImpl.TestUIComponentManager"/>
-
-        <applicationService serviceInterface="org.zowe.explorer.dataops.services.ErrorSeparatorService"
-                            serviceImplementation="org.zowe.explorer.dataops.services.ErrorSeparatorServiceImpl"/>
-
-        <applicationService serviceInterface="org.zowe.explorer.editor.ChangeContentService"
-                            serviceImplementation="org.zowe.explorer.editor.ChangeContentServiceImpl"/>
-
-        <projectService serviceInterface="org.zowe.explorer.zowe.service.ZoweConfigService"
-                        serviceImplementation="org.zowe.explorer.zowe.service.ZoweConfigServiceImpl"/>
-
         <applicationService serviceInterface="org.zowe.explorer.dataops.content.service.SyncProcessService"
                             serviceImplementation="org.zowe.explorer.dataops.content.service.SyncProcessServiceImpl"/>
 
->>>>>>> fbbe44aa
         <statusBarWidgetFactory id="org.zowe.explorer.editor.status.MfLineSeparatorWidgetFactory"
                                 implementation="org.zowe.explorer.editor.status.MfLineSeparatorWidgetFactory"
                                 order="after Position"/>
@@ -483,15 +418,12 @@
                 text="Connection"
                 icon="AllIcons.Javaee.WebService"/>
 
-<<<<<<< HEAD
         <action id="org.zowe.explorer.explorer.actions.AddZoweTeamConfigAction"
                 class="org.zowe.explorer.explorer.actions.AddZoweTeamConfigAction"
                 text="Zowe Team Configuration"
                 description="Create Zowe Team Configuration file"
                 icon="ForMainframeIcons.ExplorerToolbarIcon"/>
 
-=======
->>>>>>> fbbe44aa
         <action id="org.zowe.explorer.explorer.actions.AllocateDatasetAction"
                 class="org.zowe.explorer.explorer.actions.AllocateDatasetAction"
                 text="Dataset"/>
@@ -508,7 +440,6 @@
                 class="org.zowe.explorer.explorer.actions.CreateUssDirectoryAction"
                 text="Directory" icon="AllIcons.Nodes.Folder"/>
 
-<<<<<<< HEAD
         <action id="org.zowe.explorer.explorer.actions.sort.uss.ByUssFileName"
                 class="org.zowe.explorer.explorer.actions.sort.uss.UssSortAction"
                 text="File Name"/>
@@ -605,8 +536,6 @@
                 text="Descending"
                 icon="AllIcons.Chooser.Top"/>
 
-=======
->>>>>>> fbbe44aa
         <action id="org.zowe.explorer.explorer.actions.AddMemberAction"
                 class="org.zowe.explorer.explorer.actions.AddMemberAction" text="Member"
                 icon="ForMainframeIcons.MemberIcon"
@@ -698,14 +627,11 @@
                 text="Cancel Job"
                 icon="AllIcons.Actions.Suspend"/>
 
-<<<<<<< HEAD
         <action id="org.zowe.explorer.explorer.actions.GoToJobAction"
                 class="org.zowe.explorer.explorer.actions.GoToJobAction"
                 text="Go To Job"
                 icon="AllIcons.Actions.AddFile"/>
 
-=======
->>>>>>> fbbe44aa
         <action id="org.zowe.explorer.explorer.actions.PurgeJobAction"
                 class="org.zowe.explorer.explorer.actions.PurgeJobAction"
                 text="Purge Job"
@@ -757,7 +683,6 @@
             <reference id="org.zowe.explorer.explorer.actions.AddJesWorkingSetAction"/>
         </group>
 
-<<<<<<< HEAD
         <group id="org.zowe.explorer.actions.sort.uss.UssSortActionGroup"
                description="Sort items"
                text="Sort"
@@ -812,16 +737,11 @@
             <reference id="org.zowe.explorer.explorer.actions.sort.jobs.JobsDescendingOrder"/>
         </group>
 
-=======
->>>>>>> fbbe44aa
         <group id="org.zowe.explorer.actions.AddWsOrConnectionGroup"
                icon="AllIcons.General.Add"
                popup="true">
             <reference id="org.zowe.explorer.explorer.actions.AddConnectionAction"/>
-<<<<<<< HEAD
             <reference id="org.zowe.explorer.explorer.actions.AddZoweTeamConfigAction"/>
-=======
->>>>>>> fbbe44aa
             <reference id="org.zowe.explorer.explorer.actions.AddWorkingSetAction"/>
             <reference id="org.zowe.explorer.explorer.actions.AddJesWorkingSetAction"/>
             <reference id="org.zowe.explorer.explorer.actions.TsoSessionCreateAction"/>
@@ -850,13 +770,10 @@
             <reference id="$Copy"/>
             <reference id="$Paste"/>
             <separator/>
-<<<<<<< HEAD
             <reference id="org.zowe.explorer.actions.sort.uss.UssSortActionGroup"/>
             <reference id="org.zowe.explorer.actions.sort.datasets.DatasetsSortActionGroup"/>
             <reference id="org.zowe.explorer.actions.sort.members.MembersSortActionGroup"/>
             <separator/>
-=======
->>>>>>> fbbe44aa
             <reference id="org.zowe.explorer.explorer.actions.MigrateAction"/>
             <reference id="org.zowe.explorer.explorer.actions.RecallAction"/>
             <separator/>
@@ -881,17 +798,11 @@
             <reference id="org.zowe.explorer.explorer.actions.EditJesWorkingSetAction"/>
             <reference id="org.zowe.explorer.explorer.actions.EditJobsFilterAction"/>
             <separator/>
-<<<<<<< HEAD
             <reference id="org.zowe.explorer.actions.sort.jobs.JobsSortActionGroup"/>
             <separator/>
             <reference id="org.zowe.explorer.explorer.actions.DeleteJesNodeAction"/>
             <reference id="org.zowe.explorer.explorer.actions.PurgeJobAction"/>
             <separator/>
-=======
-            <reference id="org.zowe.explorer.explorer.actions.DeleteJesNodeAction"/>
-            <reference id="org.zowe.explorer.explorer.actions.PurgeJobAction"/>
-            <separator/>
->>>>>>> fbbe44aa
             <reference id="org.zowe.explorer.explorer.actions.GetJobPropertiesAction"/>
         </group>
 
@@ -917,10 +828,7 @@
             <reference id="org.zowe.explorer.explorer.actions.ReleaseJobAction"/>
             <reference id="org.zowe.explorer.explorer.actions.HoldJobAction"/>
             <reference id="org.zowe.explorer.explorer.actions.CancelJobAction"/>
-<<<<<<< HEAD
             <reference id="org.zowe.explorer.explorer.actions.GoToJobAction"/>
-=======
->>>>>>> fbbe44aa
             <reference id="org.zowe.explorer.explorer.actions.PurgeJobAction"/>
         </group>
 
