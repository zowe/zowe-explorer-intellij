--- conflicted
+++ resolved
@@ -183,7 +183,6 @@
 
         <explorerContentProvider index="0" implementation="eu.ibagroup.formainframe.explorer.FileExplorerContentProviderFactory" />
         <explorerContentProvider index="1" implementation="eu.ibagroup.formainframe.explorer.JesExplorerContentProviderFactory"/>
-
     </extensions>
 
     <extensions defaultExtensionNs="com.intellij">
@@ -245,10 +244,7 @@
         <applicationService serviceInterface="eu.ibagroup.formainframe.dataops.services.ErrorSeparatorService"
                             serviceImplementation="eu.ibagroup.formainframe.dataops.services.ErrorSeparatorServiceImpl"/>
 
-<<<<<<< HEAD
         <typedHandler implementation="eu.ibagroup.formainframe.explorer.actions.ChangeContentAction"/>
-=======
->>>>>>> d44bb009
     </extensions>
 
     <actions>
