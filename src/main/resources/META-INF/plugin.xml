--- conflicted
+++ resolved
@@ -170,20 +170,13 @@
                 implementation="org.zowe.explorer.dataops.operations.mover.LocalFileToUssDirMoverFactory"/>
 
         <operationRunner
-<<<<<<< HEAD
                 implementation="org.zowe.explorer.dataops.operations.mover.CrossSystemUssFileToUssDirMoverFactory"/>
 
         <operationRunner
-                implementation="org.zowe.explorer.dataops.operations.mover.CrossSystemUssFileToPdsMoverFactory"/>
-=======
-                implementation="eu.ibagroup.formainframe.dataops.operations.mover.CrossSystemMemberOrUssFileToUssDirMoverFactory"/>
-
-        <operationRunner
-                implementation="eu.ibagroup.formainframe.dataops.operations.mover.CrossSystemMemberOrUssFileToPdsMoverFactory"/>
->>>>>>> 91f80fbe
-
-        <operationRunner
-                implementation="org.zowe.explorer.dataops.operations.mover.CrossSystemUssDirMoverFactory"/>
+                implementation="org.zowe.explorer.dataops.operations.mover.CrossSystemMemberOrUssFileToUssDirMoverFactory"/>
+
+        <operationRunner
+                implementation="org.zowe.explorer.dataops.operations.mover.CrossSystemMemberOrUssFileToPdsMoverFactory"/>
 
         <operationRunner
                 implementation="org.zowe.explorer.dataops.operations.mover.CrossSystemPdsToUssDirMoverFactory"/>
