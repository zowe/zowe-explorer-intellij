<idea-plugin>
    <id>org.zowe.explorer</id>

    <extensionPoints>

        <extensionPoint name="attributesService"
                        interface="org.zowe.explorer.dataops.attributes.AttributesServiceFactory"/>

        <extensionPoint name="fileDataProvider"
                        interface="org.zowe.explorer.dataops.fetch.FileFetchProviderFactory"/>

        <extensionPoint name="contentSynchronizer"
<<<<<<< HEAD
                        interface="org.zowe.explorer.dataops.synchronizer.ContentSynchronizerFactory"/>

        <extensionPoint name="mfContentAdapter"
                        interface="org.zowe.explorer.dataops.synchronizer.adapters.MFContentAdapterFactory"/>

        <extensionPoint name="operationRunner"
                        interface="org.zowe.explorer.dataops.operations.OperationRunnerFactory"/>
        <extensionPoint name="explorerContentProvider"
                        interface="org.zowe.explorer.explorer.ExplorerContentProviderFactory"/>
=======
                        interface="eu.ibagroup.formainframe.dataops.content.synchronizer.ContentSynchronizerFactory"/>

        <extensionPoint name="mfContentAdapter"
                        interface="eu.ibagroup.formainframe.dataops.content.adapters.MFContentAdapterFactory"/>

        <extensionPoint name="operationRunner"
                        interface="eu.ibagroup.formainframe.dataops.operations.OperationRunnerFactory"/>

        <extensionPoint name="logFetcher"
                        interface="eu.ibagroup.formainframe.dataops.log.LogFetcherFactory"/>

        <extensionPoint name="oldConfigAdapter"
                        interface="eu.ibagroup.formainframe.config.OldConfigAdapterFactory"/>

        <extensionPoint name="explorerContentProvider"
                        interface="eu.ibagroup.formainframe.explorer.ExplorerContentProviderFactory"/>

>>>>>>> a22716c7
        <extensionPoint name="explorer"
                        interface="org.zowe.explorer.explorer.ExplorerFactory"/>

    </extensionPoints>

    <applicationListeners>
        <listener class="eu.ibagroup.formainframe.editor.ProjectCloseListener"
                  topic="com.intellij.openapi.project.ProjectManagerListener"/>

        <listener class="eu.ibagroup.formainframe.editor.FileEditorEventsListener"
                  topic="com.intellij.openapi.fileEditor.FileEditorManagerListener$Before"/>

        <listener class="eu.ibagroup.formainframe.dataops.content.synchronizer.MFAutoSaveDocumentListener"
                  topic="com.intellij.openapi.vfs.newvfs.BulkFileListener"/>
    </applicationListeners>

    <resource-bundle>messages.CommonBundle</resource-bundle>
    <name>Zowe Explorer</name>
    <vendor email="zowe.robot@gmail.com" url="https://https://github.com/zowe/zowe-explorer-intellij">Zowe</vendor>

    <description><![CDATA[
<<<<<<< HEAD
We are happy to release version 0.1 of our Smart and Interactive Mainframe code editing tool that brings support for browsing, editing and creating data on z/OS via <a href="https://www.ibm.com/docs/en/zos/2.4.0?topic=guide-using-zosmf-rest-services">z/OSMF REST API</a>.<br/>
Zowe community is actively developing new features for the open-source "Zowe Explorer" plugin.
=======
Smart and Interactive Mainframe code editing tool that brings support for browsing, editing and creating data on z/OS via <a href="https://www.ibm.com/docs/en/zos/2.4.0?topic=guide-using-zosmf-rest-services">z/OSMF REST API</a>.<br/>
IBA Group team of <b>mainframe enthusiasts</b> are actively developing new features for the open-source "For Mainframe" plugin.
>>>>>>> a22716c7
We keep improving existing features that help you to:<br/>
<ul>
  <li>Start working with z/OS easily with no complex configurations.</li>
  <li>Organize datasets on z/OS, files on USS into Working Sets.</li>
  <li>Allocate datasets, create members, files and directories with different permissions.</li>
  <li>Perform renaming, copying and moving data in a modern way.</li>
  <li>Edit datasets, files and members. Smart auto-save will keep your content both in the editor and on the mainframe in-sync.</li>
  <li>Create multiple connections to different z/OS systems.</li>
  <li>Perform all available operations with Jobs.</li>
  <li>Highlight all IntelliJ supported languages automatically and recognize them once opened from the mainframe.</li>
</ul><br/>
To start using the plugin:<br/>
<ul>
  <li>Install the plugin in your Intellij based IDE.</li>
  <li>Contact your RACF administrator so that your user is in the <a href="https://www.ibm.com/docs/en/zos/2.4.0?topic=guide-security-structures-zosmf">IZUUSER  RACF group</a></li>
  <li>You are ready to go! Start working with z/OS from the IDE.</li>
</ul></br>
<b>Note: z/OS 2.1 or higher is required with <a href="https://docs.zowe.org/stable/user-guide/systemrequirements-zosmf.html">configured z/OSMF</a>. Plugin is in active development state.<br/>
Feel free to recommend or report everything on our <a href="https://github.com/zowe/zowe-explorer-intellij/issues">Github</a></b><br/>
Join us in <a href="https://join.slack.com/t/iba-mainframe-tools/shared_invite/zt-pejbtt4j-l7KuizvDedJSCxwGtxmMBg">Slack</a><br/>
]]></description>

    <depends>com.intellij.modules.platform</depends>

    <extensions defaultExtensionNs="org.zowe.explorer">

        <attributesService
                implementation="org.zowe.explorer.dataops.attributes.RemoteDatasetAttributesServiceFactory"/>

        <attributesService
                implementation="org.zowe.explorer.dataops.attributes.RemoteMemberAttributesServiceFactory"/>

        <attributesService
                implementation="org.zowe.explorer.dataops.attributes.RemoteUssAttributesServiceFactory"/>

        <attributesService
                implementation="org.zowe.explorer.dataops.attributes.RemoteJobAttributesServiceFactory"/>

        <attributesService
                implementation="org.zowe.explorer.dataops.attributes.RemoteSpoolFileAttributesServiceFactory"/>

        <fileDataProvider
                implementation="org.zowe.explorer.dataops.fetch.DatasetFileFetchProviderFactory"/>

        <fileDataProvider
                implementation="org.zowe.explorer.dataops.fetch.MemberFileFetchProviderFactory"/>

        <fileDataProvider
                implementation="org.zowe.explorer.dataops.fetch.UssFileFetchProviderFactory"/>

        <fileDataProvider
                implementation="org.zowe.explorer.dataops.fetch.JobFileFetchProviderFactory"/>

        <fileDataProvider
                implementation="org.zowe.explorer.dataops.fetch.SpoolFileFetchProviderFactory"/>

        <contentSynchronizer
<<<<<<< HEAD
                implementation="org.zowe.explorer.dataops.synchronizer.MemberContentSynchronizerFactory"/>

        <contentSynchronizer
                implementation="org.zowe.explorer.dataops.synchronizer.SeqDatasetContentSynchronizerFactory"/>

        <contentSynchronizer
                implementation="org.zowe.explorer.dataops.synchronizer.UssFileContentSynchronizerFactory"/>

        <contentSynchronizer
                implementation="org.zowe.explorer.dataops.synchronizer.SpoolFileContentSynchronizerFactory"/>

        <mfContentAdapter
                implementation="org.zowe.explorer.dataops.synchronizer.adapters.MemberContentAdapterFactory"/>

        <mfContentAdapter
                implementation="org.zowe.explorer.dataops.synchronizer.adapters.SeqDatasetContentAdapterFactory"/>
=======
                implementation="eu.ibagroup.formainframe.dataops.content.synchronizer.MemberContentSynchronizerFactory"/>

        <contentSynchronizer
                implementation="eu.ibagroup.formainframe.dataops.content.synchronizer.SeqDatasetContentSynchronizerFactory"/>

        <contentSynchronizer
                implementation="eu.ibagroup.formainframe.dataops.content.synchronizer.UssFileContentSynchronizerFactory"/>

        <contentSynchronizer
                implementation="eu.ibagroup.formainframe.dataops.content.synchronizer.SpoolFileContentSynchronizerFactory"/>

        <mfContentAdapter
                implementation="eu.ibagroup.formainframe.dataops.content.adapters.MemberContentAdapterFactory"/>

        <mfContentAdapter
                implementation="eu.ibagroup.formainframe.dataops.content.adapters.SeqDatasetContentAdapterFactory"/>
>>>>>>> a22716c7

        <operationRunner implementation="org.zowe.explorer.dataops.operations.DatasetAllocatorFactory"/>

        <operationRunner implementation="org.zowe.explorer.dataops.operations.MemberAllocatorFactory"/>

        <operationRunner implementation="org.zowe.explorer.dataops.operations.UssAllocatorFactory"/>

        <operationRunner implementation="org.zowe.explorer.dataops.operations.DeleteRunnerFactory"/>

        <operationRunner implementation="org.zowe.explorer.dataops.operations.MemberToPdsFileMoverFactory"/>

        <operationRunner implementation="org.zowe.explorer.dataops.operations.PdsToUssFolderMoverFactory"/>

        <operationRunner implementation="org.zowe.explorer.dataops.operations.UssToUssFileMoverFactory"/>

        <operationRunner implementation="org.zowe.explorer.dataops.operations.UssFileToPdsMoverFactory"/>

        <operationRunner implementation="org.zowe.explorer.dataops.operations.SequentialToPdsMoverFactory"/>

        <operationRunner implementation="org.zowe.explorer.dataops.operations.SequentialToUssFolderFileMoverFactory"/>

        <operationRunner implementation="org.zowe.explorer.dataops.operations.MemberToUssFileMoverFactory"/>

<<<<<<< HEAD
        <operationRunner implementation="org.zowe.explorer.dataops.operations.RenameOperationRunnerFactory"/>

        <operationRunner implementation="org.zowe.explorer.dataops.operations.ForceRenameOperationRunnerFactory"/>
=======
        <operationRunner implementation="eu.ibagroup.formainframe.dataops.operations.RemoteToLocalFileMoverFactory"/>

        <operationRunner implementation="eu.ibagroup.formainframe.dataops.operations.RemoteToLocalDirectoryMoverFactory"/>

        <operationRunner implementation="eu.ibagroup.formainframe.dataops.operations.RenameOperationRunnerFactory"/>

        <operationRunner implementation="eu.ibagroup.formainframe.dataops.operations.ForceRenameOperationRunnerFactory"/>

        <operationRunner implementation="eu.ibagroup.formainframe.dataops.operations.InfoOperationRunnerFactory"/>
>>>>>>> a22716c7

        <operationRunner implementation="org.zowe.explorer.dataops.operations.InfoOperationRunnerFactory"/>

        <operationRunner implementation="org.zowe.explorer.dataops.operations.migration.RecallOperationFactory"/>

        <operationRunner
                implementation="org.zowe.explorer.dataops.operations.migration.MigrateOperationFactory"/>

        <operationRunner implementation="org.zowe.explorer.dataops.operations.jobs.SubmitJobOperationFactory"/>

<<<<<<< HEAD
        <explorer implementation="org.zowe.explorer.explorer.GlobalExplorerFactory"/>
        <explorer implementation="org.zowe.explorer.explorer.JesExplorerFactory"/>

        <explorerContentProvider index="0"
                                 implementation="org.zowe.explorer.explorer.FileExplorerContentProviderFactory"/>
        <explorerContentProvider index="1"
                                 implementation="org.zowe.explorer.explorer.JesExplorerContentProviderFactory"/>
=======
        <operationRunner implementation="eu.ibagroup.formainframe.dataops.operations.jobs.CancelJobOperationRunnerFactory"/>

        <operationRunner implementation="eu.ibagroup.formainframe.dataops.operations.jobs.ReleaseJobOperationRunnerFactory"/>

        <operationRunner implementation="eu.ibagroup.formainframe.dataops.operations.jobs.HoldJobOperationRunnerFactory"/>

        <logFetcher implementation="eu.ibagroup.formainframe.dataops.log.JobLogFetcherFactory"/>

        <oldConfigAdapter implementation="eu.ibagroup.formainframe.config.connect.OldConnectionsAdapterFactory"/>

        <oldConfigAdapter implementation="eu.ibagroup.formainframe.config.ws.OldWorkingSetAdapterFactory"/>

        <explorer implementation="eu.ibagroup.formainframe.explorer.GlobalExplorerFactory" />
        <explorer implementation="eu.ibagroup.formainframe.explorer.JesExplorerFactory" />

        <explorerContentProvider index="0" implementation="eu.ibagroup.formainframe.explorer.FileExplorerContentProviderFactory" />
        <explorerContentProvider index="1" implementation="eu.ibagroup.formainframe.explorer.JesExplorerContentProviderFactory"/>

>>>>>>> a22716c7
    </extensions>

    <projectListeners>
        <listener class="org.zowe.explorer.zowe.service.ZoweFileListener"
                  topic="com.intellij.openapi.vfs.newvfs.BulkFileListener"/>
    </projectListeners>

    <extensions defaultExtensionNs="com.intellij">
<<<<<<< HEAD

        <postStartupActivity implementation="org.zowe.explorer.zowe.ZoweStartupActivity"/>

        <!--        <postStartupActivity implementation="org.zowe.explorer.analytics.AnalyticsStartupActivity"/>-->
=======
        <filePasteProvider implementation="eu.ibagroup.formainframe.explorer.ui.ExplorerPasteProvider"/>
        <customPasteProvider implementation="eu.ibagroup.formainframe.explorer.ui.ExplorerPasteProvider"/>

        <postStartupActivity implementation="eu.ibagroup.formainframe.analytics.AnalyticsStartupActivity"/>
>>>>>>> a22716c7

        <applicationConfigurable id="configurable.mainframe.explorer"
                                 displayName="Zowe Explorer"
                                 provider="org.zowe.explorer.config.MainframeConfigurableProvider"/>

        <editorFloatingToolbarProvider
<<<<<<< HEAD
                implementation="org.zowe.explorer.dataops.synchronizer.SyncToolbarProvider"/>
=======
                implementation="eu.ibagroup.formainframe.dataops.content.synchronizer.SyncToolbarProvider"/>
>>>>>>> a22716c7

        <notificationGroup displayType="STICKY_BALLOON"
                           id="org.zowe.explorer.explorer.ExplorerNotificationGroup"/>

<<<<<<< HEAD
        <toolWindow id="Zowe Explorer" anchor="right"
                    factoryClass="org.zowe.explorer.explorer.ui.ExplorerWindowFactory"
                    icon="ForMainframeIcons.ExplorerToolbarIcon"
=======
        <notificationGroup displayType="STICKY_BALLOON"
                           id="eu.ibagroup.formainframe.ui.build.jobs.JobsLogNotificationGroup"/>

        <toolWindow id="For Mainframe" anchor="right"
                    factoryClass="eu.ibagroup.formainframe.explorer.ui.ExplorerWindowFactory"
                    icon="ForMainframeIcons.ExplorerToolbarIcon"
                    doNotActivateOnStart="true"/>

        <toolWindow id="Jobs" anchor="bottom"
                    factoryClass="eu.ibagroup.formainframe.ui.build.jobs.JobsWindowFactory"
                    canCloseContents="true"
>>>>>>> a22716c7
                    doNotActivateOnStart="true"/>

        <virtualFileSystem id="org.zowe.explorer.vfs.MFVirtualFileSystem"
                           implementationClass="org.zowe.explorer.vfs.MFVirtualFileSystem"
                           key="mf"/>

<<<<<<< HEAD
        <vfs.asyncListener implementation="org.zowe.explorer.dataops.synchronizer.AfterSaveVfsListener"/>

=======
>>>>>>> a22716c7
        <fileType name="Unknown Data Set"
                  implementationClass="org.zowe.explorer.filetypes.UnknownDataSetFileType"/>

        <applicationService preload="true" serviceInterface="org.zowe.explorer.config.ConfigService"
                            serviceImplementation="org.zowe.explorer.config.ConfigServiceImpl"/>

        <applicationService serviceInterface="org.zowe.explorer.config.connect.CredentialService"
                            serviceImplementation="org.zowe.explorer.config.connect.CredentialServiceImpl"/>

        <applicationService serviceInterface="org.zowe.explorer.config.ConfigSandbox"
                            serviceImplementation="org.zowe.explorer.config.ConfigSandboxImpl"/>

        <applicationService serviceInterface="org.zowe.explorer.dataops.DataOpsManager" preload="true"
                            serviceImplementation="org.zowe.explorer.dataops.DataOpsManagerImpl"/>

        <applicationService serviceInterface="org.zowe.explorer.api.ZosmfApi"
                            serviceImplementation="org.zowe.explorer.api.ZosmfApiImpl"/>

        <applicationService serviceInterface="org.zowe.explorer.explorer.UIComponentManager"
                            serviceImplementation="org.zowe.explorer.explorer.UIComponentManagerImpl"/>

        <applicationService serviceInterface="org.zowe.explorer.dataops.services.ErrorSeparatorService"
                            serviceImplementation="org.zowe.explorer.dataops.services.ErrorSeparatorServiceImpl"/>

        <projectService serviceInterface="org.zowe.explorer.zowe.service.ZoweConfigService"
                        serviceImplementation="org.zowe.explorer.zowe.service.ZoweConfigServiceImpl"/>

        <typedHandler implementation="org.zowe.explorer.explorer.actions.ChangeContentAction"/>
    </extensions>

    <actions>

        <action id="org.zowe.explorer.explorer.actions.RecallAction"
                class="org.zowe.explorer.explorer.actions.RecallAction" text="Recall"
                description="Recalls a migrated dataset"/>

        <action id="org.zowe.explorer.explorer.actions.MigrateAction"
                class="org.zowe.explorer.explorer.actions.MigrateAction" text="Migrate"
                description="Migrates a dataset"/>

        <action id="org.zowe.explorer.explorer.actions.RefreshNodeAction"
                class="org.zowe.explorer.explorer.actions.RefreshNodeAction"
                text="Refresh"
                icon="AllIcons.Actions.Refresh"/>

        <action id="org.zowe.explorer.explorer.actions.AddWorkingSetAction"
                class="org.zowe.explorer.explorer.actions.AddWorkingSetAction"
                text="Working Set"
                icon="AllIcons.Nodes.Project"/>

        <action id="org.zowe.explorer.explorer.actions.AddJobsWorkingSetAction"
                class="org.zowe.explorer.explorer.actions.AddJobsWorkingSetAction"
                text="Jobs Working Set"
                icon="AllIcons.Nodes.Project"/>

        <action id="org.zowe.explorer.explorer.actions.AllocateDatasetAction"
                class="org.zowe.explorer.explorer.actions.AllocateDatasetAction"
                text="Dataset"/>

        <action id="org.zowe.explorer.explorer.actions.AllocateLikeAction"
                class="org.zowe.explorer.explorer.actions.AllocateLikeAction"
                text="Allocate Like"/>

        <action id="org.zowe.explorer.explorer.actions.CreateUssFileAction"
                class="org.zowe.explorer.explorer.actions.CreateUssFileAction"
                text="File" icon="AllIcons.FileTypes.Text"/>

        <action id="org.zowe.explorer.explorer.actions.CreateUssDirectoryAction"
                class="org.zowe.explorer.explorer.actions.CreateUssDirectoryAction"
                text="Directory" icon="AllIcons.Nodes.Folder"/>

<<<<<<< HEAD
        <action id="org.zowe.explorer.explorer.actions.AddMemberAction"
                class="org.zowe.explorer.explorer.actions.AddMemberAction" text="Member"
                icon="AllIcons.FileTypes.Text"
=======
        <action id="eu.ibagroup.formainframe.explorer.actions.AddMemberAction"
                class="eu.ibagroup.formainframe.explorer.actions.AddMemberAction" text="Member"
                icon="ForMainframeIcons.MemberIcon"
>>>>>>> a22716c7
        />

        <action class="org.zowe.explorer.explorer.actions.SettingAction"
                id="org.zowe.explorer.explorer.actions.SettingAction"
                icon="AllIcons.General.Settings"/>

        <action class="org.zowe.explorer.explorer.actions.GetFilePropertiesAction"
                id="org.zowe.explorer.explorer.actions.GetFilePropertiesAction"
                text="Properties"/>

        <action class="org.zowe.explorer.explorer.actions.GetJobPropertiesAction"
                id="org.zowe.explorer.explorer.actions.GetJobPropertiesAction"
                text="Properties"/>

<<<<<<< HEAD
        <action id="org.zowe.explorer.explorer.actions.RenameAction"
                class="org.zowe.explorer.explorer.actions.RenameAction" text="Rename"
                use-shortcut-of="RenameElement"/>

        <action id="org.zowe.explorer.explorer.actions.ForceRenameAction"
                class="org.zowe.explorer.explorer.actions.ForceRenameAction" text="Force Rename"
                use-shortcut-of="ForceRefresh"/>

        <action id="org.zowe.explorer.explorer.actions.AddMaskAction"
                class="org.zowe.explorer.explorer.actions.AddMaskAction"
                icon="AllIcons.Nodes.Module"
                text="Mask"/>

        <action id="org.zowe.explorer.explorer.actions.AddJobsFilerAction"
                class="org.zowe.explorer.explorer.actions.AddJobsFilerAction"
                icon="ForMainframeIcons.JclDirectory"
                text="Jobs Filter"/>

        <action id="org.zowe.explorer.explorer.actions.ChangeContentModeAction"
                class="org.zowe.explorer.explorer.actions.ChangeContentModeAction"
=======
        <action class="eu.ibagroup.formainframe.explorer.actions.ViewJobAction"
                id="eu.ibagroup.formainframe.explorer.actions.ViewJobAction"
                text="View Job"/>

        <action id="eu.ibagroup.formainframe.explorer.actions.RenameAction"
                class="eu.ibagroup.formainframe.explorer.actions.RenameAction"
                text="Rename"
                use-shortcut-of="RenameElement"/>

        <action id="eu.ibagroup.formainframe.explorer.actions.ForceRenameAction"
                class="eu.ibagroup.formainframe.explorer.actions.ForceRenameAction" text="Force Rename"
                use-shortcut-of="ForceRefresh"/>

        <action id="eu.ibagroup.formainframe.explorer.actions.AddMaskAction"
                class="eu.ibagroup.formainframe.explorer.actions.AddMaskAction"
                icon="ForMainframeIcons.DatasetMask"
                text="Mask"/>

        <action id="eu.ibagroup.formainframe.explorer.actions.AddJobsFilerAction"
                class="eu.ibagroup.formainframe.explorer.actions.AddJobsFilerAction"
                icon="ForMainframeIcons.JclDirectory"
                text="Jobs Filter"/>

        <action id="eu.ibagroup.formainframe.explorer.actions.ChangeContentModeAction"
                class="eu.ibagroup.formainframe.explorer.actions.ChangeContentModeAction"
>>>>>>> a22716c7
                text="Use Binary Mode"/>

        <action id="org.zowe.explorer.explorer.actions.SubmitJobAction"
                class="org.zowe.explorer.explorer.actions.SubmitJobAction"
                text="Submit Job"
                icon="AllIcons.Actions.Execute"/>

<<<<<<< HEAD
        <action id="org.zowe.explorer.explorer.actions.EditWorkingSetAction"
                class="org.zowe.explorer.explorer.actions.EditWorkingSetAction"
=======
        <action id="eu.ibagroup.formainframe.explorer.actions.ReleaseJobAction"
                class="eu.ibagroup.formainframe.explorer.actions.ReleaseJobAction"
                text="Release Job"
                icon="AllIcons.Actions.Resume"/>

        <action id="eu.ibagroup.formainframe.explorer.actions.HoldJobAction"
                class="eu.ibagroup.formainframe.explorer.actions.HoldJobAction"
                text="Hold Job"
                icon="AllIcons.Actions.Pause"/>

        <action id="eu.ibagroup.formainframe.explorer.actions.CancelJobAction"
                class="eu.ibagroup.formainframe.explorer.actions.CancelJobAction"
                text="Cancel Job"
                icon="AllIcons.Actions.Suspend"/>

        <action id="eu.ibagroup.formainframe.explorer.actions.EditWorkingSetAction"
                class="eu.ibagroup.formainframe.explorer.actions.EditWorkingSetAction"
>>>>>>> a22716c7
                text="Edit"
                use-shortcut-of="RenameElement"/>

        <group id="org.zowe.explorer.actions">
            <action id="org.zowe.explorer.explorer.actions.ShowWsInfo"
                    class="org.zowe.explorer.explorer.actions.ShowWsInfo" text="Show Working Set Info"/>
        </group>

        <group id="org.zowe.explorer.actions.NewItemGroup"
               description="Create new item"
               text="New"
               popup="true">
            <reference id="org.zowe.explorer.explorer.actions.AllocateDatasetAction"/>
            <reference id="org.zowe.explorer.explorer.actions.AddMemberAction"/>
            <reference id="org.zowe.explorer.explorer.actions.CreateUssFileAction"/>
            <reference id="org.zowe.explorer.explorer.actions.CreateUssDirectoryAction"/>
            <separator/>
<<<<<<< HEAD
            <reference id="org.zowe.explorer.explorer.actions.AddMaskAction"/>
            <reference id="org.zowe.explorer.explorer.actions.AddJobsFilerAction"/>
            <separator/>
            <reference id="org.zowe.explorer.explorer.actions.AddWorkingSetAction"/>
            <reference id="org.zowe.explorer.explorer.actions.AddJobsWorkingSetAction"/>
=======
            <reference id="eu.ibagroup.formainframe.explorer.actions.AddMaskAction"/>
            <reference id="eu.ibagroup.formainframe.explorer.actions.AddJobsFilerAction"/>
            <separator/>
            <reference id="eu.ibagroup.formainframe.explorer.actions.AddWorkingSetAction"/>
            <reference id="eu.ibagroup.formainframe.explorer.actions.AddJobsWorkingSetAction"/>
>>>>>>> a22716c7
        </group>

        <group id="org.zowe.explorer.actions.FilesActionBarGroup">
            <reference id="org.zowe.explorer.explorer.actions.AddWorkingSetAction"/>
            <reference id="org.zowe.explorer.explorer.actions.SettingAction"/>
        </group>

        <group id="org.zowe.explorer.actions.JESActionBarGroup">
            <reference id="org.zowe.explorer.explorer.actions.AddJobsWorkingSetAction"/>
            <reference id="org.zowe.explorer.explorer.actions.SettingAction"/>
        </group>

<<<<<<< HEAD
        <group id="org.zowe.explorer.actions.ContextMenuGroup">
            <reference id="org.zowe.explorer.actions.NewItemGroup"/>
=======
        <group id="eu.ibagroup.formainframe.actions.ContextMenuGroup">
            <reference id="eu.ibagroup.formainframe.actions.NewItemGroup"/>
            <reference id="eu.ibagroup.formainframe.explorer.actions.ViewJobAction"/>
>>>>>>> a22716c7
            <separator/>
            <reference id="org.zowe.explorer.explorer.actions.AllocateLikeAction"/>
            <separator/>
            <reference id="org.zowe.explorer.explorer.actions.RefreshNodeAction"/>
            <separator/>
            <reference id="$Cut"/>
            <reference id="$Copy"/>
            <reference id="$Paste"/>
            <separator/>
            <reference id="org.zowe.explorer.explorer.actions.SubmitJobAction"/>
            <reference id="org.zowe.explorer.explorer.actions.MigrateAction"/>
            <reference id="org.zowe.explorer.explorer.actions.RecallAction"/>
            <separator/>
<<<<<<< HEAD
            <reference id="org.zowe.explorer.explorer.actions.EditWorkingSetAction"/>
            <reference id="org.zowe.explorer.explorer.actions.RenameAction"/>
            <reference id="org.zowe.explorer.explorer.actions.ForceRenameAction"/>
=======
            <reference id="eu.ibagroup.formainframe.explorer.actions.EditWorkingSetAction"/>
            <reference id="eu.ibagroup.formainframe.explorer.actions.RenameAction"/>
            <reference id="eu.ibagroup.formainframe.explorer.actions.ForceRenameAction"/>
>>>>>>> a22716c7
            <separator/>
            <reference id="org.zowe.explorer.explorer.actions.ChangeContentModeAction"/>
            <separator/>
            <reference id="$Delete"/>
            <separator/>
            <reference id="org.zowe.explorer.explorer.actions.GetFilePropertiesAction"/>
            <reference id="org.zowe.explorer.explorer.actions.GetJobPropertiesAction"/>
        </group>

<<<<<<< HEAD
        <action id="org.zowe.explorer.dataops.synchronizer.SyncAction"
                class="org.zowe.explorer.dataops.synchronizer.SyncAction"
                icon="AllIcons.Actions.BuildLoadChanges"
                text="Sync Data"/>

        <action id="org.zowe.explorer.zowe.actions.UpdateZoweConfigAction"
                class="org.zowe.explorer.zowe.actions.UpdateZoweConfigAction"
                icon="AllIcons.Actions.BuildLoadChanges"
                text="Update Zowe Config">
            <add-to-group group-id="EditorContextBarMenu"/>
        </action>

        <group id="org.zowe.explorer.dataops.synchronizer.ForMainframeEditorToolbarGroup" popup="true">
            <reference id="org.zowe.explorer.dataops.synchronizer.SyncAction"/>
=======
        <action id="eu.ibagroup.formainframe.dataops.content.synchronizer.SyncAction"
                class="eu.ibagroup.formainframe.dataops.content.synchronizer.SyncAction"
                icon="AllIcons.Actions.BuildLoadChanges"
                text="Sync Data"/>

        <group id="eu.ibagroup.formainframe.dataops.content.synchronizer.SyncActionGroup" popup="true">
            <reference id="eu.ibagroup.formainframe.dataops.content.synchronizer.SyncAction"/>
        </group>

        <group id="eu.ibagroup.formainframe.actions.JobsLogActionBarGroup">
            <reference id="eu.ibagroup.formainframe.explorer.actions.ReleaseJobAction"/>
            <reference id="eu.ibagroup.formainframe.explorer.actions.HoldJobAction"/>
            <reference id="eu.ibagroup.formainframe.explorer.actions.CancelJobAction"/>
>>>>>>> a22716c7
        </group>

    </actions>

</idea-plugin><|MERGE_RESOLUTION|>--- conflicted
+++ resolved
@@ -10,48 +10,36 @@
                         interface="org.zowe.explorer.dataops.fetch.FileFetchProviderFactory"/>
 
         <extensionPoint name="contentSynchronizer"
-<<<<<<< HEAD
-                        interface="org.zowe.explorer.dataops.synchronizer.ContentSynchronizerFactory"/>
+                        interface="org.zowe.explorer.dataops.content.synchronizer.ContentSynchronizerFactory"/>
 
         <extensionPoint name="mfContentAdapter"
-                        interface="org.zowe.explorer.dataops.synchronizer.adapters.MFContentAdapterFactory"/>
+                        interface="org.zowe.explorer.dataops.content.adapters.MFContentAdapterFactory"/>
 
         <extensionPoint name="operationRunner"
                         interface="org.zowe.explorer.dataops.operations.OperationRunnerFactory"/>
+
+        <extensionPoint name="logFetcher"
+                        interface="org.zowe.explorer.dataops.log.LogFetcherFactory"/>
+
+        <extensionPoint name="oldConfigAdapter"
+                        interface="org.zowe.explorer.config.OldConfigAdapterFactory"/>
+
         <extensionPoint name="explorerContentProvider"
                         interface="org.zowe.explorer.explorer.ExplorerContentProviderFactory"/>
-=======
-                        interface="eu.ibagroup.formainframe.dataops.content.synchronizer.ContentSynchronizerFactory"/>
-
-        <extensionPoint name="mfContentAdapter"
-                        interface="eu.ibagroup.formainframe.dataops.content.adapters.MFContentAdapterFactory"/>
-
-        <extensionPoint name="operationRunner"
-                        interface="eu.ibagroup.formainframe.dataops.operations.OperationRunnerFactory"/>
-
-        <extensionPoint name="logFetcher"
-                        interface="eu.ibagroup.formainframe.dataops.log.LogFetcherFactory"/>
-
-        <extensionPoint name="oldConfigAdapter"
-                        interface="eu.ibagroup.formainframe.config.OldConfigAdapterFactory"/>
-
-        <extensionPoint name="explorerContentProvider"
-                        interface="eu.ibagroup.formainframe.explorer.ExplorerContentProviderFactory"/>
-
->>>>>>> a22716c7
+
         <extensionPoint name="explorer"
                         interface="org.zowe.explorer.explorer.ExplorerFactory"/>
 
     </extensionPoints>
 
     <applicationListeners>
-        <listener class="eu.ibagroup.formainframe.editor.ProjectCloseListener"
+        <listener class="org.zowe.explorer.editor.ProjectCloseListener"
                   topic="com.intellij.openapi.project.ProjectManagerListener"/>
 
-        <listener class="eu.ibagroup.formainframe.editor.FileEditorEventsListener"
+        <listener class="org.zowe.explorer.editor.FileEditorEventsListener"
                   topic="com.intellij.openapi.fileEditor.FileEditorManagerListener$Before"/>
 
-        <listener class="eu.ibagroup.formainframe.dataops.content.synchronizer.MFAutoSaveDocumentListener"
+        <listener class="org.zowe.explorer.dataops.content.synchronizer.MFAutoSaveDocumentListener"
                   topic="com.intellij.openapi.vfs.newvfs.BulkFileListener"/>
     </applicationListeners>
 
@@ -60,13 +48,8 @@
     <vendor email="zowe.robot@gmail.com" url="https://https://github.com/zowe/zowe-explorer-intellij">Zowe</vendor>
 
     <description><![CDATA[
-<<<<<<< HEAD
-We are happy to release version 0.1 of our Smart and Interactive Mainframe code editing tool that brings support for browsing, editing and creating data on z/OS via <a href="https://www.ibm.com/docs/en/zos/2.4.0?topic=guide-using-zosmf-rest-services">z/OSMF REST API</a>.<br/>
-Zowe community is actively developing new features for the open-source "Zowe Explorer" plugin.
-=======
 Smart and Interactive Mainframe code editing tool that brings support for browsing, editing and creating data on z/OS via <a href="https://www.ibm.com/docs/en/zos/2.4.0?topic=guide-using-zosmf-rest-services">z/OSMF REST API</a>.<br/>
-IBA Group team of <b>mainframe enthusiasts</b> are actively developing new features for the open-source "For Mainframe" plugin.
->>>>>>> a22716c7
+IBA Group team of <b>mainframe enthusiasts</b> are actively developing new features for the open-source "Zowe Explorer" plugin.
 We keep improving existing features that help you to:<br/>
 <ul>
   <li>Start working with z/OS easily with no complex configurations.</li>
@@ -124,41 +107,22 @@
                 implementation="org.zowe.explorer.dataops.fetch.SpoolFileFetchProviderFactory"/>
 
         <contentSynchronizer
-<<<<<<< HEAD
-                implementation="org.zowe.explorer.dataops.synchronizer.MemberContentSynchronizerFactory"/>
+                implementation="org.zowe.explorer.dataops.content.synchronizer.MemberContentSynchronizerFactory"/>
 
         <contentSynchronizer
-                implementation="org.zowe.explorer.dataops.synchronizer.SeqDatasetContentSynchronizerFactory"/>
+                implementation="org.zowe.explorer.dataops.content.synchronizer.SeqDatasetContentSynchronizerFactory"/>
 
         <contentSynchronizer
-                implementation="org.zowe.explorer.dataops.synchronizer.UssFileContentSynchronizerFactory"/>
+                implementation="org.zowe.explorer.dataops.content.synchronizer.UssFileContentSynchronizerFactory"/>
 
         <contentSynchronizer
-                implementation="org.zowe.explorer.dataops.synchronizer.SpoolFileContentSynchronizerFactory"/>
+                implementation="org.zowe.explorer.dataops.content.synchronizer.SpoolFileContentSynchronizerFactory"/>
 
         <mfContentAdapter
-                implementation="org.zowe.explorer.dataops.synchronizer.adapters.MemberContentAdapterFactory"/>
+                implementation="org.zowe.explorer.dataops.content.adapters.MemberContentAdapterFactory"/>
 
         <mfContentAdapter
-                implementation="org.zowe.explorer.dataops.synchronizer.adapters.SeqDatasetContentAdapterFactory"/>
-=======
-                implementation="eu.ibagroup.formainframe.dataops.content.synchronizer.MemberContentSynchronizerFactory"/>
-
-        <contentSynchronizer
-                implementation="eu.ibagroup.formainframe.dataops.content.synchronizer.SeqDatasetContentSynchronizerFactory"/>
-
-        <contentSynchronizer
-                implementation="eu.ibagroup.formainframe.dataops.content.synchronizer.UssFileContentSynchronizerFactory"/>
-
-        <contentSynchronizer
-                implementation="eu.ibagroup.formainframe.dataops.content.synchronizer.SpoolFileContentSynchronizerFactory"/>
-
-        <mfContentAdapter
-                implementation="eu.ibagroup.formainframe.dataops.content.adapters.MemberContentAdapterFactory"/>
-
-        <mfContentAdapter
-                implementation="eu.ibagroup.formainframe.dataops.content.adapters.SeqDatasetContentAdapterFactory"/>
->>>>>>> a22716c7
+                implementation="org.zowe.explorer.dataops.content.adapters.SeqDatasetContentAdapterFactory"/>
 
         <operationRunner implementation="org.zowe.explorer.dataops.operations.DatasetAllocatorFactory"/>
 
@@ -182,21 +146,13 @@
 
         <operationRunner implementation="org.zowe.explorer.dataops.operations.MemberToUssFileMoverFactory"/>
 
-<<<<<<< HEAD
+        <operationRunner implementation="org.zowe.explorer.dataops.operations.RemoteToLocalFileMoverFactory"/>
+
+        <operationRunner implementation="org.zowe.explorer.dataops.operations.RemoteToLocalDirectoryMoverFactory"/>
+
         <operationRunner implementation="org.zowe.explorer.dataops.operations.RenameOperationRunnerFactory"/>
 
         <operationRunner implementation="org.zowe.explorer.dataops.operations.ForceRenameOperationRunnerFactory"/>
-=======
-        <operationRunner implementation="eu.ibagroup.formainframe.dataops.operations.RemoteToLocalFileMoverFactory"/>
-
-        <operationRunner implementation="eu.ibagroup.formainframe.dataops.operations.RemoteToLocalDirectoryMoverFactory"/>
-
-        <operationRunner implementation="eu.ibagroup.formainframe.dataops.operations.RenameOperationRunnerFactory"/>
-
-        <operationRunner implementation="eu.ibagroup.formainframe.dataops.operations.ForceRenameOperationRunnerFactory"/>
-
-        <operationRunner implementation="eu.ibagroup.formainframe.dataops.operations.InfoOperationRunnerFactory"/>
->>>>>>> a22716c7
 
         <operationRunner implementation="org.zowe.explorer.dataops.operations.InfoOperationRunnerFactory"/>
 
@@ -207,34 +163,24 @@
 
         <operationRunner implementation="org.zowe.explorer.dataops.operations.jobs.SubmitJobOperationFactory"/>
 
-<<<<<<< HEAD
-        <explorer implementation="org.zowe.explorer.explorer.GlobalExplorerFactory"/>
-        <explorer implementation="org.zowe.explorer.explorer.JesExplorerFactory"/>
-
-        <explorerContentProvider index="0"
-                                 implementation="org.zowe.explorer.explorer.FileExplorerContentProviderFactory"/>
-        <explorerContentProvider index="1"
-                                 implementation="org.zowe.explorer.explorer.JesExplorerContentProviderFactory"/>
-=======
-        <operationRunner implementation="eu.ibagroup.formainframe.dataops.operations.jobs.CancelJobOperationRunnerFactory"/>
-
-        <operationRunner implementation="eu.ibagroup.formainframe.dataops.operations.jobs.ReleaseJobOperationRunnerFactory"/>
-
-        <operationRunner implementation="eu.ibagroup.formainframe.dataops.operations.jobs.HoldJobOperationRunnerFactory"/>
-
-        <logFetcher implementation="eu.ibagroup.formainframe.dataops.log.JobLogFetcherFactory"/>
-
-        <oldConfigAdapter implementation="eu.ibagroup.formainframe.config.connect.OldConnectionsAdapterFactory"/>
-
-        <oldConfigAdapter implementation="eu.ibagroup.formainframe.config.ws.OldWorkingSetAdapterFactory"/>
-
-        <explorer implementation="eu.ibagroup.formainframe.explorer.GlobalExplorerFactory" />
-        <explorer implementation="eu.ibagroup.formainframe.explorer.JesExplorerFactory" />
-
-        <explorerContentProvider index="0" implementation="eu.ibagroup.formainframe.explorer.FileExplorerContentProviderFactory" />
-        <explorerContentProvider index="1" implementation="eu.ibagroup.formainframe.explorer.JesExplorerContentProviderFactory"/>
-
->>>>>>> a22716c7
+        <operationRunner implementation="org.zowe.explorer.dataops.operations.jobs.CancelJobOperationRunnerFactory"/>
+
+        <operationRunner implementation="org.zowe.explorer.dataops.operations.jobs.ReleaseJobOperationRunnerFactory"/>
+
+        <operationRunner implementation="org.zowe.explorer.dataops.operations.jobs.HoldJobOperationRunnerFactory"/>
+
+        <logFetcher implementation="org.zowe.explorer.dataops.log.JobLogFetcherFactory"/>
+
+        <oldConfigAdapter implementation="org.zowe.explorer.config.connect.OldConnectionsAdapterFactory"/>
+
+        <oldConfigAdapter implementation="org.zowe.explorer.config.ws.OldWorkingSetAdapterFactory"/>
+
+        <explorer implementation="org.zowe.explorer.explorer.GlobalExplorerFactory" />
+        <explorer implementation="org.zowe.explorer.explorer.JesExplorerFactory" />
+
+        <explorerContentProvider index="0" implementation="org.zowe.explorer.explorer.FileExplorerContentProviderFactory" />
+        <explorerContentProvider index="1" implementation="org.zowe.explorer.explorer.JesExplorerContentProviderFactory"/>
+
     </extensions>
 
     <projectListeners>
@@ -243,60 +189,39 @@
     </projectListeners>
 
     <extensions defaultExtensionNs="com.intellij">
-<<<<<<< HEAD
 
         <postStartupActivity implementation="org.zowe.explorer.zowe.ZoweStartupActivity"/>
+        <filePasteProvider implementation="org.zowe.explorer.explorer.ui.ExplorerPasteProvider"/>
+        <customPasteProvider implementation="org.zowe.explorer.explorer.ui.ExplorerPasteProvider"/>
 
         <!--        <postStartupActivity implementation="org.zowe.explorer.analytics.AnalyticsStartupActivity"/>-->
-=======
-        <filePasteProvider implementation="eu.ibagroup.formainframe.explorer.ui.ExplorerPasteProvider"/>
-        <customPasteProvider implementation="eu.ibagroup.formainframe.explorer.ui.ExplorerPasteProvider"/>
-
-        <postStartupActivity implementation="eu.ibagroup.formainframe.analytics.AnalyticsStartupActivity"/>
->>>>>>> a22716c7
 
         <applicationConfigurable id="configurable.mainframe.explorer"
                                  displayName="Zowe Explorer"
                                  provider="org.zowe.explorer.config.MainframeConfigurableProvider"/>
 
         <editorFloatingToolbarProvider
-<<<<<<< HEAD
-                implementation="org.zowe.explorer.dataops.synchronizer.SyncToolbarProvider"/>
-=======
-                implementation="eu.ibagroup.formainframe.dataops.content.synchronizer.SyncToolbarProvider"/>
->>>>>>> a22716c7
+                implementation="org.zowe.explorer.dataops.content.synchronizer.SyncToolbarProvider"/>
 
         <notificationGroup displayType="STICKY_BALLOON"
                            id="org.zowe.explorer.explorer.ExplorerNotificationGroup"/>
 
-<<<<<<< HEAD
+        <notificationGroup displayType="STICKY_BALLOON"
+                           id="org.zowe.explorer.ui.build.jobs.JobsLogNotificationGroup"/>
+
         <toolWindow id="Zowe Explorer" anchor="right"
                     factoryClass="org.zowe.explorer.explorer.ui.ExplorerWindowFactory"
                     icon="ForMainframeIcons.ExplorerToolbarIcon"
-=======
-        <notificationGroup displayType="STICKY_BALLOON"
-                           id="eu.ibagroup.formainframe.ui.build.jobs.JobsLogNotificationGroup"/>
-
-        <toolWindow id="For Mainframe" anchor="right"
-                    factoryClass="eu.ibagroup.formainframe.explorer.ui.ExplorerWindowFactory"
-                    icon="ForMainframeIcons.ExplorerToolbarIcon"
                     doNotActivateOnStart="true"/>
-
         <toolWindow id="Jobs" anchor="bottom"
-                    factoryClass="eu.ibagroup.formainframe.ui.build.jobs.JobsWindowFactory"
+                    factoryClass="org.zowe.explorer.ui.build.jobs.JobsWindowFactory"
                     canCloseContents="true"
->>>>>>> a22716c7
                     doNotActivateOnStart="true"/>
 
         <virtualFileSystem id="org.zowe.explorer.vfs.MFVirtualFileSystem"
                            implementationClass="org.zowe.explorer.vfs.MFVirtualFileSystem"
                            key="mf"/>
 
-<<<<<<< HEAD
-        <vfs.asyncListener implementation="org.zowe.explorer.dataops.synchronizer.AfterSaveVfsListener"/>
-
-=======
->>>>>>> a22716c7
         <fileType name="Unknown Data Set"
                   implementationClass="org.zowe.explorer.filetypes.UnknownDataSetFileType"/>
 
@@ -368,15 +293,9 @@
                 class="org.zowe.explorer.explorer.actions.CreateUssDirectoryAction"
                 text="Directory" icon="AllIcons.Nodes.Folder"/>
 
-<<<<<<< HEAD
         <action id="org.zowe.explorer.explorer.actions.AddMemberAction"
                 class="org.zowe.explorer.explorer.actions.AddMemberAction" text="Member"
-                icon="AllIcons.FileTypes.Text"
-=======
-        <action id="eu.ibagroup.formainframe.explorer.actions.AddMemberAction"
-                class="eu.ibagroup.formainframe.explorer.actions.AddMemberAction" text="Member"
                 icon="ForMainframeIcons.MemberIcon"
->>>>>>> a22716c7
         />
 
         <action class="org.zowe.explorer.explorer.actions.SettingAction"
@@ -391,9 +310,13 @@
                 id="org.zowe.explorer.explorer.actions.GetJobPropertiesAction"
                 text="Properties"/>
 
-<<<<<<< HEAD
+        <action class="org.zowe.explorer.explorer.actions.ViewJobAction"
+                id="org.zowe.explorer.explorer.actions.ViewJobAction"
+                text="View Job"/>
+
         <action id="org.zowe.explorer.explorer.actions.RenameAction"
-                class="org.zowe.explorer.explorer.actions.RenameAction" text="Rename"
+                class="org.zowe.explorer.explorer.actions.RenameAction"
+                text="Rename"
                 use-shortcut-of="RenameElement"/>
 
         <action id="org.zowe.explorer.explorer.actions.ForceRenameAction"
@@ -402,7 +325,7 @@
 
         <action id="org.zowe.explorer.explorer.actions.AddMaskAction"
                 class="org.zowe.explorer.explorer.actions.AddMaskAction"
-                icon="AllIcons.Nodes.Module"
+                icon="ForMainframeIcons.DatasetMask"
                 text="Mask"/>
 
         <action id="org.zowe.explorer.explorer.actions.AddJobsFilerAction"
@@ -412,33 +335,6 @@
 
         <action id="org.zowe.explorer.explorer.actions.ChangeContentModeAction"
                 class="org.zowe.explorer.explorer.actions.ChangeContentModeAction"
-=======
-        <action class="eu.ibagroup.formainframe.explorer.actions.ViewJobAction"
-                id="eu.ibagroup.formainframe.explorer.actions.ViewJobAction"
-                text="View Job"/>
-
-        <action id="eu.ibagroup.formainframe.explorer.actions.RenameAction"
-                class="eu.ibagroup.formainframe.explorer.actions.RenameAction"
-                text="Rename"
-                use-shortcut-of="RenameElement"/>
-
-        <action id="eu.ibagroup.formainframe.explorer.actions.ForceRenameAction"
-                class="eu.ibagroup.formainframe.explorer.actions.ForceRenameAction" text="Force Rename"
-                use-shortcut-of="ForceRefresh"/>
-
-        <action id="eu.ibagroup.formainframe.explorer.actions.AddMaskAction"
-                class="eu.ibagroup.formainframe.explorer.actions.AddMaskAction"
-                icon="ForMainframeIcons.DatasetMask"
-                text="Mask"/>
-
-        <action id="eu.ibagroup.formainframe.explorer.actions.AddJobsFilerAction"
-                class="eu.ibagroup.formainframe.explorer.actions.AddJobsFilerAction"
-                icon="ForMainframeIcons.JclDirectory"
-                text="Jobs Filter"/>
-
-        <action id="eu.ibagroup.formainframe.explorer.actions.ChangeContentModeAction"
-                class="eu.ibagroup.formainframe.explorer.actions.ChangeContentModeAction"
->>>>>>> a22716c7
                 text="Use Binary Mode"/>
 
         <action id="org.zowe.explorer.explorer.actions.SubmitJobAction"
@@ -446,28 +342,23 @@
                 text="Submit Job"
                 icon="AllIcons.Actions.Execute"/>
 
-<<<<<<< HEAD
+        <action id="org.zowe.explorer.explorer.actions.ReleaseJobAction"
+                class="org.zowe.explorer.explorer.actions.ReleaseJobAction"
+                text="Release Job"
+                icon="AllIcons.Actions.Resume"/>
+
+        <action id="org.zowe.explorer.explorer.actions.HoldJobAction"
+                class="org.zowe.explorer.explorer.actions.HoldJobAction"
+                text="Hold Job"
+                icon="AllIcons.Actions.Pause"/>
+
+        <action id="org.zowe.explorer.explorer.actions.CancelJobAction"
+                class="org.zowe.explorer.explorer.actions.CancelJobAction"
+                text="Cancel Job"
+                icon="AllIcons.Actions.Suspend"/>
+
         <action id="org.zowe.explorer.explorer.actions.EditWorkingSetAction"
                 class="org.zowe.explorer.explorer.actions.EditWorkingSetAction"
-=======
-        <action id="eu.ibagroup.formainframe.explorer.actions.ReleaseJobAction"
-                class="eu.ibagroup.formainframe.explorer.actions.ReleaseJobAction"
-                text="Release Job"
-                icon="AllIcons.Actions.Resume"/>
-
-        <action id="eu.ibagroup.formainframe.explorer.actions.HoldJobAction"
-                class="eu.ibagroup.formainframe.explorer.actions.HoldJobAction"
-                text="Hold Job"
-                icon="AllIcons.Actions.Pause"/>
-
-        <action id="eu.ibagroup.formainframe.explorer.actions.CancelJobAction"
-                class="eu.ibagroup.formainframe.explorer.actions.CancelJobAction"
-                text="Cancel Job"
-                icon="AllIcons.Actions.Suspend"/>
-
-        <action id="eu.ibagroup.formainframe.explorer.actions.EditWorkingSetAction"
-                class="eu.ibagroup.formainframe.explorer.actions.EditWorkingSetAction"
->>>>>>> a22716c7
                 text="Edit"
                 use-shortcut-of="RenameElement"/>
 
@@ -485,19 +376,11 @@
             <reference id="org.zowe.explorer.explorer.actions.CreateUssFileAction"/>
             <reference id="org.zowe.explorer.explorer.actions.CreateUssDirectoryAction"/>
             <separator/>
-<<<<<<< HEAD
             <reference id="org.zowe.explorer.explorer.actions.AddMaskAction"/>
             <reference id="org.zowe.explorer.explorer.actions.AddJobsFilerAction"/>
             <separator/>
             <reference id="org.zowe.explorer.explorer.actions.AddWorkingSetAction"/>
             <reference id="org.zowe.explorer.explorer.actions.AddJobsWorkingSetAction"/>
-=======
-            <reference id="eu.ibagroup.formainframe.explorer.actions.AddMaskAction"/>
-            <reference id="eu.ibagroup.formainframe.explorer.actions.AddJobsFilerAction"/>
-            <separator/>
-            <reference id="eu.ibagroup.formainframe.explorer.actions.AddWorkingSetAction"/>
-            <reference id="eu.ibagroup.formainframe.explorer.actions.AddJobsWorkingSetAction"/>
->>>>>>> a22716c7
         </group>
 
         <group id="org.zowe.explorer.actions.FilesActionBarGroup">
@@ -510,14 +393,9 @@
             <reference id="org.zowe.explorer.explorer.actions.SettingAction"/>
         </group>
 
-<<<<<<< HEAD
         <group id="org.zowe.explorer.actions.ContextMenuGroup">
             <reference id="org.zowe.explorer.actions.NewItemGroup"/>
-=======
-        <group id="eu.ibagroup.formainframe.actions.ContextMenuGroup">
-            <reference id="eu.ibagroup.formainframe.actions.NewItemGroup"/>
-            <reference id="eu.ibagroup.formainframe.explorer.actions.ViewJobAction"/>
->>>>>>> a22716c7
+            <reference id="org.zowe.explorer.explorer.actions.ViewJobAction"/>
             <separator/>
             <reference id="org.zowe.explorer.explorer.actions.AllocateLikeAction"/>
             <separator/>
@@ -531,15 +409,9 @@
             <reference id="org.zowe.explorer.explorer.actions.MigrateAction"/>
             <reference id="org.zowe.explorer.explorer.actions.RecallAction"/>
             <separator/>
-<<<<<<< HEAD
             <reference id="org.zowe.explorer.explorer.actions.EditWorkingSetAction"/>
             <reference id="org.zowe.explorer.explorer.actions.RenameAction"/>
             <reference id="org.zowe.explorer.explorer.actions.ForceRenameAction"/>
-=======
-            <reference id="eu.ibagroup.formainframe.explorer.actions.EditWorkingSetAction"/>
-            <reference id="eu.ibagroup.formainframe.explorer.actions.RenameAction"/>
-            <reference id="eu.ibagroup.formainframe.explorer.actions.ForceRenameAction"/>
->>>>>>> a22716c7
             <separator/>
             <reference id="org.zowe.explorer.explorer.actions.ChangeContentModeAction"/>
             <separator/>
@@ -549,7 +421,6 @@
             <reference id="org.zowe.explorer.explorer.actions.GetJobPropertiesAction"/>
         </group>
 
-<<<<<<< HEAD
         <action id="org.zowe.explorer.dataops.synchronizer.SyncAction"
                 class="org.zowe.explorer.dataops.synchronizer.SyncAction"
                 icon="AllIcons.Actions.BuildLoadChanges"
@@ -562,23 +433,14 @@
             <add-to-group group-id="EditorContextBarMenu"/>
         </action>
 
-        <group id="org.zowe.explorer.dataops.synchronizer.ForMainframeEditorToolbarGroup" popup="true">
-            <reference id="org.zowe.explorer.dataops.synchronizer.SyncAction"/>
-=======
-        <action id="eu.ibagroup.formainframe.dataops.content.synchronizer.SyncAction"
-                class="eu.ibagroup.formainframe.dataops.content.synchronizer.SyncAction"
-                icon="AllIcons.Actions.BuildLoadChanges"
-                text="Sync Data"/>
-
-        <group id="eu.ibagroup.formainframe.dataops.content.synchronizer.SyncActionGroup" popup="true">
-            <reference id="eu.ibagroup.formainframe.dataops.content.synchronizer.SyncAction"/>
-        </group>
-
-        <group id="eu.ibagroup.formainframe.actions.JobsLogActionBarGroup">
-            <reference id="eu.ibagroup.formainframe.explorer.actions.ReleaseJobAction"/>
-            <reference id="eu.ibagroup.formainframe.explorer.actions.HoldJobAction"/>
-            <reference id="eu.ibagroup.formainframe.explorer.actions.CancelJobAction"/>
->>>>>>> a22716c7
+        <group id="org.zowe.explorer.dataops.content.synchronizer.SyncActionGroup" popup="true">
+            <reference id="org.zowe.explorer.dataops.content.synchronizer.SyncAction"/>
+        </group>
+
+        <group id="org.zowe.explorer.actions.JobsLogActionBarGroup">
+            <reference id="org.zowe.explorer.explorer.actions.ReleaseJobAction"/>
+            <reference id="org.zowe.explorer.explorer.actions.HoldJobAction"/>
+            <reference id="org.zowe.explorer.explorer.actions.CancelJobAction"/>
         </group>
 
     </actions>
