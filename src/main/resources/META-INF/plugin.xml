<!--
  This program and the accompanying materials are made available under the terms of the
  Eclipse Public License v2.0 which accompanies this distribution, and is available at
  https://www.eclipse.org/legal/epl-v20.html

  SPDX-License-Identifier: EPL-2.0

  Copyright IBA Group 2020
-->
<idea-plugin>
    <id>org.zowe.explorer</id>
    <resource-bundle>messages.FMBundle</resource-bundle>
    <name>Zowe™ Explorer</name>
    <vendor email="zowe.robot@gmail.com" url="https://https://github.com/zowe/zowe-explorer-intellij">Zowe</vendor>
    <depends>com.intellij.modules.platform</depends>
    <description><![CDATA[
<b>If you are going to use or are using the plugin in Android Studio, please write to us: YKirkorava@ibagroup.eu</b>
<br>
Zowe™ Explorer plug-in for IntelliJ IDEA™ is an <a href="https://ibagroupit.com/?utm_campaign=IBA_W-Mainframe&utm_source=JetBrains&utm_medium=referral&utm_content=description_zowe_explorer">IBA Group</a>-developed open-source plugin that gives access to mainframes from a modern IDE.
With the help of the plugin, developers can work with mainframes through a modern interface, using a single toolbar, structured trees, and drag-and-drop operations.
The solution suits those who need to work with z/OS datasets, USS files, and Jobs from the IntelliJ IDEA.
<br/>
Zowe™ Explorer plug-in for IntelliJ IDEA™ extends IntelliJ IDEA™ platform’s tools similar to that of VS Code Zowe™ Explorer, giving developers a modern way to interact with Mainframe.
<br/>
<br/>
It also:
<br/>
<ul>
  <li>makes interactions with Mainframe as simple and intuitive as possible;</li>
  <li>reduces complexity by only requiring a mainframe connection and working set (user-created masks or filters applied to datasets);</li>
  <li>follows the IntelliJ user flow to bring a modern interface to Mainframe.</li>
</ul>
</br>
Advantages:<br/>
<ul>
  <li>Create new datasets and members;</li>
  <li>Copy and paste members between datasets;</li>
  <li>View the properties of any dataset or member;</li>
  <li>Allocate a new dataset like an existing dataset (via the "Allocate Like" item);</li>
  <li>Rename datasets and members;</li>
  <li>Delete datasets and members.</li>
</ul>
<br/>
To start using the plugin:<br/>
<ul>
  <li>Install the plugin in your IntelliJ IDEA™ platform based IDE.</li>
  <li>Contact your RACF administrator so that your user is in the <a href="https://www.ibm.com/docs/en/zos/2.4.0?topic=guide-security-structures-zosmf">IZUUSER  RACF group</a></li>
  <li>You are ready to go! Start working with z/OS from the IDE.</li>
</ul>
</br>
<b>Note: z/OS 2.1 or higher is required with <a href="https://docs.zowe.org/stable/user-guide/systemrequirements-zosmf.html">configured z/OSMF</a>.
<br/>
Feel free to recommend or report everything on our <a href="https://github.com/zowe/zowe-explorer-intellij/issues">Github</a></b>
<br/>
Join us in <a href="https://openmainframeproject.slack.com/archives/C020BGPSU0M">Slack</a>
<br/>
About us:<br/>
With over 30 years of experience in the mainframe domain, IBA Group is committed to maximizing your mainframe investment and enhancing your IT flexibility.
One of the services we offer is Mainframe DevOps. Our approach is highly flexible, as we work with customers to choose the essential toolset for establishing a pipeline based on their preferences, existing tools, and the latest open-source opportunities (such as Zowe™ and plugins).
<br/>
We are also familiar with <a href="https://mainframe.ibagroupit.com/?utm_campaign=IBA_W-Mainframe&utm_source=JetBrains&utm_medium=referral&utm_content=description_zowe_explorer">Mainframe DevOps Solutions</a> of 2023 that can help modernize your mainframe and keep you competitive.
We value your feedback and welcome any suggestions, proposals, or even complaints. Please feel free to contact us or schedule a call with our Mainframe DevOps expert.
<br/>
Thank you for considering IBA Group for your mainframe needs.
]]></description>

    <extensionPoints>

        <extensionPoint name="attributesService"
                        interface="org.zowe.explorer.dataops.attributes.AttributesServiceFactory"/>

        <extensionPoint name="fileDataProvider"
                        interface="org.zowe.explorer.dataops.fetch.FileFetchProviderFactory"/>

        <extensionPoint name="contentSynchronizer"
                        interface="org.zowe.explorer.dataops.content.synchronizer.ContentSynchronizerFactory"/>

        <extensionPoint name="mfContentAdapter"
                        interface="org.zowe.explorer.dataops.content.adapters.MFContentAdapterFactory"/>

        <extensionPoint name="operationRunner"
                        interface="org.zowe.explorer.dataops.operations.OperationRunnerFactory"/>

        <extensionPoint name="logFetcher"
                        interface="org.zowe.explorer.dataops.log.LogFetcherFactory"/>

        <extensionPoint name="oldConfigAdapter"
                        interface="org.zowe.explorer.config.OldConfigAdapterFactory"/>

        <extensionPoint name="explorerContentProvider"
                        interface="org.zowe.explorer.explorer.ExplorerContentProviderFactory"/>

        <extensionPoint name="explorer"
                        interface="org.zowe.explorer.explorer.ExplorerFactory"/>

        <extensionPoint name="configDeclaration"
                        interface="org.zowe.explorer.config.ConfigDeclarationFactory"/>
    </extensionPoints>

    <applicationListeners>
        <listener class="org.zowe.explorer.editor.ProjectCloseListener"
                  topic="com.intellij.openapi.project.ProjectManagerListener"/>

        <listener class="org.zowe.explorer.editor.FileEditorBeforeEventsListener"
                  topic="com.intellij.openapi.fileEditor.FileEditorManagerListener$Before"/>

        <listener class="org.zowe.explorer.editor.FileEditorEventsListener"
                  topic="com.intellij.openapi.fileEditor.FileEditorManagerListener"/>
    </applicationListeners>

    <extensions defaultExtensionNs="org.zowe.explorer">

        <configDeclaration implementation="org.zowe.explorer.config.connect.ConnectionConfigDeclarationFactory"/>

        <configDeclaration implementation="org.zowe.explorer.config.ws.FilesWorkingSetConfigDeclarationFactory"/>

        <configDeclaration implementation="org.zowe.explorer.config.ws.JesWorkingSetConfigDeclarationFactory"/>

        <configDeclaration
                implementation="org.zowe.explorer.config.connect.CredentialsConfigDeclarationFactory"/>

        <attributesService
                implementation="org.zowe.explorer.dataops.attributes.RemoteDatasetAttributesServiceFactory"/>

        <attributesService
                implementation="org.zowe.explorer.dataops.attributes.RemoteMemberAttributesServiceFactory"/>

        <attributesService
                implementation="org.zowe.explorer.dataops.attributes.RemoteUssAttributesServiceFactory"/>

        <attributesService
                implementation="org.zowe.explorer.dataops.attributes.RemoteJobAttributesServiceFactory"/>

        <attributesService
                implementation="org.zowe.explorer.dataops.attributes.RemoteSpoolFileAttributesServiceFactory"/>

        <fileDataProvider
                implementation="org.zowe.explorer.dataops.fetch.DatasetFileFetchProviderFactory"/>

        <fileDataProvider
                implementation="org.zowe.explorer.dataops.fetch.MemberFileFetchProviderFactory"/>

        <fileDataProvider
                implementation="org.zowe.explorer.dataops.fetch.UssFileFetchProviderFactory"/>

        <fileDataProvider
                implementation="org.zowe.explorer.dataops.fetch.JobFileFetchProviderFactory"/>

        <fileDataProvider
                implementation="org.zowe.explorer.dataops.fetch.SpoolFileFetchProviderFactory"/>

        <contentSynchronizer
                implementation="org.zowe.explorer.dataops.content.synchronizer.MemberContentSynchronizerFactory"/>

        <contentSynchronizer
                implementation="org.zowe.explorer.dataops.content.synchronizer.SeqDatasetContentSynchronizerFactory"/>

        <contentSynchronizer
                implementation="org.zowe.explorer.dataops.content.synchronizer.UssFileContentSynchronizerFactory"/>

        <contentSynchronizer
                implementation="org.zowe.explorer.dataops.content.synchronizer.SpoolFileContentSynchronizerFactory"/>

        <mfContentAdapter
                implementation="org.zowe.explorer.dataops.content.adapters.MemberContentAdapterFactory"/>

        <mfContentAdapter
                implementation="org.zowe.explorer.dataops.content.adapters.SeqDatasetContentAdapterFactory"/>

        <operationRunner implementation="org.zowe.explorer.dataops.operations.DatasetAllocatorFactory"/>

        <operationRunner implementation="org.zowe.explorer.dataops.operations.MemberAllocatorFactory"/>

        <operationRunner implementation="org.zowe.explorer.dataops.operations.UssAllocatorFactory"/>

        <operationRunner implementation="org.zowe.explorer.dataops.operations.DeleteRunnerFactory"/>

        <operationRunner implementation="org.zowe.explorer.dataops.operations.DeleteMemberOperationRunnerFactory"/>

        <operationRunner implementation="org.zowe.explorer.dataops.operations.UssChangeModeFactory"/>

        <operationRunner
                implementation="org.zowe.explorer.dataops.operations.mover.MemberToPdsMoverFactory"/>

        <operationRunner implementation="org.zowe.explorer.dataops.operations.mover.PdsToUssFolderMoverFactory"/>

        <operationRunner implementation="org.zowe.explorer.dataops.operations.mover.UssToUssFileMoverFactory"/>

        <operationRunner implementation="org.zowe.explorer.dataops.operations.mover.UssFileToPdsMoverFactory"/>

        <operationRunner
                implementation="org.zowe.explorer.dataops.operations.mover.SequentialToPdsMoverFactory"/>

        <operationRunner
                implementation="org.zowe.explorer.dataops.operations.mover.SequentialToUssFolderFileMoverFactory"/>

        <operationRunner
                implementation="org.zowe.explorer.dataops.operations.mover.MemberToUssFileMoverFactory"/>

        <operationRunner
                implementation="org.zowe.explorer.dataops.operations.mover.RemoteToLocalFileMoverFactory"/>

        <operationRunner
                implementation="org.zowe.explorer.dataops.operations.mover.RemoteToLocalDirectoryMoverFactory"/>

        <operationRunner
                implementation="org.zowe.explorer.dataops.operations.mover.LocalFileToUssDirMoverFactory"/>

        <operationRunner
                implementation="org.zowe.explorer.dataops.operations.mover.CrossSystemMemberOrUssFileOrSequentialToUssDirMoverFactory"/>

        <operationRunner
                implementation="org.zowe.explorer.dataops.operations.mover.CrossSystemMemberOrUssFileToPdsMoverFactory"/>

        <operationRunner
                implementation="org.zowe.explorer.dataops.operations.mover.CrossSystemUssDirMoverFactory"/>

        <operationRunner
                implementation="org.zowe.explorer.dataops.operations.mover.CrossSystemPdsToUssDirMoverFactory"/>

        <operationRunner implementation="org.zowe.explorer.dataops.operations.RenameOperationRunnerFactory"/>

        <operationRunner
                implementation="org.zowe.explorer.dataops.operations.mover.ForceRenameOperationRunnerFactory"/>

        <operationRunner implementation="org.zowe.explorer.dataops.operations.InfoOperationRunnerFactory"/>

        <operationRunner implementation="org.zowe.explorer.dataops.operations.ZOSInfoOperationRunnerFactory"/>

        <operationRunner implementation="org.zowe.explorer.dataops.operations.migration.RecallOperationFactory"/>

        <operationRunner
                implementation="org.zowe.explorer.dataops.operations.migration.MigrateOperationFactory"/>

        <operationRunner implementation="org.zowe.explorer.dataops.operations.jobs.SubmitJobOperationFactory"/>

        <operationRunner
                implementation="org.zowe.explorer.dataops.operations.jobs.CancelJobOperationRunnerFactory"/>

        <operationRunner
                implementation="org.zowe.explorer.dataops.operations.jobs.ReleaseJobOperationRunnerFactory"/>

        <operationRunner
                implementation="org.zowe.explorer.dataops.operations.jobs.HoldJobOperationRunnerFactory"/>

        <operationRunner
                implementation="org.zowe.explorer.dataops.operations.jobs.PurgeJobOperationRunnerFactory"/>

        <operationRunner
                implementation="org.zowe.explorer.dataops.operations.jobs.GetJclRecordsOperationRunnerFactory"/>

        <operationRunner
                implementation="org.zowe.explorer.dataops.operations.ChangePasswordOperationRunnerFactory"/>

        <operationRunner implementation="org.zowe.explorer.dataops.operations.TsoOperationRunnerFactory"/>

        <operationRunner implementation="org.zowe.explorer.dataops.operations.uss.ChangeFileTagOperationRunnerFactory"/>

        <logFetcher implementation="org.zowe.explorer.dataops.log.JobLogFetcherFactory"/>

        <oldConfigAdapter implementation="org.zowe.explorer.config.connect.OldConnectionsAdapterFactory"/>

        <oldConfigAdapter implementation="org.zowe.explorer.config.ws.OldWorkingSetAdapterFactory"/>

        <oldConfigAdapter implementation="org.zowe.explorer.config.connect.OldUsernameAdapterFactory"/>

        <oldConfigAdapter implementation="org.zowe.explorer.config.ws.OldJesWorkingSetAdapterFactory"/>

        <explorer implementation="org.zowe.explorer.explorer.FileExplorerFactory"/>
        <explorer implementation="org.zowe.explorer.explorer.JesExplorerFactory"/>

        <explorerContentProvider index="0"
                                 implementation="org.zowe.explorer.explorer.FileExplorerContentProviderFactory"/>
        <explorerContentProvider index="1"
                                 implementation="org.zowe.explorer.explorer.JesExplorerContentProviderFactory"/>

    </extensions>

    <projectListeners>
        <listener class="org.zowe.explorer.zowe.service.ZoweFileListener"
                  topic="com.intellij.openapi.vfs.newvfs.BulkFileListener"/>
    </projectListeners>

    <extensions defaultExtensionNs="com.intellij">

        <preloadingActivity implementation="org.zowe.explorer.config.ZoweOldConfigConvertPreloadingActivity"/>
        <postStartupActivity implementation="org.zowe.explorer.zowe.ZoweStartupActivity"/>
        <filePasteProvider implementation="org.zowe.explorer.explorer.ui.ExplorerPasteProvider"/>
        <customPasteProvider implementation="org.zowe.explorer.explorer.ui.ExplorerPasteProvider"/>

        <postStartupActivity implementation="org.zowe.explorer.config.ConfigStartupActivity"/>

        <postStartupActivity implementation="org.zowe.explorer.editor.ProjectStartupActivity"/>

        <applicationConfigurable id="org.zowe.explorer.config.MainframeConfigurableProvider"
                                 displayName="Zowe Explorer"
                                 provider="org.zowe.explorer.config.MainframeConfigurableProvider"/>

        <requiredForSmartModeStartupActivity
                implementation="org.zowe.explorer.dataops.content.synchronizer.SyncToolbarProvider"/>

        <requiredForSmartModeStartupActivity
                implementation="org.zowe.explorer.dataops.content.synchronizer.SyncToolbarProvider"/>

        <editorFloatingToolbarProvider
                implementation="org.zowe.explorer.dataops.content.synchronizer.SyncToolbarProvider"/>

        <editorFloatingToolbarProvider implementation="org.zowe.explorer.editor.SubmitJobToolbarProvider"/>

        <notificationGroup displayType="STICKY_BALLOON"
                           id="org.zowe.explorer.explorer.ExplorerNotificationGroup"/>

        <notificationGroup displayType="STICKY_BALLOON"
                           id="org.zowe.explorer.ui.build.jobs.JobsLogNotificationGroup"/>

        <toolWindow id="Zowe Explorer" anchor="right"
                    factoryClass="org.zowe.explorer.explorer.ui.ExplorerWindowFactory"
                    icon="ForMainframeIcons.ExplorerToolbarIcon"
                    doNotActivateOnStart="true"/>
        <toolWindow id="Zowe Jobs" anchor="bottom"
                    factoryClass="org.zowe.explorer.ui.build.jobs.JobsWindowFactory"
                    canCloseContents="true"
                    doNotActivateOnStart="true"/>

        <toolWindow id="Zowe TSO CLI" anchor="bottom"
                    factoryClass="org.zowe.explorer.ui.build.tso.TSOWindowFactory"
                    canCloseContents="true"
                    doNotActivateOnStart="true"/>

        <virtualFileSystem id="org.zowe.explorer.vfs.MFVirtualFileSystem"
                           implementationClass="org.zowe.explorer.vfs.MFVirtualFileSystem"
                           key="zowemf"/>

        <fileType name="Unknown Data Set "
                  implementationClass="org.zowe.explorer.filetypes.UnknownDataSetFileType"/>

        <applicationService preload="true" serviceInterface="org.zowe.explorer.config.ConfigService"
                            serviceImplementation="org.zowe.explorer.config.ConfigServiceImpl"/>

        <applicationService preload="true" serviceInterface="org.zowe.explorer.config.OldConfigService"
                            serviceImplementation="org.zowe.explorer.config.OldConfigServiceImpl"/>

        <applicationService serviceInterface="org.zowe.explorer.config.connect.CredentialService"
                            serviceImplementation="org.zowe.explorer.config.connect.CredentialServiceImpl"
                            testServiceImplementation="org.zowe.explorer.testutils.testServiceImpl.TestCredentialsServiceImpl"/>

        <applicationService serviceInterface="org.zowe.explorer.config.ConfigSandbox"
                            serviceImplementation="org.zowe.explorer.config.ConfigSandboxImpl"/>

        <applicationService serviceInterface="org.zowe.explorer.dataops.DataOpsManager" preload="true"
                            serviceImplementation="org.zowe.explorer.dataops.DataOpsManagerImpl"
                            testServiceImplementation="org.zowe.explorer.testutils.testServiceImpl.TestDataOpsManagerImpl"/>

        <applicationService serviceInterface="org.zowe.explorer.api.ZosmfApi"
                            serviceImplementation="org.zowe.explorer.api.ZosmfApiImpl"
                            testServiceImplementation="org.zowe.explorer.testutils.testServiceImpl.TestZosmfApiImpl"/>

        <applicationService serviceInterface="org.zowe.explorer.explorer.UIComponentManager"
                            serviceImplementation="org.zowe.explorer.explorer.UIComponentManagerImpl"/>

        <applicationService serviceInterface="org.zowe.explorer.dataops.services.ErrorSeparatorService"
                            serviceImplementation="org.zowe.explorer.dataops.services.ErrorSeparatorServiceImpl"/>

        <applicationService serviceInterface="org.zowe.explorer.editor.ChangeContentService"
                            serviceImplementation="org.zowe.explorer.editor.ChangeContentServiceImpl"/>

        <projectService serviceInterface="org.zowe.explorer.zowe.service.ZoweConfigService"
                        serviceImplementation="org.zowe.explorer.zowe.service.ZoweConfigServiceImpl"/>

        <statusBarWidgetFactory id="org.zowe.explorer.editor.status.MfLineSeparatorWidgetFactory"
                                implementation="org.zowe.explorer.editor.status.MfLineSeparatorWidgetFactory"
                                order="after positionWidget"/>

        <statusBarWidgetFactory id="org.zowe.explorer.editor.status.MfEncodingPanelWidgetFactory"
                                implementation="org.zowe.explorer.editor.status.MfEncodingPanelWidgetFactory"
                                order="after org.zowe.explorer.editor.status.MfLineSeparatorWidgetFactory, before powerStatus"/>

<<<<<<< HEAD
        <localInspection shortName="MFLossyEncoding" displayName="MF lossy encoding"
=======
        <!-- TODO: define attribute language="" in v1.*.*-223 and greater -->
        <localInspection shortName="ZoweMFLossyEncoding" displayName="Zowe MF lossy encoding"
>>>>>>> 8e40cfe4
                         groupBundle="messages.InspectionsBundle" groupKey="group.names.internationalization.issues"
                         enabledByDefault="true" level="WARNING" language=""
                         implementationClass="org.zowe.explorer.editor.inspection.MFLossyEncodingInspection"/>
    </extensions>

    <actions>

        <action id="org.zowe.explorer.explorer.actions.RecallAction"
                class="org.zowe.explorer.explorer.actions.RecallAction" text="Recall"
                description="Recalls a migrated dataset"/>

        <action id="org.zowe.explorer.explorer.actions.MigrateAction"
                class="org.zowe.explorer.explorer.actions.MigrateAction" text="Migrate"
                description="Migrates a dataset"/>

        <action id="org.zowe.explorer.explorer.actions.RefreshNodeAction"
                class="org.zowe.explorer.explorer.actions.RefreshNodeAction"
                text="Refresh"
                icon="AllIcons.Actions.Refresh"/>

        <action id="org.zowe.explorer.explorer.actions.AddWorkingSetAction"
                class="org.zowe.explorer.explorer.actions.AddWorkingSetAction"
                text="Working Set"
                icon="AllIcons.Nodes.Project"/>

        <action id="org.zowe.explorer.explorer.actions.AddJesWorkingSetAction"
                class="org.zowe.explorer.explorer.actions.AddJesWorkingSetAction"
                text="JES Working Set"
                icon="AllIcons.Nodes.Project"/>

        <action id="org.zowe.explorer.explorer.actions.AddConnectionAction"
                class="org.zowe.explorer.explorer.actions.AddConnectionAction"
                text="Connection"
                icon="AllIcons.Javaee.WebService"/>

        <action id="org.zowe.explorer.explorer.actions.AllocateDatasetAction"
                class="org.zowe.explorer.explorer.actions.AllocateDatasetAction"
                text="Dataset"/>

        <action id="org.zowe.explorer.explorer.actions.AllocateLikeAction"
                class="org.zowe.explorer.explorer.actions.AllocateLikeAction"
                text="Allocate Like"/>

        <action id="org.zowe.explorer.explorer.actions.CreateUssFileAction"
                class="org.zowe.explorer.explorer.actions.CreateUssFileAction"
                text="File" icon="AllIcons.FileTypes.Text"/>

        <action id="org.zowe.explorer.explorer.actions.CreateUssDirectoryAction"
                class="org.zowe.explorer.explorer.actions.CreateUssDirectoryAction"
                text="Directory" icon="AllIcons.Nodes.Folder"/>

        <action id="org.zowe.explorer.explorer.actions.AddMemberAction"
                class="org.zowe.explorer.explorer.actions.AddMemberAction" text="Member"
                icon="ForMainframeIcons.MemberIcon"
        />

        <action class="org.zowe.explorer.explorer.actions.SettingAction"
                id="org.zowe.explorer.explorer.actions.SettingAction"
                icon="AllIcons.General.Settings"/>

        <action class="org.zowe.explorer.explorer.actions.TsoSessionCreateAction"
                id="org.zowe.explorer.explorer.actions.TsoSessionCreateAction"
                icon="AllIcons.Debugger.Console"/>


        <action class="org.zowe.explorer.explorer.actions.GetFilePropertiesAction"
                id="org.zowe.explorer.explorer.actions.GetFilePropertiesAction"
                text="Properties"/>

        <action class="org.zowe.explorer.explorer.actions.GetJobPropertiesAction"
                id="org.zowe.explorer.explorer.actions.GetJobPropertiesAction"
                text="Properties"/>

        <action class="org.zowe.explorer.explorer.actions.ViewJobAction"
                id="org.zowe.explorer.explorer.actions.ViewJobAction"
                text="View Job"/>

        <action id="org.zowe.explorer.explorer.actions.RenameAction"
                class="org.zowe.explorer.explorer.actions.RenameAction"
                text="Rename">
            <keyboard-shortcut first-keystroke="F2" keymap="$default"/>
        </action>

        <action id="org.zowe.explorer.explorer.actions.ForceRenameAction"
                class="org.zowe.explorer.explorer.actions.ForceRenameAction"
                text="Force Rename"
                use-shortcut-of="ForceRefresh">
            <keyboard-shortcut first-keystroke="shift F2" keymap="$default"/>
        </action>

        <action id="org.zowe.explorer.explorer.actions.DuplicateMemberAction"
                class="org.zowe.explorer.explorer.actions.DuplicateMemberAction"
                text="Duplicate"
                use-shortcut-of="EditorDuplicate"
                icon="AllIcons.Actions.Copy">
            <keyboard-shortcut first-keystroke="F3" keymap="$default"/>
        </action>

        <action id="org.zowe.explorer.explorer.actions.EditJobsFilterAction"
                class="org.zowe.explorer.explorer.actions.EditJobsFilterAction"
                text="Edit"/>

        <action id="org.zowe.explorer.explorer.actions.DeleteJesNodeAction"
                class="org.zowe.explorer.explorer.actions.DeleteJesNodeAction"
                text="Delete">
            <keyboard-shortcut first-keystroke="DELETE" keymap="$default"/>
        </action>

        <action id="org.zowe.explorer.explorer.actions.AddMaskAction"
                class="org.zowe.explorer.explorer.actions.AddMaskAction"
                icon="ForMainframeIcons.DatasetMask"
                text="Mask"/>

        <action id="org.zowe.explorer.explorer.actions.EditMaskAction"
                class="org.zowe.explorer.explorer.actions.EditMaskAction"
                text="Edit"/>

        <action id="org.zowe.explorer.explorer.actions.AddJobsFilterAction"
                class="org.zowe.explorer.explorer.actions.AddJobsFilterAction"
                icon="ForMainframeIcons.JclDirectory"
                text="Jobs Filter"/>

        <action id="org.zowe.explorer.explorer.actions.SubmitJobAction"
                class="org.zowe.explorer.explorer.actions.SubmitJobAction"
                text="Submit Job"
                icon="AllIcons.Actions.Execute"/>

        <action id="org.zowe.explorer.explorer.actions.ReleaseJobAction"
                class="org.zowe.explorer.explorer.actions.ReleaseJobAction"
                text="Release Job"
                icon="AllIcons.Actions.Resume"/>

        <action id="org.zowe.explorer.explorer.actions.HoldJobAction"
                class="org.zowe.explorer.explorer.actions.HoldJobAction"
                text="Hold Job"
                icon="AllIcons.Actions.Pause"/>

        <action id="org.zowe.explorer.explorer.actions.CancelJobAction"
                class="org.zowe.explorer.explorer.actions.CancelJobAction"
                text="Cancel Job"
                icon="AllIcons.Actions.Suspend"/>

        <action id="org.zowe.explorer.explorer.actions.PurgeJobAction"
                class="org.zowe.explorer.explorer.actions.PurgeJobAction"
                text="Purge Job"
                icon="AllIcons.Actions.GC">
            <keyboard-shortcut first-keystroke="DELETE" keymap="$default"/>
        </action>

        <action id="org.zowe.explorer.explorer.actions.EditJclAction"
                class="org.zowe.explorer.explorer.actions.EditJclAction"
                text="Edit JCL"/>

        <action id="org.zowe.explorer.explorer.actions.SubmitJobToolbarAction"
                class="org.zowe.explorer.explorer.actions.SubmitJobToolbarAction"
                text="Submit Job"
                icon="AllIcons.Actions.Execute"/>

        <group id="org.zowe.explorer.explorer.actions.SubmitJobToolbarActionGroup" popup="true">
            <reference id="org.zowe.explorer.explorer.actions.SubmitJobToolbarAction"/>
        </group>

        <action id="org.zowe.explorer.explorer.actions.EditFilesWorkingSetAction"
                class="org.zowe.explorer.explorer.actions.EditFilesWorkingSetAction"
                text="Edit"
                use-shortcut-of="RenameElement"/>

        <action id="org.zowe.explorer.explorer.actions.EditJesWorkingSetAction"
                class="org.zowe.explorer.explorer.actions.EditJesWorkingSetAction"
                text="Edit"
                use-shortcut-of="RenameElement"/>

        <group id="org.zowe.explorer.actions">
            <action id="org.zowe.explorer.explorer.actions.ShowWsInfo"
                    class="org.zowe.explorer.explorer.actions.ShowWsInfo" text="Show Working Set Info"/>
        </group>

        <group id="org.zowe.explorer.actions.NewItemGroup"
               description="Create new item"
               text="New"
               popup="true">
            <reference id="org.zowe.explorer.explorer.actions.AllocateDatasetAction"/>
            <reference id="org.zowe.explorer.explorer.actions.AddMemberAction"/>
            <reference id="org.zowe.explorer.explorer.actions.CreateUssFileAction"/>
            <reference id="org.zowe.explorer.explorer.actions.CreateUssDirectoryAction"/>
            <separator/>
            <reference id="org.zowe.explorer.explorer.actions.AddMaskAction"/>
            <reference id="org.zowe.explorer.explorer.actions.AddJobsFilterAction"/>
            <separator/>
            <reference id="org.zowe.explorer.explorer.actions.AddWorkingSetAction"/>
            <reference id="org.zowe.explorer.explorer.actions.AddJesWorkingSetAction"/>
        </group>

        <group id="org.zowe.explorer.actions.AddWsOrConnectionGroup"
               icon="AllIcons.General.Add"
               popup="true">
            <reference id="org.zowe.explorer.explorer.actions.AddConnectionAction"/>
            <reference id="org.zowe.explorer.explorer.actions.AddWorkingSetAction"/>
            <reference id="org.zowe.explorer.explorer.actions.AddJesWorkingSetAction"/>
            <reference id="org.zowe.explorer.explorer.actions.TsoSessionCreateAction"/>
        </group>

        <group id="org.zowe.explorer.actions.FilesActionBarGroup">
            <reference id="org.zowe.explorer.actions.AddWsOrConnectionGroup"/>
            <reference id="org.zowe.explorer.explorer.actions.SettingAction"/>
        </group>

        <group id="org.zowe.explorer.actions.JESActionBarGroup">
            <reference id="org.zowe.explorer.actions.AddWsOrConnectionGroup"/>
            <reference id="org.zowe.explorer.explorer.actions.SettingAction"/>
        </group>

        <group id="org.zowe.explorer.actions.ContextMenuGroup">
            <reference id="org.zowe.explorer.actions.NewItemGroup"/>
            <separator/>
            <reference id="org.zowe.explorer.explorer.actions.AllocateLikeAction"/>
            <separator/>
            <reference id="org.zowe.explorer.explorer.actions.SubmitJobAction"/>
            <separator/>
            <reference id="org.zowe.explorer.explorer.actions.RefreshNodeAction"/>
            <separator/>
            <reference id="$Cut"/>
            <reference id="$Copy"/>
            <reference id="$Paste"/>
            <separator/>
            <reference id="org.zowe.explorer.explorer.actions.MigrateAction"/>
            <reference id="org.zowe.explorer.explorer.actions.RecallAction"/>
            <separator/>
            <reference id="org.zowe.explorer.explorer.actions.EditFilesWorkingSetAction"/>
            <reference id="org.zowe.explorer.explorer.actions.RenameAction"/>
            <reference id="org.zowe.explorer.explorer.actions.ForceRenameAction"/>
            <reference id="org.zowe.explorer.explorer.actions.EditMaskAction"/>
            <reference id="org.zowe.explorer.explorer.actions.DuplicateMemberAction"/>
            <separator/>
            <reference id="$Delete"/>
            <separator/>
            <reference id="org.zowe.explorer.explorer.actions.GetFilePropertiesAction"/>
        </group>

        <group id="org.zowe.explorer.actions.JESContextMenuGroup">
            <reference id="org.zowe.explorer.actions.NewItemGroup"/>
            <reference id="org.zowe.explorer.explorer.actions.ViewJobAction"/>
            <reference id="org.zowe.explorer.explorer.actions.EditJclAction"/>
            <separator/>
            <reference id="org.zowe.explorer.explorer.actions.RefreshNodeAction"/>
            <separator/>
            <reference id="org.zowe.explorer.explorer.actions.EditJesWorkingSetAction"/>
            <reference id="org.zowe.explorer.explorer.actions.EditJobsFilterAction"/>
            <separator/>
            <reference id="org.zowe.explorer.explorer.actions.DeleteJesNodeAction"/>
            <reference id="org.zowe.explorer.explorer.actions.PurgeJobAction"/>
            <separator/>
            <reference id="org.zowe.explorer.explorer.actions.GetJobPropertiesAction"/>
        </group>

        <action id="org.zowe.explorer.dataops.content.synchronizer.SyncAction"
                class="org.zowe.explorer.dataops.content.synchronizer.SyncAction"
                icon="AllIcons.Actions.BuildLoadChanges"
                text="Sync Data">
            <keyboard-shortcut first-keystroke="control shift S" keymap="$default"/>
        </action>

        <action id="org.zowe.explorer.zowe.actions.UpdateZoweConfigAction"
                class="org.zowe.explorer.zowe.actions.UpdateZoweConfigAction"
                icon="AllIcons.Actions.BuildLoadChanges"
                text="Update Zowe Config">
            <add-to-group group-id="EditorContextBarMenu"/>
        </action>

        <group id="org.zowe.explorer.dataops.content.synchronizer.SyncActionGroup" popup="true">
            <reference id="org.zowe.explorer.dataops.content.synchronizer.SyncAction"/>
        </group>

        <group id="org.zowe.explorer.actions.JobsLogActionBarGroup">
            <reference id="org.zowe.explorer.explorer.actions.ReleaseJobAction"/>
            <reference id="org.zowe.explorer.explorer.actions.HoldJobAction"/>
            <reference id="org.zowe.explorer.explorer.actions.CancelJobAction"/>
            <reference id="org.zowe.explorer.explorer.actions.PurgeJobAction"/>
        </group>

    </actions>

</idea-plugin><|MERGE_RESOLUTION|>--- conflicted
+++ resolved
@@ -375,12 +375,8 @@
                                 implementation="org.zowe.explorer.editor.status.MfEncodingPanelWidgetFactory"
                                 order="after org.zowe.explorer.editor.status.MfLineSeparatorWidgetFactory, before powerStatus"/>
 
-<<<<<<< HEAD
-        <localInspection shortName="MFLossyEncoding" displayName="MF lossy encoding"
-=======
         <!-- TODO: define attribute language="" in v1.*.*-223 and greater -->
         <localInspection shortName="ZoweMFLossyEncoding" displayName="Zowe MF lossy encoding"
->>>>>>> 8e40cfe4
                          groupBundle="messages.InspectionsBundle" groupKey="group.names.internationalization.issues"
                          enabledByDefault="true" level="WARNING" language=""
                          implementationClass="org.zowe.explorer.editor.inspection.MFLossyEncodingInspection"/>
