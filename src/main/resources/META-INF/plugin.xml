--- conflicted
+++ resolved
@@ -342,10 +342,6 @@
         <applicationService serviceInterface="org.zowe.explorer.config.connect.CredentialService"
                             serviceImplementation="org.zowe.explorer.config.connect.CredentialServiceImpl"
                             testServiceImplementation="org.zowe.explorer.testServiceImpl.TestCredentialsServiceImpl"/>
-<<<<<<< HEAD
-
-=======
->>>>>>> 0b8e2d54
 
         <applicationService serviceInterface="org.zowe.explorer.config.ConfigSandbox"
                             serviceImplementation="org.zowe.explorer.config.ConfigSandboxImpl"/>
