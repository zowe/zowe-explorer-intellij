--- conflicted
+++ resolved
@@ -111,16 +111,8 @@
         <listener class="eu.ibagroup.formainframe.editor.FileEditorBeforeEventsListener"
                   topic="com.intellij.openapi.fileEditor.FileEditorManagerListener$Before"/>
 
-<<<<<<< HEAD
         <listener class="eu.ibagroup.formainframe.editor.FileEditorEventsListener"
                   topic="com.intellij.openapi.fileEditor.FileEditorManagerListener"/>
-
-        <listener class="eu.ibagroup.formainframe.editor.FileSelectionChangeListener"
-                  topic="com.intellij.openapi.fileEditor.FileEditorManagerListener"/>
-=======
-        <listener class="eu.ibagroup.formainframe.dataops.content.synchronizer.MFAutoSaveDocumentListener"
-                  topic="com.intellij.openapi.vfs.newvfs.BulkFileListener"/>
->>>>>>> a0461f25
     </applicationListeners>
 
     <extensions defaultExtensionNs="eu.ibagroup.formainframe">
@@ -298,11 +290,9 @@
 
         <postStartupActivity implementation="eu.ibagroup.formainframe.analytics.AnalyticsStartupActivity"/>
 
-<<<<<<< HEAD
         <postStartupActivity implementation="eu.ibagroup.formainframe.config.ConfigStartupActivity"/>
-=======
+
         <postStartupActivity implementation="eu.ibagroup.formainframe.editor.ProjectStartupActivity"/>
->>>>>>> a0461f25
 
         <applicationConfigurable id="eu.ibagroup.formainframe.config.MainframeConfigurableProvider"
                                  displayName="For Mainframe"
