--- conflicted
+++ resolved
@@ -155,11 +155,7 @@
 
         <postStartupActivity implementation="org.zowe.explorer.zowe.ZoweStartupActivity"/>
 
-<<<<<<< HEAD
-        <postStartupActivity implementation="org.zowe.explorer.analytics.AnalyticsStartupActivity"/>
-=======
 <!--        <postStartupActivity implementation="eu.ibagroup.formainframe.analytics.AnalyticsStartupActivity"/>-->
->>>>>>> b779b4e9
 
         <applicationConfigurable id="configurable.mainframe.explorer"
                                  displayName="Zowe Explorer"
