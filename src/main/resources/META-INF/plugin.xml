--- conflicted
+++ resolved
@@ -369,7 +369,8 @@
                             testServiceImplementation="org.zowe.explorer.testutils.testServiceImpl.TestZosmfApiImpl"/>
 
         <applicationService serviceInterface="org.zowe.explorer.explorer.UIComponentManager"
-                            serviceImplementation="org.zowe.explorer.explorer.UIComponentManagerImpl"/>
+                            serviceImplementation="org.zowe.explorer.explorer.UIComponentManagerImpl"
+                            testServiceImplementation="org.zowe.explorer.testutils.testServiceImpl.TestUIComponentManager"/>
 
         <applicationService serviceInterface="org.zowe.explorer.dataops.services.ErrorSeparatorService"
                             serviceImplementation="org.zowe.explorer.dataops.services.ErrorSeparatorServiceImpl"/>
@@ -377,14 +378,8 @@
         <applicationService serviceInterface="org.zowe.explorer.editor.ChangeContentService"
                             serviceImplementation="org.zowe.explorer.editor.ChangeContentServiceImpl"/>
 
-<<<<<<< HEAD
         <projectService serviceInterface="org.zowe.explorer.zowe.service.ZoweConfigService"
                         serviceImplementation="org.zowe.explorer.zowe.service.ZoweConfigServiceImpl"/>
-=======
-        <applicationService serviceInterface="eu.ibagroup.formainframe.explorer.UIComponentManager"
-                            serviceImplementation="eu.ibagroup.formainframe.explorer.UIComponentManagerImpl"
-                            testServiceImplementation="eu.ibagroup.formainframe.testutils.testServiceImpl.TestUIComponentManager"/>
->>>>>>> a64edaab
 
         <applicationService serviceInterface="org.zowe.explorer.dataops.content.service.SyncProcessService"
                             serviceImplementation="org.zowe.explorer.dataops.content.service.SyncProcessServiceImpl"/>
