<!--
  This program and the accompanying materials are made available under the terms of the
  Eclipse Public License v2.0 which accompanies this distribution, and is available at
  https://www.eclipse.org/legal/epl-v20.html

  SPDX-License-Identifier: EPL-2.0

  Copyright IBA Group 2020
-->
<idea-plugin>
    <id>eu.ibagroup.formainframe</id>
    <resource-bundle>messages.FMBundle</resource-bundle>
    <name>For Mainframe</name>
    <vendor email="formainframe@ibagroup.eu" url="https://github.com/for-mainframe/For-Mainframe">IBAGroup_2020Y
    </vendor>
    <depends>com.intellij.modules.platform</depends>
    <description><![CDATA[
Smart and Interactive Mainframe code editing tool that brings support for browsing, editing and creating data on z/OS via <a href="https://www.ibm.com/docs/en/zos/2.4.0?topic=guide-using-zosmf-rest-services">z/OSMF REST API</a>.<br/>
IBA Group team of <b>mainframe enthusiasts</b> are actively developing new features for the open-source "For Mainframe" plugin.
We keep improving existing features that help you to:<br/>
<ul>
  <li>Start working with z/OS easily with no complex configurations.</li>
  <li>Organize datasets on z/OS, files on USS into Working Sets.</li>
  <li>Allocate datasets, create members, files and directories with different permissions.</li>
  <li>Perform renaming, copying and moving data in a modern way.</li>
  <li>Edit datasets, files and members. Smart auto-save will keep your content both in the editor and on the mainframe in-sync.</li>
  <li>Create multiple connections to different z/OS systems.</li>
  <li>Perform all available operations with Jobs.</li>
  <li>Highlight all IntelliJ supported languages automatically and recognize them once opened from the mainframe.</li>
</ul><br/>
To start using the plugin:<br/>
<ul>
  <li>Install the plugin in your Intellij based IDE.</li>
  <li>Contact your RACF administrator so that your user is in the <a href="https://www.ibm.com/docs/en/zos/2.4.0?topic=guide-security-structures-zosmf">IZUUSER  RACF group</a></li>
  <li>You are ready to go! Start working with z/OS from the IDE.</li>
</ul></br>
<b>Note: z/OS 2.1 or higher is required with <a href="https://docs.zowe.org/stable/user-guide/systemrequirements-zosmf.html">configured z/OSMF</a>. Plugin is in active development state.<br/>
Feel free to recommend or report everything on our <a href="https://github.com/for-mainframe/For-Mainframe/issues">Github</a></b><br/>
Join us in <a href="https://join.slack.com/t/iba-mainframe-tools/shared_invite/zt-pejbtt4j-l7KuizvDedJSCxwGtxmMBg">Slack</a><br/>
<h3>How to use the Plugin</h3>
<h4>First steps</h4>
Firstly, you need to create a connection to your Mainframe (note: z/OSMF port should be specified at the end of the address).<br/>
You can do it either by manually specifying all the needed info through the Settings tab, or just by clicking the "+" sign.<br/>
How to add a connection through the Settings:<br/>
<a href="https://plugins.jetbrains.com/files/16353/screenshot_17664703-83e4-4d9f-af7a-65e527b7f427"><img src="https://plugins.jetbrains.com/files/16353/screenshot_17664703-83e4-4d9f-af7a-65e527b7f427" width="680"></a><br/>
To work with the Datasets and USS files you need to set up a Working Set.<br/>
How to create a new Working Set through the Settings:<br/>
<a href="https://plugins.jetbrains.com/files/16353/screenshot_ec760af3-dcdc-46f9-808c-27ea7e867a4f"><img src="https://plugins.jetbrains.com/files/16353/screenshot_ec760af3-dcdc-46f9-808c-27ea7e867a4f" width="680"></a><br/>
Also you can do both of the actions just by clicking the "+" button:<br/>
<a href="https://plugins.jetbrains.com/files/16353/screenshot_9b2b3bb9-0305-4826-8b17-ef7a174181f3"><img src="https://plugins.jetbrains.com/files/16353/screenshot_9b2b3bb9-0305-4826-8b17-ef7a174181f3" width="680"></a><br/>
<h4>Data operations</h4>
The Plugin allows you to operate with Datasets and USS files. Also it allows to easily copy and move Datasets and USS files between Subsystems<br/>
Example of creation, renaming and deletion of Datasets and USS files:<br/>
<a href="https://plugins.jetbrains.com/files/16353/screenshot_74141b83-3689-4c3b-92ab-aa0bc9abb717"><img src="https://plugins.jetbrains.com/files/16353/screenshot_74141b83-3689-4c3b-92ab-aa0bc9abb717" width="680"></a><br/>
Example of how to change Dataset and USS file content:<br/>
<a href="https://plugins.jetbrains.com/files/16353/screenshot_bbd89a3f-1c27-4467-8b15-b6f3a7523380"><img src="https://plugins.jetbrains.com/files/16353/screenshot_bbd89a3f-1c27-4467-8b15-b6f3a7523380" width="680"></a><br/>
Example of copy and move operations with drag & drop functionality:<br/>
<a href="https://plugins.jetbrains.com/files/16353/screenshot_b84aa89b-1534-4cf0-a5ce-5c631ae1470b"><img src="https://plugins.jetbrains.com/files/16353/screenshot_b84aa89b-1534-4cf0-a5ce-5c631ae1470b" width="680"></a><br/>
<h4>JES Explorer</h4>
This is a new feature of the Plugin. Using it you can easily operate with your JCL jobs.<br/>
First of all, you need to create a JES Working Set, which will hold all the filters for the JES Explorer.<br/>
You can do it either by clicking the "+" button in the JES Explorer tab, or through the Settings.<br/>
Example of how to create a JES Working Set through the Settings:<br/>
<a href="https://plugins.jetbrains.com/files/16353/screenshot_b1a99bdb-4111-45d1-830c-1a3a126f9433"><img src="https://plugins.jetbrains.com/files/16353/screenshot_b1a99bdb-4111-45d1-830c-1a3a126f9433" width="680"></a><br/>
Example of how to create a JES Working Set using the "+" button:<br/>
<a href="https://plugins.jetbrains.com/files/16353/screenshot_a11ba710-a710-439c-8027-1f82f88eb99a"><img src="https://plugins.jetbrains.com/files/16353/screenshot_a11ba710-a710-439c-8027-1f82f88eb99a" width="680"></a><br/>
Also you can submit a job and see the output.<br/>
Example of how to submit a job:<br/>
<a href="https://plugins.jetbrains.com/files/16353/screenshot_848c4f53-84f1-46da-9fe1-0cbf6603d834"><img src="https://plugins.jetbrains.com/files/16353/screenshot_848c4f53-84f1-46da-9fe1-0cbf6603d834" width="680"></a><br/>
Example of how to see the output:<br/>
<a href="https://plugins.jetbrains.com/files/16353/screenshot_055b143d-114f-42fc-bfb8-f5f88516454d"><img src="https://plugins.jetbrains.com/files/16353/screenshot_055b143d-114f-42fc-bfb8-f5f88516454d" width="680"></a><br/>
]]></description>

    <extensionPoints>

        <extensionPoint name="attributesService"
                        dynamic="true"
                        interface="eu.ibagroup.formainframe.dataops.attributes.AttributesServiceFactory"/>

        <extensionPoint name="fileDataProvider"
                        dynamic="true"
                        interface="eu.ibagroup.formainframe.dataops.fetch.FileFetchProviderFactory"/>

        <extensionPoint name="contentSynchronizer"
                        dynamic="true"
                        interface="eu.ibagroup.formainframe.dataops.content.synchronizer.ContentSynchronizerFactory"/>

        <extensionPoint name="mfContentAdapter"
                        dynamic="true"
                        interface="eu.ibagroup.formainframe.dataops.content.adapters.MFContentAdapterFactory"/>

        <extensionPoint name="operationRunner"
                        dynamic="true"
                        interface="eu.ibagroup.formainframe.dataops.operations.OperationRunnerFactory"/>

        <extensionPoint name="logFetcher"
                        dynamic="true"
                        interface="eu.ibagroup.formainframe.dataops.log.LogFetcherFactory"/>

        <extensionPoint name="oldConfigAdapter"
                        dynamic="true"
                        interface="eu.ibagroup.formainframe.config.OldConfigAdapterFactory"/>

        <extensionPoint name="explorerContentProvider"
                        dynamic="true"
                        interface="eu.ibagroup.formainframe.explorer.ExplorerContentProviderFactory"/>

        <extensionPoint name="explorer"
                        dynamic="true"
                        interface="eu.ibagroup.formainframe.explorer.ExplorerFactory"/>

        <extensionPoint name="configDeclaration"
                        interface="eu.ibagroup.formainframe.config.ConfigDeclarationFactory"/>
    </extensionPoints>

    <applicationListeners>
        <listener class="eu.ibagroup.formainframe.editor.ProjectCloseListener"
                  topic="com.intellij.openapi.project.ProjectManagerListener"/>

        <listener class="eu.ibagroup.formainframe.editor.FileEditorBeforeEventsListener"
                  topic="com.intellij.openapi.fileEditor.FileEditorManagerListener$Before"/>

        <listener class="eu.ibagroup.formainframe.editor.FileEditorEventsListener"
                  topic="com.intellij.openapi.fileEditor.FileEditorManagerListener"/>
    </applicationListeners>

    <extensions defaultExtensionNs="eu.ibagroup.formainframe">

        <configDeclaration implementation="eu.ibagroup.formainframe.config.connect.ConnectionConfigDeclarationFactory"/>

        <configDeclaration implementation="eu.ibagroup.formainframe.config.ws.FilesWorkingSetConfigDeclarationFactory"/>

        <configDeclaration implementation="eu.ibagroup.formainframe.config.ws.JesWorkingSetConfigDeclarationFactory"/>

        <configDeclaration
                implementation="eu.ibagroup.formainframe.config.connect.CredentialsConfigDeclarationFactory"/>

        <attributesService
                implementation="eu.ibagroup.formainframe.dataops.attributes.RemoteDatasetAttributesServiceFactory"/>

        <attributesService
                implementation="eu.ibagroup.formainframe.dataops.attributes.RemoteMemberAttributesServiceFactory"/>

        <attributesService
                implementation="eu.ibagroup.formainframe.dataops.attributes.RemoteUssAttributesServiceFactory"/>

        <attributesService
                implementation="eu.ibagroup.formainframe.dataops.attributes.RemoteJobAttributesServiceFactory"/>

        <attributesService
                implementation="eu.ibagroup.formainframe.dataops.attributes.RemoteSpoolFileAttributesServiceFactory"/>

        <fileDataProvider
                implementation="eu.ibagroup.formainframe.dataops.fetch.DatasetFileFetchProviderFactory"/>

        <fileDataProvider
                implementation="eu.ibagroup.formainframe.dataops.fetch.MemberFileFetchProviderFactory"/>

        <fileDataProvider
                implementation="eu.ibagroup.formainframe.dataops.fetch.UssFileFetchProviderFactory"/>

        <fileDataProvider
                implementation="eu.ibagroup.formainframe.dataops.fetch.JobFileFetchProviderFactory"/>

        <fileDataProvider
                implementation="eu.ibagroup.formainframe.dataops.fetch.SpoolFileFetchProviderFactory"/>

        <contentSynchronizer
                implementation="eu.ibagroup.formainframe.dataops.content.synchronizer.MemberContentSynchronizerFactory"/>

        <contentSynchronizer
                implementation="eu.ibagroup.formainframe.dataops.content.synchronizer.SeqDatasetContentSynchronizerFactory"/>

        <contentSynchronizer
                implementation="eu.ibagroup.formainframe.dataops.content.synchronizer.UssFileContentSynchronizerFactory"/>

        <contentSynchronizer
                implementation="eu.ibagroup.formainframe.dataops.content.synchronizer.SpoolFileContentSynchronizerFactory"/>

        <mfContentAdapter
                implementation="eu.ibagroup.formainframe.dataops.content.adapters.MemberContentAdapterFactory"/>

        <mfContentAdapter
                implementation="eu.ibagroup.formainframe.dataops.content.adapters.SeqDatasetContentAdapterFactory"/>

        <operationRunner implementation="eu.ibagroup.formainframe.dataops.operations.DatasetAllocatorFactory"/>

        <operationRunner implementation="eu.ibagroup.formainframe.dataops.operations.MemberAllocatorFactory"/>

        <operationRunner implementation="eu.ibagroup.formainframe.dataops.operations.UssAllocatorFactory"/>

        <operationRunner implementation="eu.ibagroup.formainframe.dataops.operations.DeleteRunnerFactory"/>

        <operationRunner
                implementation="eu.ibagroup.formainframe.dataops.operations.DeleteMemberOperationRunnerFactory"/>

        <operationRunner implementation="eu.ibagroup.formainframe.dataops.operations.UssChangeModeFactory"/>

        <operationRunner
                implementation="eu.ibagroup.formainframe.dataops.operations.mover.MemberToPdsMoverFactory"/>

        <operationRunner implementation="eu.ibagroup.formainframe.dataops.operations.mover.PdsToUssFolderMoverFactory"/>

        <operationRunner implementation="eu.ibagroup.formainframe.dataops.operations.mover.UssToUssFileMoverFactory"/>

        <operationRunner implementation="eu.ibagroup.formainframe.dataops.operations.mover.UssFileToPdsMoverFactory"/>

        <operationRunner
                implementation="eu.ibagroup.formainframe.dataops.operations.mover.SequentialToPdsMoverFactory"/>

        <operationRunner
                implementation="eu.ibagroup.formainframe.dataops.operations.mover.SequentialToUssFolderFileMoverFactory"/>

        <operationRunner
                implementation="eu.ibagroup.formainframe.dataops.operations.mover.MemberToUssFileMoverFactory"/>

        <operationRunner
                implementation="eu.ibagroup.formainframe.dataops.operations.mover.RemoteToLocalFileMoverFactory"/>

        <operationRunner
                implementation="eu.ibagroup.formainframe.dataops.operations.mover.RemoteToLocalDirectoryMoverFactory"/>

        <operationRunner
                implementation="eu.ibagroup.formainframe.dataops.operations.mover.LocalFileToUssDirMoverFactory"/>

        <operationRunner
                implementation="eu.ibagroup.formainframe.dataops.operations.mover.CrossSystemMemberOrUssFileOrSequentialToUssDirMoverFactory"/>

        <operationRunner
                implementation="eu.ibagroup.formainframe.dataops.operations.mover.CrossSystemMemberOrUssFileToPdsMoverFactory"/>

        <operationRunner
                implementation="eu.ibagroup.formainframe.dataops.operations.mover.CrossSystemUssDirMoverFactory"/>

        <operationRunner
                implementation="eu.ibagroup.formainframe.dataops.operations.mover.CrossSystemPdsToUssDirMoverFactory"/>

        <operationRunner implementation="eu.ibagroup.formainframe.dataops.operations.RenameOperationRunnerFactory"/>

        <operationRunner
                implementation="eu.ibagroup.formainframe.dataops.operations.mover.ForceRenameOperationRunnerFactory"/>

        <operationRunner implementation="eu.ibagroup.formainframe.dataops.operations.InfoOperationRunnerFactory"/>

        <operationRunner implementation="eu.ibagroup.formainframe.dataops.operations.ZOSInfoOperationRunnerFactory"/>

        <operationRunner implementation="eu.ibagroup.formainframe.dataops.operations.migration.RecallOperationFactory"/>

        <operationRunner
                implementation="eu.ibagroup.formainframe.dataops.operations.migration.MigrateOperationFactory"/>

        <operationRunner implementation="eu.ibagroup.formainframe.dataops.operations.jobs.SubmitJobOperationFactory"/>

        <operationRunner
                implementation="eu.ibagroup.formainframe.dataops.operations.jobs.CancelJobOperationRunnerFactory"/>

        <operationRunner
                implementation="eu.ibagroup.formainframe.dataops.operations.jobs.ReleaseJobOperationRunnerFactory"/>

        <operationRunner
                implementation="eu.ibagroup.formainframe.dataops.operations.jobs.HoldJobOperationRunnerFactory"/>

        <operationRunner
                implementation="eu.ibagroup.formainframe.dataops.operations.jobs.PurgeJobOperationRunnerFactory"/>

        <operationRunner
                implementation="eu.ibagroup.formainframe.dataops.operations.jobs.GetJclRecordsOperationRunnerFactory"/>

        <operationRunner
                implementation="eu.ibagroup.formainframe.dataops.operations.ChangePasswordOperationRunnerFactory"/>

        <operationRunner implementation="eu.ibagroup.formainframe.dataops.operations.TsoOperationRunnerFactory"/>

        <operationRunner
                implementation="eu.ibagroup.formainframe.dataops.operations.uss.ChangeFileTagOperationRunnerFactory"/>

        <logFetcher implementation="eu.ibagroup.formainframe.dataops.log.JobLogFetcherFactory"/>

        <oldConfigAdapter implementation="eu.ibagroup.formainframe.config.connect.OldConnectionsAdapterFactory"/>

        <oldConfigAdapter implementation="eu.ibagroup.formainframe.config.ws.OldWorkingSetAdapterFactory"/>

        <oldConfigAdapter implementation="eu.ibagroup.formainframe.config.connect.OldUsernameAdapterFactory"/>

        <oldConfigAdapter implementation="eu.ibagroup.formainframe.config.ws.OldJesWorkingSetAdapterFactory"/>

        <explorer implementation="eu.ibagroup.formainframe.explorer.FileExplorerFactory"/>
        <explorer implementation="eu.ibagroup.formainframe.explorer.JesExplorerFactory"/>

        <explorerContentProvider index="0"
                                 implementation="eu.ibagroup.formainframe.explorer.FileExplorerContentProviderFactory"/>
        <explorerContentProvider index="1"
                                 implementation="eu.ibagroup.formainframe.explorer.JesExplorerContentProviderFactory"/>

    </extensions>

    <extensions defaultExtensionNs="com.intellij">
        <filePasteProvider implementation="eu.ibagroup.formainframe.explorer.ui.ExplorerPasteProvider"/>
        <customPasteProvider implementation="eu.ibagroup.formainframe.explorer.ui.ExplorerPasteProvider"/>

        <!--        <postStartupActivity implementation="eu.ibagroup.formainframe.analytics.AnalyticsStartupActivity"/>-->

        <postStartupActivity implementation="eu.ibagroup.formainframe.config.ConfigStartupActivity"/>

        <postStartupActivity implementation="eu.ibagroup.formainframe.editor.ProjectStartupActivity"/>

        <applicationConfigurable id="eu.ibagroup.formainframe.config.MainframeConfigurableProvider"
                                 displayName="For Mainframe"
                                 provider="eu.ibagroup.formainframe.config.MainframeConfigurableProvider"/>

        <editorFloatingToolbarProvider
                implementation="eu.ibagroup.formainframe.dataops.content.synchronizer.SyncToolbarProvider"/>

        <editorFloatingToolbarProvider implementation="eu.ibagroup.formainframe.editor.SubmitJobToolbarProvider"/>

        <notificationGroup displayType="STICKY_BALLOON"
                           id="eu.ibagroup.formainframe.explorer.ExplorerNotificationGroup"/>

        <notificationGroup displayType="STICKY_BALLOON"
                           id="eu.ibagroup.formainframe.ui.build.jobs.JobsLogNotificationGroup"/>

        <toolWindow id="For Mainframe" anchor="right"
                    factoryClass="eu.ibagroup.formainframe.explorer.ui.ExplorerWindowFactory"
                    icon="ForMainframeIcons.ExplorerToolbarIcon"
                    doNotActivateOnStart="true"/>

        <toolWindow id="Jobs" anchor="bottom"
                    factoryClass="eu.ibagroup.formainframe.ui.build.jobs.JobsWindowFactory"
                    canCloseContents="true"
                    doNotActivateOnStart="true"/>

        <toolWindow id="TSO CLI" anchor="bottom"
                    factoryClass="eu.ibagroup.formainframe.ui.build.tso.TSOWindowFactory"
                    canCloseContents="true"
                    doNotActivateOnStart="true"/>


        <virtualFileSystem id="eu.ibagroup.formainframe.vfs.MFVirtualFileSystem"
                           implementationClass="eu.ibagroup.formainframe.vfs.MFVirtualFileSystem"
                           key="mf"/>

        <fileType name="Unknown Data Set"
                  implementationClass="eu.ibagroup.formainframe.filetypes.UnknownDataSetFileType"/>

        <applicationService preload="true" serviceInterface="eu.ibagroup.formainframe.config.ConfigService"
                            serviceImplementation="eu.ibagroup.formainframe.config.ConfigServiceImpl"/>

        <applicationService preload="true" serviceInterface="eu.ibagroup.formainframe.config.OldConfigService"
                            serviceImplementation="eu.ibagroup.formainframe.config.OldConfigServiceImpl"/>

        <applicationService preload="true" serviceInterface="eu.ibagroup.formainframe.analytics.AnalyticsService"
                            serviceImplementation="eu.ibagroup.formainframe.analytics.AnalyticsServiceImpl"
                            testServiceImplementation="eu.ibagroup.formainframe.testServiceImpl.TestAnalyticsServiceImpl"/>

        <applicationService serviceInterface="eu.ibagroup.formainframe.config.connect.CredentialService"
                            serviceImplementation="eu.ibagroup.formainframe.config.connect.CredentialServiceImpl"
                            testServiceImplementation="eu.ibagroup.formainframe.testServiceImpl.TestCredentialsServiceImpl"/>


        <applicationService serviceInterface="eu.ibagroup.formainframe.config.ConfigSandbox"
                            serviceImplementation="eu.ibagroup.formainframe.config.ConfigSandboxImpl"/>

        <applicationService serviceInterface="eu.ibagroup.formainframe.dataops.DataOpsManager" preload="true"
                            serviceImplementation="eu.ibagroup.formainframe.dataops.DataOpsManagerImpl"
                            testServiceImplementation="eu.ibagroup.formainframe.testServiceImpl.TestDataOpsManagerImpl"/>

        <applicationService serviceInterface="eu.ibagroup.formainframe.api.ZosmfApi"
                            serviceImplementation="eu.ibagroup.formainframe.api.ZosmfApiImpl"
                            testServiceImplementation="eu.ibagroup.formainframe.testServiceImpl.TestZosmfApiImpl"/>

        <applicationService serviceInterface="eu.ibagroup.formainframe.analytics.PolicyProvider"
                            serviceImplementation="eu.ibagroup.formainframe.analytics.PolicyProviderImpl"/>

        <applicationService serviceInterface="eu.ibagroup.formainframe.explorer.UIComponentManager"
                            serviceImplementation="eu.ibagroup.formainframe.explorer.UIComponentManagerImpl"/>

        <applicationService serviceInterface="eu.ibagroup.formainframe.dataops.services.ErrorSeparatorService"
                            serviceImplementation="eu.ibagroup.formainframe.dataops.services.ErrorSeparatorServiceImpl"/>

        <applicationService serviceInterface="eu.ibagroup.formainframe.editor.ChangeContentService"
                            serviceImplementation="eu.ibagroup.formainframe.editor.ChangeContentServiceImpl"/>

        <statusBarWidgetFactory id="eu.ibagroup.formainframe.editor.status.MfLineSeparatorWidgetFactory"
                                implementation="eu.ibagroup.formainframe.editor.status.MfLineSeparatorWidgetFactory"
                                order="after Position"/>

        <statusBarWidgetFactory id="eu.ibagroup.formainframe.editor.status.MfEncodingPanelWidgetFactory"
                                implementation="eu.ibagroup.formainframe.editor.status.MfEncodingPanelWidgetFactory"
<<<<<<< HEAD
                                order="after eu.ibagroup.formainframe.editor.status.MfLineSeparatorWidgetFactory, before powerStatus"/>

        <localInspection shortName="MFLossyEncoding" displayName="MF lossy encoding"
                         groupBundle="messages.InspectionsBundle" groupKey="group.names.internationalization.issues"
                         enabledByDefault="true" level="WARNING" language=""
                         implementationClass="eu.ibagroup.formainframe.editor.inspection.MFLossyEncodingInspection"/>
=======
                                order="after eu.ibagroup.formainframe.editor.status.MfLineSeparatorWidgetFactory, before PowerSaveMode"/>
>>>>>>> ce0378fe
    </extensions>

    <actions>

        <action id="eu.ibagroup.formainframe.explorer.actions.RecallAction"
                class="eu.ibagroup.formainframe.explorer.actions.RecallAction" text="Recall"
                description="Recalls a migrated dataset"/>

        <action id="eu.ibagroup.formainframe.explorer.actions.MigrateAction"
                class="eu.ibagroup.formainframe.explorer.actions.MigrateAction" text="Migrate"
                description="Migrates a dataset"/>

        <action id="eu.ibagroup.formainframe.explorer.actions.RefreshNodeAction"
                class="eu.ibagroup.formainframe.explorer.actions.RefreshNodeAction"
                text="Refresh"
                icon="AllIcons.Actions.Refresh"/>

        <action id="eu.ibagroup.formainframe.explorer.actions.AddWorkingSetAction"
                class="eu.ibagroup.formainframe.explorer.actions.AddWorkingSetAction"
                text="Working Set"
                icon="AllIcons.Nodes.Project"/>

        <action id="eu.ibagroup.formainframe.explorer.actions.AddJesWorkingSetAction"
                class="eu.ibagroup.formainframe.explorer.actions.AddJesWorkingSetAction"
                text="JES Working Set"
                icon="AllIcons.Nodes.Project"/>

        <action id="eu.ibagroup.formainframe.explorer.actions.AddConnectionAction"
                class="eu.ibagroup.formainframe.explorer.actions.AddConnectionAction"
                text="Connection"
                icon="AllIcons.Javaee.WebService"/>

        <action id="eu.ibagroup.formainframe.explorer.actions.AllocateDatasetAction"
                class="eu.ibagroup.formainframe.explorer.actions.AllocateDatasetAction"
                text="Dataset"/>

        <action id="eu.ibagroup.formainframe.explorer.actions.AllocateLikeAction"
                class="eu.ibagroup.formainframe.explorer.actions.AllocateLikeAction"
                text="Allocate Like"/>

        <action id="eu.ibagroup.formainframe.explorer.actions.CreateUssFileAction"
                class="eu.ibagroup.formainframe.explorer.actions.CreateUssFileAction"
                text="File" icon="AllIcons.FileTypes.Text"/>

        <action id="eu.ibagroup.formainframe.explorer.actions.CreateUssDirectoryAction"
                class="eu.ibagroup.formainframe.explorer.actions.CreateUssDirectoryAction"
                text="Directory" icon="AllIcons.Nodes.Folder"/>

        <action id="eu.ibagroup.formainframe.explorer.actions.AddMemberAction"
                class="eu.ibagroup.formainframe.explorer.actions.AddMemberAction" text="Member"
                icon="ForMainframeIcons.MemberIcon"
        />

        <action class="eu.ibagroup.formainframe.explorer.actions.SettingAction"
                id="eu.ibagroup.formainframe.explorer.actions.SettingAction"
                icon="AllIcons.General.Settings"/>

        <action class="eu.ibagroup.formainframe.explorer.actions.TsoSessionCreateAction"
                id="eu.ibagroup.formainframe.explorer.actions.TsoSessionCreateAction"
                icon="AllIcons.Debugger.Console"/>


        <action class="eu.ibagroup.formainframe.explorer.actions.GetFilePropertiesAction"
                id="eu.ibagroup.formainframe.explorer.actions.GetFilePropertiesAction"
                text="Properties"/>

        <action class="eu.ibagroup.formainframe.explorer.actions.GetJobPropertiesAction"
                id="eu.ibagroup.formainframe.explorer.actions.GetJobPropertiesAction"
                text="Properties"/>

        <action class="eu.ibagroup.formainframe.explorer.actions.ViewJobAction"
                id="eu.ibagroup.formainframe.explorer.actions.ViewJobAction"
                text="View Job"/>

        <action id="eu.ibagroup.formainframe.explorer.actions.RenameAction"
                class="eu.ibagroup.formainframe.explorer.actions.RenameAction"
                text="Rename">
            <keyboard-shortcut first-keystroke="F2" keymap="$default"/>
        </action>

        <action id="eu.ibagroup.formainframe.explorer.actions.ForceRenameAction"
                class="eu.ibagroup.formainframe.explorer.actions.ForceRenameAction"
                text="Force Rename"
                use-shortcut-of="ForceRefresh">
            <keyboard-shortcut first-keystroke="shift F2" keymap="$default"/>
        </action>

        <action id="eu.ibagroup.formainframe.explorer.actions.DuplicateMemberAction"
                class="eu.ibagroup.formainframe.explorer.actions.DuplicateMemberAction"
                text="Duplicate"
                use-shortcut-of="EditorDuplicate"
                icon="AllIcons.Actions.Copy">
            <keyboard-shortcut first-keystroke="F3" keymap="$default"/>
        </action>

        <action id="eu.ibagroup.formainframe.explorer.actions.EditJobsFilterAction"
                class="eu.ibagroup.formainframe.explorer.actions.EditJobsFilterAction"
                text="Edit"/>

        <action id="eu.ibagroup.formainframe.explorer.actions.DeleteJesNodeAction"
                class="eu.ibagroup.formainframe.explorer.actions.DeleteJesNodeAction"
                text="Delete">
            <keyboard-shortcut first-keystroke="DELETE" keymap="$default"/>
        </action>

        <action id="eu.ibagroup.formainframe.explorer.actions.AddMaskAction"
                class="eu.ibagroup.formainframe.explorer.actions.AddMaskAction"
                icon="ForMainframeIcons.DatasetMask"
                text="Mask"/>

        <action id="eu.ibagroup.formainframe.explorer.actions.EditMaskAction"
                class="eu.ibagroup.formainframe.explorer.actions.EditMaskAction"
                text="Edit"/>

        <action id="eu.ibagroup.formainframe.explorer.actions.AddJobsFilterAction"
                class="eu.ibagroup.formainframe.explorer.actions.AddJobsFilterAction"
                icon="ForMainframeIcons.JclDirectory"
                text="Jobs Filter"/>

        <action id="eu.ibagroup.formainframe.explorer.actions.SubmitJobAction"
                class="eu.ibagroup.formainframe.explorer.actions.SubmitJobAction"
                text="Submit Job"
                icon="AllIcons.Actions.Execute"/>

        <action id="eu.ibagroup.formainframe.explorer.actions.ReleaseJobAction"
                class="eu.ibagroup.formainframe.explorer.actions.ReleaseJobAction"
                text="Release Job"
                icon="AllIcons.Actions.Resume"/>

        <action id="eu.ibagroup.formainframe.explorer.actions.HoldJobAction"
                class="eu.ibagroup.formainframe.explorer.actions.HoldJobAction"
                text="Hold Job"
                icon="AllIcons.Actions.Pause"/>

        <action id="eu.ibagroup.formainframe.explorer.actions.CancelJobAction"
                class="eu.ibagroup.formainframe.explorer.actions.CancelJobAction"
                text="Cancel Job"
                icon="AllIcons.Actions.Suspend"/>

        <action id="eu.ibagroup.formainframe.explorer.actions.PurgeJobAction"
                class="eu.ibagroup.formainframe.explorer.actions.PurgeJobAction"
                text="Purge Job"
                icon="AllIcons.Actions.GC">
            <keyboard-shortcut first-keystroke="DELETE" keymap="$default"/>
        </action>

        <action id="eu.ibagroup.formainframe.explorer.actions.EditJclAction"
                class="eu.ibagroup.formainframe.explorer.actions.EditJclAction"
                text="Edit JCL"/>

        <action id="eu.ibagroup.formainframe.explorer.actions.SubmitJobToolbarAction"
                class="eu.ibagroup.formainframe.explorer.actions.SubmitJobToolbarAction"
                text="Submit Job"
                icon="AllIcons.Actions.Execute"/>

        <group id="eu.ibagroup.formainframe.explorer.actions.SubmitJobToolbarActionGroup" popup="true">
            <reference id="eu.ibagroup.formainframe.explorer.actions.SubmitJobToolbarAction"/>
        </group>

        <action id="eu.ibagroup.formainframe.explorer.actions.EditFilesWorkingSetAction"
                class="eu.ibagroup.formainframe.explorer.actions.EditFilesWorkingSetAction"
                text="Edit"
                use-shortcut-of="RenameElement"/>

        <action id="eu.ibagroup.formainframe.explorer.actions.EditJesWorkingSetAction"
                class="eu.ibagroup.formainframe.explorer.actions.EditJesWorkingSetAction"
                text="Edit"
                use-shortcut-of="RenameElement"/>

        <group id="eu.ibagroup.formainframe.actions">
            <action id="eu.ibagroup.formainframe.explorer.actions.ShowWsInfo"
                    class="eu.ibagroup.formainframe.explorer.actions.ShowWsInfo" text="Show Working Set Info"/>
        </group>

        <group id="eu.ibagroup.formainframe.actions.NewItemGroup"
               description="Create new item"
               text="New"
               popup="true">
            <reference id="eu.ibagroup.formainframe.explorer.actions.AllocateDatasetAction"/>
            <reference id="eu.ibagroup.formainframe.explorer.actions.AddMemberAction"/>
            <reference id="eu.ibagroup.formainframe.explorer.actions.CreateUssFileAction"/>
            <reference id="eu.ibagroup.formainframe.explorer.actions.CreateUssDirectoryAction"/>
            <separator/>
            <reference id="eu.ibagroup.formainframe.explorer.actions.AddMaskAction"/>
            <reference id="eu.ibagroup.formainframe.explorer.actions.AddJobsFilterAction"/>
            <separator/>
            <reference id="eu.ibagroup.formainframe.explorer.actions.AddWorkingSetAction"/>
            <reference id="eu.ibagroup.formainframe.explorer.actions.AddJesWorkingSetAction"/>
        </group>

        <group id="eu.ibagroup.formainframe.actions.AddWsOrConnectionGroup"
               icon="AllIcons.General.Add"
               popup="true">
            <reference id="eu.ibagroup.formainframe.explorer.actions.AddConnectionAction"/>
            <reference id="eu.ibagroup.formainframe.explorer.actions.AddWorkingSetAction"/>
            <reference id="eu.ibagroup.formainframe.explorer.actions.AddJesWorkingSetAction"/>
            <reference id="eu.ibagroup.formainframe.explorer.actions.TsoSessionCreateAction"/>
        </group>

        <group id="eu.ibagroup.formainframe.actions.FilesActionBarGroup">
            <reference id="eu.ibagroup.formainframe.actions.AddWsOrConnectionGroup"/>
            <reference id="eu.ibagroup.formainframe.explorer.actions.SettingAction"/>
        </group>

        <group id="eu.ibagroup.formainframe.actions.JESActionBarGroup">
            <reference id="eu.ibagroup.formainframe.actions.AddWsOrConnectionGroup"/>
            <reference id="eu.ibagroup.formainframe.explorer.actions.SettingAction"/>
        </group>

        <group id="eu.ibagroup.formainframe.actions.ContextMenuGroup">
            <reference id="eu.ibagroup.formainframe.actions.NewItemGroup"/>
            <separator/>
            <reference id="eu.ibagroup.formainframe.explorer.actions.AllocateLikeAction"/>
            <separator/>
            <reference id="eu.ibagroup.formainframe.explorer.actions.SubmitJobAction"/>
            <separator/>
            <reference id="eu.ibagroup.formainframe.explorer.actions.RefreshNodeAction"/>
            <separator/>
            <reference id="$Cut"/>
            <reference id="$Copy"/>
            <reference id="$Paste"/>
            <separator/>
            <reference id="eu.ibagroup.formainframe.explorer.actions.MigrateAction"/>
            <reference id="eu.ibagroup.formainframe.explorer.actions.RecallAction"/>
            <separator/>
            <reference id="eu.ibagroup.formainframe.explorer.actions.EditFilesWorkingSetAction"/>
            <reference id="eu.ibagroup.formainframe.explorer.actions.RenameAction"/>
            <reference id="eu.ibagroup.formainframe.explorer.actions.ForceRenameAction"/>
            <reference id="eu.ibagroup.formainframe.explorer.actions.EditMaskAction"/>
            <reference id="eu.ibagroup.formainframe.explorer.actions.DuplicateMemberAction"/>
            <separator/>
            <reference id="$Delete"/>
            <separator/>
            <reference id="eu.ibagroup.formainframe.explorer.actions.GetFilePropertiesAction"/>
        </group>

        <group id="eu.ibagroup.formainframe.actions.JESContextMenuGroup">
            <reference id="eu.ibagroup.formainframe.actions.NewItemGroup"/>
            <reference id="eu.ibagroup.formainframe.explorer.actions.ViewJobAction"/>
            <reference id="eu.ibagroup.formainframe.explorer.actions.EditJclAction"/>
            <separator/>
            <reference id="eu.ibagroup.formainframe.explorer.actions.RefreshNodeAction"/>
            <separator/>
            <reference id="eu.ibagroup.formainframe.explorer.actions.EditJesWorkingSetAction"/>
            <reference id="eu.ibagroup.formainframe.explorer.actions.EditJobsFilterAction"/>
            <separator/>
            <reference id="eu.ibagroup.formainframe.explorer.actions.DeleteJesNodeAction"/>
            <reference id="eu.ibagroup.formainframe.explorer.actions.PurgeJobAction"/>
            <separator/>
            <reference id="eu.ibagroup.formainframe.explorer.actions.GetJobPropertiesAction"/>
        </group>

        <action id="eu.ibagroup.formainframe.dataops.content.synchronizer.SyncAction"
                class="eu.ibagroup.formainframe.dataops.content.synchronizer.SyncAction"
                icon="AllIcons.Actions.BuildLoadChanges"
                text="Sync Data">
            <keyboard-shortcut first-keystroke="control shift S" keymap="$default"/>
        </action>

        <group id="eu.ibagroup.formainframe.dataops.content.synchronizer.SyncActionGroup" popup="true">
            <reference id="eu.ibagroup.formainframe.dataops.content.synchronizer.SyncAction"/>
        </group>

        <group id="eu.ibagroup.formainframe.actions.JobsLogActionBarGroup">
            <reference id="eu.ibagroup.formainframe.explorer.actions.ReleaseJobAction"/>
            <reference id="eu.ibagroup.formainframe.explorer.actions.HoldJobAction"/>
            <reference id="eu.ibagroup.formainframe.explorer.actions.CancelJobAction"/>
            <reference id="eu.ibagroup.formainframe.explorer.actions.PurgeJobAction"/>
        </group>

    </actions>

</idea-plugin><|MERGE_RESOLUTION|>--- conflicted
+++ resolved
@@ -386,16 +386,12 @@
 
         <statusBarWidgetFactory id="eu.ibagroup.formainframe.editor.status.MfEncodingPanelWidgetFactory"
                                 implementation="eu.ibagroup.formainframe.editor.status.MfEncodingPanelWidgetFactory"
-<<<<<<< HEAD
-                                order="after eu.ibagroup.formainframe.editor.status.MfLineSeparatorWidgetFactory, before powerStatus"/>
+                                order="after eu.ibagroup.formainframe.editor.status.MfLineSeparatorWidgetFactory, before PowerSaveMode"/>
 
         <localInspection shortName="MFLossyEncoding" displayName="MF lossy encoding"
                          groupBundle="messages.InspectionsBundle" groupKey="group.names.internationalization.issues"
                          enabledByDefault="true" level="WARNING" language=""
                          implementationClass="eu.ibagroup.formainframe.editor.inspection.MFLossyEncodingInspection"/>
-=======
-                                order="after eu.ibagroup.formainframe.editor.status.MfLineSeparatorWidgetFactory, before PowerSaveMode"/>
->>>>>>> ce0378fe
     </extensions>
 
     <actions>
