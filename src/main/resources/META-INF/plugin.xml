--- conflicted
+++ resolved
@@ -374,14 +374,10 @@
         <localInspection shortName="ZoweMFLossyEncoding" displayName="Zowe MF lossy encoding"
                          groupBundle="messages.InspectionsBundle" groupKey="group.names.internationalization.issues"
                          enabledByDefault="true" level="WARNING"
-<<<<<<< HEAD
                          implementationClass="org.zowe.explorer.editor.inspection.MFLossyEncodingInspection"/>
 
-=======
-                         implementationClass="eu.ibagroup.formainframe.editor.inspection.MFLossyEncodingInspection"/>
-
-        <editorFactoryDocumentListener implementation="eu.ibagroup.formainframe.editor.DocumentChangeListener"/>
->>>>>>> bb0719af
+        <editorFactoryDocumentListener implementation="org.zowe.explorer.editor.DocumentChangeListener"/>
+
     </extensions>
 
     <actions>
