# IntelliJ Plugin Changelog

All notable changes to the Zowe IntelliJ Plugin will be documented in this file.

## [Unreleased]

<<<<<<< HEAD
## [1.2.2-223] (2024-08-21)
=======
### Features

* Feature: Correct alignment for fields in working set dialog ([745143cc](https://github.com/zowe/zowe-explorer-intellij/commit/745143cc))

### Bufixes

* Bugfix: Fixed unexpected freezes of IDE during work with USS part ([38f1f5b3](https://github.com/zowe/zowe-explorer-intellij/commit/38f1f5b3))
* Bugfix: Fixed error that was caused by members renaming ([238ebc08](https://github.com/zowe/zowe-explorer-intellij/commit/238ebc08))
* Bugfix: Fixed missed automatic translation to uppercase ([1b48de61](https://github.com/zowe/zowe-explorer-intellij/commit/1b48de61))
* Bugfix: Fixed synchronization errors ([f96d9302](https://github.com/zowe/zowe-explorer-intellij/commit/f96d9302))
* Bugfix: Fixed permissions change in opened file ([b04ed99e](https://github.com/zowe/zowe-explorer-intellij/commit/b04ed99e))
* Bugfix: Fixed copy-paste folder to another folder with name conflicts ([13d7d773](https://github.com/zowe/zowe-explorer-intellij/commit/13d7d773))
* Bugfix: Validation changes for LRECL field ([14e384a4](https://github.com/zowe/zowe-explorer-intellij/commit/14e384a4))
* Bugfix: Fixed issue when job was not visible in JesExplorerView when Job Filter is created by JOBID ([5bb17263](https://github.com/zowe/zowe-explorer-intellij/commit/5bb17263))

## [1.2.2-221] (2024-08-21)
>>>>>>> db395ee8

### Features

* Feature: Removed "openApiUtils" functions that were duplicating the ones already implemented in IntelliJ IDEA platform ([fbf7db62](https://github.com/zowe/zowe-explorer-intellij/commit/fbf7db62))

### Bugfixes

* Bugfix: Fixed "/" and "/u" is not displayed correctly in USS Explorer ([547b9678](https://github.com/zowe/zowe-explorer-intellij/commit/547b9678))
* Bugfix: "UTF-16" encoding is now either LE or BE available only ([f4b7e9de](https://github.com/zowe/zowe-explorer-intellij/commit/f4b7e9de))
* Bugfix: The possibility to delete unrelated selected entities is disabled ([f7f9f019](https://github.com/zowe/zowe-explorer-intellij/commit/f7f9f019))
* Bugfix: Fixed cross-system copy-paste for Sequential to PDS ([fb1943e3](https://github.com/zowe/zowe-explorer-intellij/commit/fb1943e3))
* Bugfix: Fixed file permissions change is not reset after failure ([0ce02146](https://github.com/zowe/zowe-explorer-intellij/commit/0ce02146))
* Bugfix: Fixed error notification displayed on uploading USS file ([b84c8beb](https://github.com/zowe/zowe-explorer-intellij/commit/b84c8beb))
* Bugfix: Fixed colouring of entity when it was cut but the operation is changed to download ([3cdb982f](https://github.com/zowe/zowe-explorer-intellij/commit/3cdb982f))
* Bugfix: Fixed folder copying when both parent and child directories are selected ([d8a44d98](https://github.com/zowe/zowe-explorer-intellij/commit/d8a44d98))
* Bugfix: Fixed "Decide for Each -> Skip" option on Cut/Copy ([70089fcc](https://github.com/zowe/zowe-explorer-intellij/commit/70089fcc))
* Bugfix: Fixed rename of datasets was saving names in lowercase in local cache ([18ebcee2](https://github.com/zowe/zowe-explorer-intellij/commit/18ebcee2))
* Bugfix: Fixed downloading of USS files when there are conflicts on a local machine ([ccb48dda](https://github.com/zowe/zowe-explorer-intellij/commit/ccb48dda))
* Bugfix: Fixed copying folder with contents not displaying the contents right after it is copied ([82c7b7a6](https://github.com/zowe/zowe-explorer-intellij/commit/82c7b7a6))

## [1.2.1-223] (2024-06-12)

### Features
* Feature: Change dialogs as DoNotAskOption is going to be removed soon ([0d6b5d57](https://github.com/zowe/zowe-explorer-intellij/commit/0d6b5d57))
* Feature: Add 'Unknown' to fields in dataset properties dialog when there is no information for fields ([5b32a4df](https://github.com/zowe/zowe-explorer-intellij/commit/5b32a4df))
* Feature: Validate owner when receiving information from TSO ([9db42fb8](https://github.com/zowe/zowe-explorer-intellij/commit/9db42fb8))
* Feature: Conflicts dialog on copy/move improvement ([c8f4d525](https://github.com/zowe/zowe-explorer-intellij/commit/c8f4d525))

### Bugfixes
* Bugfix: Rename of the opened file causes exception ([09453311](https://github.com/zowe/zowe-explorer-intellij/commit/09453311))
* Bugfix: Refresh does not work on the first try ([7af1c668](https://github.com/zowe/zowe-explorer-intellij/commit/7af1c668))
* Bugfix: "File Cache Conflict" when downloading file ([3f84b02a](https://github.com/zowe/zowe-explorer-intellij/commit/3f84b02a))
* Bugfix: Error opening an alias ([5b6ee654](https://github.com/zowe/zowe-explorer-intellij/commit/5b6ee654))
* Bugfix: Duplicate error messages ([c8ae8ddc](https://github.com/zowe/zowe-explorer-intellij/commit/c8ae8ddc))
* Bugfix: Rename file/folder to the same name causes exception ([3587a87b](https://github.com/zowe/zowe-explorer-intellij/commit/3587a87b))
* Bugfix: SyncAction: AWT events are not allowed inside write action ([796a6b9b](https://github.com/zowe/zowe-explorer-intellij/commit/796a6b9b))
* Bugfix: Warning dialog for downloading shows unnecessary scroll ([e7dc7427](https://github.com/zowe/zowe-explorer-intellij/commit/e7dc7427))
* Bugfix: Local cache conflict when overwriting local files ([f3039ac6](https://github.com/zowe/zowe-explorer-intellij/commit/f3039ac6))
* Bugfix: java.lang.RuntimeException: Cannot invoke (class=, method=onCacheUpdated, topic=cacheUpdated) ([2fedc7f5](https://github.com/zowe/zowe-explorer-intellij/commit/2fedc7f5))
* Bugfix: "Allocate like" action causes exception when refresh on mask is started ([d13a1c72](https://github.com/zowe/zowe-explorer-intellij/commit/d13a1c72))

## [1.2.0-223] (2024-04-16)

### Features

* Feature: GitHub issue #171: TSO CLI PA1 button functionality added ([48834cac](https://github.com/zowe/zowe-explorer-intellij/commit/48834cac))
* Feature: GitHub issue #172: Allocation units clarification added ([1ff218e4](https://github.com/zowe/zowe-explorer-intellij/commit/1ff218e4))
* Feature: GitHub issue #173: Now after allocating a dataset, a notification is shown instead of a dialog window ([20343651](https://github.com/zowe/zowe-explorer-intellij/commit/20343651))
* Feature: GitHub issue #174: VFS_CHANGES topic rework for encoding purposes ([3adaded3](https://github.com/zowe/zowe-explorer-intellij/commit/3adaded3))
* Feature: GitHub issue #175: Close all files in editor, related to the file/folder/dataset/member being deleted ([8a0d9980](https://github.com/zowe/zowe-explorer-intellij/commit/8a0d9980))

### Bugfixes

* Bugfix: GitHub issue #159: Zowe config detection doesn't work correctly ([c73226f6](https://github.com/zowe/zowe-explorer-intellij/commit/c73226f6))
* Bugfix: Warning during working set creation without masks/job filters is missing ([4fd0b22c](https://github.com/zowe/zowe-explorer-intellij/commit/4fd0b22c))
* Bugfix: When opened file tabs bar is full, opening any dataset or USS file preserves only last 2 items Explorer items in the bar ([3a822fbb](https://github.com/zowe/zowe-explorer-intellij/commit/3a822fbb))
* Bugfix: Unclear error message for list datasets/jobs when password is expired ([74fe5e86](https://github.com/zowe/zowe-explorer-intellij/commit/74fe5e86))
* Bugfix: In dataset allocation dialog window, dataset name is reset when an error is received ([218f5a3a](https://github.com/zowe/zowe-explorer-intellij/commit/218f5a3a))
* Bugfix: Issue creating member with the same name as the existing one ([6ebae1a0](https://github.com/zowe/zowe-explorer-intellij/commit/6ebae1a0))
* Bugfix: "Overwrite for All" causes caches conflicts when dataset member is being copied to a USS with rewrite ([90b9ce17](https://github.com/zowe/zowe-explorer-intellij/commit/90b9ce17))
* Bugfix: "Cut/Paste" doesn't work when moving a sequential dataset to a partitioned dataset ([f1cf4a9d](https://github.com/zowe/zowe-explorer-intellij/commit/f1cf4a9d))
* Bugfix: Incorrect warning message when uploading a local file to a PDS ([6d9e5de3](https://github.com/zowe/zowe-explorer-intellij/commit/6d9e5de3))
* Bugfix: It is possible to create a dataset when a connection is removed or invalid ([3df02fde](https://github.com/zowe/zowe-explorer-intellij/commit/3df02fde))
* Bugfix: TSO EXEC command without operands causes the CLI to hang ([d071960a](https://github.com/zowe/zowe-explorer-intellij/commit/d071960a))
* Bugfix: Connection is not fully reset to the last successful state and it causes errors ([f6d5a72e](https://github.com/zowe/zowe-explorer-intellij/commit/f6d5a72e))

## [1.1.2-223] (2024-01-22)

### Bugfixes

* Bugfix: Sync action does not work after file download ([bfb125d7](https://github.com/zowe/zowe-explorer-intellij/commit/bfb125d7))
* Bugifx: "Skip This Files" doesn't work when uploading local file to PDS ([749b2d4b](https://github.com/zowe/zowe-explorer-intellij/commit/749b2d4b))
* Bugifx: "Use new name" doesn't work for copying partitioned dataset to USS folder ([26d865be](https://github.com/zowe/zowe-explorer-intellij/commit/26d865be))
* Bugifx: "Use new name" doesn't work for copying sequential dataset to partitioned dataset ([349c02e9](https://github.com/zowe/zowe-explorer-intellij/commit/349c02e9))
* Bugfix: "Use new name" doesn't work when uploading local file to PDS ([26d865be](https://github.com/zowe/zowe-explorer-intellij/commit/26d865be))
* Bugfix: Editing two members with the same name does not update the content for one of the members ([25606368](https://github.com/zowe/zowe-explorer-intellij/commit/25606368))
* Bugfix: Topics handling ([25606368](https://github.com/zowe/zowe-explorer-intellij/commit/25606368))
* Bugfix: Zowe config v2 handling ([fd79b908](https://github.com/zowe/zowe-explorer-intellij/commit/fd79b908))
* Bugfix: JES Explorer bug when ABEND job is being displayed ([614aa6cf](https://github.com/zowe/zowe-explorer-intellij/commit/614aa6cf))
* Bugfix: GitHub issue #167: Zowe explorer config is not converted ([b5eae7a2](https://github.com/zowe/zowe-explorer-intellij/commit/b5eae7a2))

## [1.1.1-223] (2023-11-23)

### Bugfixes

* Bugfix: Dataset color does not change when
  cutting ([fa6f6ae5](https://github.com/zowe/zowe-explorer-intellij/commit/fa6f6ae5))
* Bugfix: Spelling error in reload/convert
  dialog ([ec6d27da](https://github.com/zowe/zowe-explorer-intellij/commit/ec6d27da))
* Bugfix: Incorrect error messages when allocating
  dataset ([e1134061](https://github.com/zowe/zowe-explorer-intellij/commit/e1134061))
* Bugfix: Incorrect message if create connection with connection url ending with 2
  slashes ([632e66c5](https://github.com/zowe/zowe-explorer-intellij/commit/632e66c5))
* Bugfix: Sync action is not working during indexing process in 221 and
  222 ([df523764](https://github.com/zowe/zowe-explorer-intellij/commit/df523764))
* Bugfix: Mask cannot be created when the other connection is
  selected ([2188d9f3](https://github.com/zowe/zowe-explorer-intellij/commit/2188d9f3))
* Bugfix: Copy and cut error message if skip for all or overwrite for all is
  selected ([6313b773](https://github.com/zowe/zowe-explorer-intellij/commit/6313b773))
* Bugfix: GitHub issue #139: Can't allocate a dataset with record format
  U ([88d68cb9](https://github.com/zowe/zowe-explorer-intellij/commit/88d68cb9))
* Bugfix: GitHub issue #143: Incorrect behaviour of TSO
  CLI ([451dc01f](https://github.com/zowe/zowe-explorer-intellij/commit/451dc01f))
* Bugfix: GitHub issue #161: Conflict between Zowe Explorer and For
  Mainframe ([79a7fc50](https://github.com/zowe/zowe-explorer-intellij/commit/79a7fc50))

## [1.1.0-223] (2023-09-07)

### Features

* Feature: GitHub issue #14: UX: Edit WS
  mask ([0d358d0d](https://github.com/zowe/zowe-explorer-intellij/commit/0d358d0d))
* Feature: GitHub issue #23: Double click on a working set or
  connection ([e7f040d7](https://github.com/zowe/zowe-explorer-intellij/commit/e7f040d7))
* Feature: GitHub issue #49: Plugin logging ([76b6b175](https://github.com/zowe/zowe-explorer-intellij/commit/76b6b175))
* Feature: GitHub issue #52: Presets for creating
  datasets ([6b8a5ca6](https://github.com/zowe/zowe-explorer-intellij/commit/6b8a5ca6))
* Feature: GitHub issue #111: "Rename" in dialog window should be "Edit" for DS and USS
  masks ([c39f7c01](https://github.com/zowe/zowe-explorer-intellij/commit/c39f7c01))
* Feature: GitHub issue #112: Migrate all UI tests from real data usage to mock
  server ([531d0e94](https://github.com/zowe/zowe-explorer-intellij/commit/531d0e94))
* Feature: GitHub issue #113: Change user password
  feature ([0706abcb](https://github.com/zowe/zowe-explorer-intellij/commit/0706abcb))
* Feature: GitHub issue #122: "whoami" on connection
  creation ([23ad877b](https://github.com/zowe/zowe-explorer-intellij/commit/23ad877b))
* Feature: GitHub issue #123: Implement "No items found" for USS and DS
  masks ([762827d0](https://github.com/zowe/zowe-explorer-intellij/commit/762827d0))
* Feature: GitHub issue #124: Clarify DS
  organization ([361f5f0a](https://github.com/zowe/zowe-explorer-intellij/commit/361f5f0a))
* Feature: GitHub issue #125: 80 LRECL by
  default ([62598726](https://github.com/zowe/zowe-explorer-intellij/commit/62598726))
* Feature: GitHub issue #126: Copy + rename ([440b65d9](https://github.com/zowe/zowe-explorer-intellij/commit/440b65d9))
* Feature: GitHub issue #130: JDK search index broken in IntelliJ after dataset is open
* Feature: GitHub issue #136: CLEARTEXT communication not enabled for
  client ([a2958223](https://github.com/zowe/zowe-explorer-intellij/commit/a2958223))
* Feature: GitHub issue #140: Exception in Zowe Explorer (1.0.2-221) for Android Studio(Android Studio Flamingo |
  2022.2.1 Patch 2) ([3ce3813e](https://github.com/zowe/zowe-explorer-intellij/commit/3ce3813e))
* Feature: GitHub issue #144: Incorrect encoding should not be changed directly, until a user is decided to change it
  when we suggest ([02ae0c62](https://github.com/zowe/zowe-explorer-intellij/commit/02ae0c62))
* Feature: GitHub issue #145: Migrated dataset properties should not be visible if they are not
  available ([18b13ff1](https://github.com/zowe/zowe-explorer-intellij/commit/18b13ff1))
* Feature: GitHub issue #146: Hints for creating working sets after connection is
  created ([dcd92dfa](https://github.com/zowe/zowe-explorer-intellij/commit/dcd92dfa))
* Feature: GitHub issue #147: "Duplicate" for
  member ([1493f1e8](https://github.com/zowe/zowe-explorer-intellij/commit/1493f1e8))
* Feature: GitHub issue #148: Warning about incompatible
  encodings ([3bd29c7a](https://github.com/zowe/zowe-explorer-intellij/commit/3bd29c7a))
* Feature: Separate info and tso requests during connection
  test ([83aa6bf2](https://github.com/zowe/zowe-explorer-intellij/commit/83aa6bf2))
* Feature: Rework configs in the plug-in to accept new
  configurables ([d0ff5b3d](https://github.com/zowe/zowe-explorer-intellij/commit/d0ff5b3d))
* Feature: Rework file sync with MF ([c43b8198](https://github.com/zowe/zowe-explorer-intellij/commit/c43b8198))
* Feature: Presets: improvement ([7255dfce](https://github.com/zowe/zowe-explorer-intellij/commit/7255dfce))
* Feature: VFS_CHANGES to MF_VFS_CHANGES ([0dd8b1b4](https://github.com/zowe/zowe-explorer-intellij/commit/0dd8b1b4))
* Feature: Change XML and JSON comparison on different plugin
  versions ([7f480747](https://github.com/zowe/zowe-explorer-intellij/commit/7f480747))
* Feature: Substitute R2Z with Zowe Kotlin
  SDK ([df6d11c1](https://github.com/zowe/zowe-explorer-intellij/commit/df6d11c1))
* Feature: Enhance configuration for CICS
  connections ([cfa94f88](https://github.com/zowe/zowe-explorer-intellij/commit/cfa94f88))
* Feature: Unit
  tests ([019bef00](https://github.com/zowe/zowe-explorer-intellij/commit/019bef00), [fa903c1c](https://github.com/zowe/zowe-explorer-intellij/commit/fa903c1c), [709a5e2f](https://github.com/zowe/zowe-explorer-intellij/commit/709a5e2f), [07ecd283](https://github.com/zowe/zowe-explorer-intellij/commit/07ecd283), [93febb62](https://github.com/zowe/zowe-explorer-intellij/commit/93febb62), [517c2cff](https://github.com/zowe/zowe-explorer-intellij/commit/517c2cff), [29cd85e4](https://github.com/zowe/zowe-explorer-intellij/commit/29cd85e4), [3850fcec](https://github.com/zowe/zowe-explorer-intellij/commit/3850fcec), [5646963e](https://github.com/zowe/zowe-explorer-intellij/commit/5646963e), [be3b5086](https://github.com/zowe/zowe-explorer-intellij/commit/be3b5086), [5043f5da](https://github.com/zowe/zowe-explorer-intellij/commit/5043f5da), [fdf67e1c](https://github.com/zowe/zowe-explorer-intellij/commit/fdf67e1c))

### Bugfixes

* Bugfix: GitHub issue #138: Job is identified as successful while it ends with
  RC=12 ([99491858](https://github.com/zowe/zowe-explorer-intellij/commit/99491858))
* Bugfix: Tooltip on JES Working set shows 'Working
  set' ([9937c128](https://github.com/zowe/zowe-explorer-intellij/commit/9937c128))
* Bugfix: "debounce" test is failed
  sometimes ([8bb98da8](https://github.com/zowe/zowe-explorer-intellij/commit/8bb98da8))
* Bugfix: Allocate like strange behavior ([a0bf3da4](https://github.com/zowe/zowe-explorer-intellij/commit/a0bf3da4))
* Bugfix: Change permissions: incorrect permissions shown after change
  failure ([2143e4ba](https://github.com/zowe/zowe-explorer-intellij/commit/2143e4ba))
* Bugfix: Empty pds is not deleted after its move to
  pds ([e88f830f](https://github.com/zowe/zowe-explorer-intellij/commit/e88f830f))
* Bugfix: It shows that the job is still running after successfull
  purge ([d4a4289e](https://github.com/zowe/zowe-explorer-intellij/commit/d4a4289e))
* Bugfix: Errors for several actions in JES
  Explorer ([3496acc1](https://github.com/zowe/zowe-explorer-intellij/commit/3496acc1))
* Bugfix: Error if move empty PS to PDS ([15b262c0](https://github.com/zowe/zowe-explorer-intellij/commit/15b262c0))
* Bugfix: Password is changed only for one
  connection ([a52830c8](https://github.com/zowe/zowe-explorer-intellij/commit/a52830c8))
* Bugfix: Userid for new ws/jws is not changed in FileExplorer/JesExplorer after changes in corresponding
  connection ([ea0c9706](https://github.com/zowe/zowe-explorer-intellij/commit/ea0c9706))
* Bugfix: FileNotFoundException on configs search (The system cannot find the file
  specified) ([76badb81](https://github.com/zowe/zowe-explorer-intellij/commit/76badb81))
* Bugfix: Content of uss-file is changed to UTF-8 while copying it from remote to
  local ([ed86553e](https://github.com/zowe/zowe-explorer-intellij/commit/ed86553e))
* Bugfix: Copy/paste and DnD of PS dataset from one host to uss-folder on another host does not
  work ([1522e08a](https://github.com/zowe/zowe-explorer-intellij/commit/1522e08a))
* Bugfix: validateForGreaterValue should show correct
  message ([f841692e](https://github.com/zowe/zowe-explorer-intellij/commit/f841692e))
* Bugfix: JCL highlight does not work on mainframe
  files ([80c8288a](https://github.com/zowe/zowe-explorer-intellij/commit/80c8288a))
* Bugfix: IDE error when rename member/dataset to existing one/to the
  same ([e8dbaa8a](https://github.com/zowe/zowe-explorer-intellij/commit/e8dbaa8a))
* Bugfix: ClassCastException: class java.util.ArrayList cannot be cast to class
  com.intellij.openapi.vfs.VirtualFile ([cdc0a458](https://github.com/zowe/zowe-explorer-intellij/commit/cdc0a458))

## [1.0.2-223] (2023-06-13)

### Features

* Feature: Returned support for IntelliJ
  2022.1 ([6329c788](https://github.com/zowe/zowe-explorer-intellij/commit/6329c788))
* Feature: Focus on dataset name field in allocation
  dialog ([fccb77f9](https://github.com/zowe/zowe-explorer-intellij/commit/fccb77f9))

### Bugfixes

* Bugfix: Memory leak bug ([644c9fa1](https://github.com/zowe/zowe-explorer-intellij/commit/644c9fa1))
* Bugfix: GitHub issue #132: IDE internal error -
  NPE ([d4319c61](https://github.com/zowe/zowe-explorer-intellij/commit/d4319c61))
* Bugfix: Access denied error when copy from remote to local file when local has folder with the same
  name ([ec67210a](https://github.com/zowe/zowe-explorer-intellij/commit/ec67210a))
* Bugfix: Paste to dataset with LRECL does not move exceeding characters to a new
  line ([5b844ee6](https://github.com/zowe/zowe-explorer-intellij/commit/5b844ee6))
* Bugfix: USS file with 0 permissions is not accessible and no error message
  displayed ([b45ba4e0](https://github.com/zowe/zowe-explorer-intellij/commit/b45ba4e0))
* Bugfix: Refresh does not work for job filter with one job after
  purge ([a0461f25](https://github.com/zowe/zowe-explorer-intellij/commit/a0461f25))
* Bugfix: Name conflict message if move uss-file from folder to mask and then
  back ([2f1bdf51](https://github.com/zowe/zowe-explorer-intellij/commit/2f1bdf51))
* Bugfix: File cash conflict ([6405b42a](https://github.com/zowe/zowe-explorer-intellij/commit/6405b42a))
* Bugfix: Cancel button does not work for TSO connection test
  during ([5dbb6a4c](https://github.com/zowe/zowe-explorer-intellij/commit/5dbb6a4c))
* Bugfix: Unknown file type after delete member after
  move ([02b8090f](https://github.com/zowe/zowe-explorer-intellij/commit/02b8090f))

## [1.0.1] (2023-04-18)

### Features

* Feature: Support for IntelliJ 2023.1

### Bugfixes

* Bugfix: File is not displayed after folder moved inside another
  folder ([46e2fca8](https://github.com/zowe/zowe-explorer-intellij/commit/46e2fca8))
* Bugfix: IDE freeze after closing CLI during command execution with broken
  coonection ([1555d895](https://github.com/zowe/zowe-explorer-intellij/commit/1555d895))
* Bugfix: Last opened file remains active in
  editor ([419fe720](https://github.com/zowe/zowe-explorer-intellij/commit/419fe720))
* Bugfix: Duplicate widgets when installing For Mainframe and Zowe Explorer plugins
  together ([17a18f49](https://github.com/zowe/zowe-explorer-intellij/commit/17a18f49))
* Bugfix: Changed parameters in edit connection dialog do not reset after
  cancelation ([e28bf46e](https://github.com/zowe/zowe-explorer-intellij/commit/e28bf46e))
* Bugfix: Incorrect reloading on USS encoding
  change ([b3093e3f](https://github.com/zowe/zowe-explorer-intellij/commit/b3093e3f))
* Bugfix: println in TSO CLI ([70325f91](https://github.com/zowe/zowe-explorer-intellij/commit/70325f91))
* Bugfix: Copy DS member from one host to USS folder on another host does not
  work ([9e469698](https://github.com/zowe/zowe-explorer-intellij/commit/9e469698))
* Bugfix: Jobs filter is created with wrong default
  user ([33967d23](https://github.com/zowe/zowe-explorer-intellij/commit/33967d23))
* Bugfix: "Access is allowed from Event Dispatch Thread (EDT) only" on the plugin
  debug ([f5416f68](https://github.com/zowe/zowe-explorer-intellij/commit/f5416f68))
* Bugfix: SonarCloud compaint on Random ([294f3c11](https://github.com/zowe/zowe-explorer-intellij/commit/294f3c11))
* Bugfix: Autosync works strange ([8115f9dc](https://github.com/zowe/zowe-explorer-intellij/commit/8115f9dc))
* Bugfix: Strange behavior on copy paste from remote to
  local ([a193676c](https://github.com/zowe/zowe-explorer-intellij/commit/a193676c))
* Bugfix: Error while trying to move PS inside
  PDS ([ec94b39e](https://github.com/zowe/zowe-explorer-intellij/commit/ec94b39e))
* Bugfix: USS file empty after rename ([71c49b24](https://github.com/zowe/zowe-explorer-intellij/commit/71c49b24))

## [1.0.0] (2023-03-13)

### Breaking changes

* Breaking: Java 17 usage introduced. Plugin requires to use it with IntelliJ version >= 2022.3

### Features

* Feature: GitHub issue #31: Support for CHMOD
  operation ([3a166173](https://github.com/zowe/zowe-explorer-intellij/commit/3a166173))
* Feature: GitHub issue #40: TSO CLI ([5ed36ede](https://github.com/zowe/zowe-explorer-intellij/commit/5ed36ede))
* Feature: GitHub issue #41: Transfer USS files from any encoding, not just from
  EBCDIC ([06695658](https://github.com/zowe/zowe-explorer-intellij/commit/06695658))
* Feature: GitHub issue #69: Plugin struggles with opening big files and
  dataset ([1d0e9436](https://github.com/zowe/zowe-explorer-intellij/commit/1d0e9436))
* Feature: GitHub issue #5: JES Explorer tab has delete option disabled and missing edit
  option ([a4544e98](https://github.com/zowe/zowe-explorer-intellij/commit/a4544e98))
* Feature: Write documentation to
  DataOpsManagerImpl ([6a847a00](https://github.com/zowe/zowe-explorer-intellij/commit/6a847a00))
* Feature: Add support to all IBM encodings ([9e8bee51](https://github.com/zowe/zowe-explorer-intellij/commit/9e8bee51))
* Feature: UI regression tests ([3cd30136](https://github.com/zowe/zowe-explorer-intellij/commit/3cd30136))
* Feature: GitHub issue #39: Manual sync proceeded in main
  thread ([47042a81](https://github.com/zowe/zowe-explorer-intellij/commit/47042a81))
* Feature: GitHub issue #73: Migrate to Kotlin DSL
  v2 ([d37dbcb0](https://github.com/zowe/zowe-explorer-intellij/commit/d37dbcb0))
* Feature: GitHub issue #22: Support code page for
  TSO ([b1b57867](https://github.com/zowe/zowe-explorer-intellij/commit/b1b57867))
* Feature: Create WS and masks in twice
  place ([ae881fd0](https://github.com/zowe/zowe-explorer-intellij/commit/ae881fd0))
* Feature: GitHub issue #28: Fix build
  warnings ([0dcaa4de](https://github.com/zowe/zowe-explorer-intellij/commit/0dcaa4de))
* Feature: Rewrite RenameDialog to avoid calling validation setters in rename
  actions ([67e71974](https://github.com/zowe/zowe-explorer-intellij/commit/67e71974))
* Feature: GitHub issue #79: Expandable "+"
  sign ([b3261d30](https://github.com/zowe/zowe-explorer-intellij/commit/b3261d30))
* Feature: Config service test
  implementation ([faea6da9](https://github.com/zowe/zowe-explorer-intellij/commit/faea6da9))
* Feature: Purge job ([dc726a48](https://github.com/zowe/zowe-explorer-intellij/commit/dc726a48))
* Feature: Write unit tests: UtilsTestSpec pt.1 and
  CrudableTestSpec ([3ff0ab36](https://github.com/zowe/zowe-explorer-intellij/commit/3ff0ab36))
* Feature: Unit tests: jUnit to Kotest ([0fa8a1d6](https://github.com/zowe/zowe-explorer-intellij/commit/0fa8a1d6))

### Bugfixes

* Bugfix: Unit tests are broken ([e2f12c92](https://github.com/zowe/zowe-explorer-intellij/commit/e2f12c92))
* Bugfix: GitHub issue #55: Error in event log when copy member to PDS that does not have enough
  space ([84041284](https://github.com/zowe/zowe-explorer-intellij/commit/84041284))
* Bugfix: GitHub issue #83: The creating z/OS mask '*.*' is not
  blocked ([3782d84e](https://github.com/zowe/zowe-explorer-intellij/commit/3782d84e))
* Bugfix: GitHub issue #89: Impossible to rename USS directory whose name
  contains & ([7ae62611](https://github.com/zowe/zowe-explorer-intellij/commit/7ae62611))
* Bugfix: Problem with automatic refresh after creating new dataset/allocate
  like ([9e0ec70b](https://github.com/zowe/zowe-explorer-intellij/commit/9e0ec70b))
* Bugfix: Incorrect data encoding ([06695658](https://github.com/zowe/zowe-explorer-intellij/commit/06695658))
* Bugfix: GitHub issue #101: When dataset member is moved from one DS to another, load more appears instead of
  it ([aea142a9](https://github.com/zowe/zowe-explorer-intellij/commit/aea142a9))
* Bugfix: Strange behavior of automatic reload and
  batch_size ([b4c5c2a6](https://github.com/zowe/zowe-explorer-intellij/commit/b4c5c2a6))
* Bugfix: Skip files copy files anyway ([237061ea](https://github.com/zowe/zowe-explorer-intellij/commit/237061ea))
* Bugfix: GitHub issue #107: I can't edit USS
  files ([1ff98872](https://github.com/zowe/zowe-explorer-intellij/commit/1ff98872))
* Bugfix: GitHub issue #108: Incompatible with IntelliJ
  2022.3 ([9ae290d5](https://github.com/zowe/zowe-explorer-intellij/commit/9ae290d5))
* Bugfix: IDE error with UnsupportedEncodingException for some
  encodings ([06695658](https://github.com/zowe/zowe-explorer-intellij/commit/06695658))
* Bugfix: Impossible to close uss-file with write permission after changing
  encoding ([06695658](https://github.com/zowe/zowe-explorer-intellij/commit/06695658))
* Bugfix: There is no warning if copy/paste from remote to
  local ([11c4a90e](https://github.com/zowe/zowe-explorer-intellij/commit/11c4a90e))
* Bugfix: Synchronization is cycled in autosync mode after first opening for the
  file ([f44ae9e3](https://github.com/zowe/zowe-explorer-intellij/commit/f44ae9e3))
* Bugfix: IDE error with UndeclaredThrowableException while closing CLI when connection was
  broken ([604bab98](https://github.com/zowe/zowe-explorer-intellij/commit/604bab98))
* Bugfix: Cancel DnD several members from one host to another does not work
  properly ([6cd76917](https://github.com/zowe/zowe-explorer-intellij/commit/6cd76917))
* Bugfix: IDE error with NoSuchElementException if start CLI when there is no any
  connections ([b3261d30](https://github.com/zowe/zowe-explorer-intellij/commit/b3261d30))
* Bugfix: GitHub issue #53: Differences in the interface (field
  highlighting) ([12fe34cf](https://github.com/zowe/zowe-explorer-intellij/commit/12fe34cf))
* Bugfix: GitHub issue #82: Vertical scrollbar in 'Add Working Set/Edit Working Set' does not work properly if you add a
  lot of masks ([f73b70e1](https://github.com/zowe/zowe-explorer-intellij/commit/f73b70e1))
* Bugfix: Different colmn name JES vs Jobs Working
  Set ([2fa59937](https://github.com/zowe/zowe-explorer-intellij/commit/2fa59937))
* Bugfix: z/OS mask is created in lowercase if use dataset name in lowercase during allocate/allocate
  like ([263cc89c](https://github.com/zowe/zowe-explorer-intellij/commit/263cc89c))
* Bugfix: Sync data does not work correctly when the content has not
  changed ([52a8fadd](https://github.com/zowe/zowe-explorer-intellij/commit/52a8fadd))
* Bugfix: Missing warning if delete connection that has any jobs working
  set ([15d21619](https://github.com/zowe/zowe-explorer-intellij/commit/15d21619))
* Bugfix: Last mask/filter is created in wrong way in Edit Working Set/Edit Jobs Working Set dialogs via context
  menu ([f139b1d8](https://github.com/zowe/zowe-explorer-intellij/commit/f139b1d8))
* Bugfix: File upload icon is cycling when double-clicking again on an open
  file ([bec33017](https://github.com/zowe/zowe-explorer-intellij/commit/bec33017))
* Bugfix: Small typo in annotation ([d7b898bf](https://github.com/zowe/zowe-explorer-intellij/commit/d7b898bf))
* Bugfix: The button 'Ok' on Warning when delete connections with
  ws/jws ([ebf8d80e](https://github.com/zowe/zowe-explorer-intellij/commit/ebf8d80e))
* Bugfix: Operation is not supported for read-only collection while trying to create JES Working
  set ([80f2af26](https://github.com/zowe/zowe-explorer-intellij/commit/80f2af26))
* Bugfix: Exception during IDE startup with
  plugin ([5dbc9f27](https://github.com/zowe/zowe-explorer-intellij/commit/5dbc9f27))
* Bugfix: Typo in error message in Allocate Dataset
  dialog ([8504564c](https://github.com/zowe/zowe-explorer-intellij/commit/8504564c))
* Bugfix: Typo in message for incorrect directory quantity in allocate
  dataset ([8504564c](https://github.com/zowe/zowe-explorer-intellij/commit/8504564c))
* Bugfix: Unhandled error type for jobs ([47ea9f94](https://github.com/zowe/zowe-explorer-intellij/commit/47ea9f94))
* Bugfix: Automatic refresh does not work correctly for job filter after purge job via context
  menu ([47ea9f94](https://github.com/zowe/zowe-explorer-intellij/commit/47ea9f94))
* Bugfix: Missing '>' for input next several commands in CLI after programm running
  finished ([ed7cf0bc](https://github.com/zowe/zowe-explorer-intellij/commit/ed7cf0bc))
* Bugfix: Move member to another PDS refreshes only one
  PDS ([7c693076](https://github.com/zowe/zowe-explorer-intellij/commit/7c693076))
* Bugfix: Content encoding change after uss read only file
  reopened ([0a4d638f](https://github.com/zowe/zowe-explorer-intellij/commit/0a4d638f))
* Bugfix: Refresh does not work if copy-delete-copy one USS folder to another USS
  folder ([656fb37e](https://github.com/zowe/zowe-explorer-intellij/commit/656fb37e))
* Bugfix: IndexOutOfBoundsException if create JWS via context
  menu ([c40bb42a](https://github.com/zowe/zowe-explorer-intellij/commit/c40bb42a))
* Bugfix: Exception in Zowe Explorer when there is a configuration from For Mainframe plugin
  exist ([7cee23f3](https://github.com/zowe/zowe-explorer-intellij/commit/7cee23f3))
* Bugfix: Policy agreement is gone wild ([d600f58e](https://github.com/zowe/zowe-explorer-intellij/commit/d600f58e))
* Bugfix: Exception while opening TSO CLI ([540bfa80](https://github.com/zowe/zowe-explorer-intellij/commit/540bfa80))

## [0.7.1] (2022-11-30)

### Features

* Feature: Unit tests for utils
  module ([16fae1fb](https://github.com/zowe/zowe-explorer-intellij/commit/16fae1fb)) ([683185bb](https://github.com/zowe/zowe-explorer-intellij/commit/683185bb))

### Bugfixes

* Bugfix: DnD does not work properly ([e5dfa3a3](https://github.com/zowe/zowe-explorer-intellij/commit/e5dfa3a3))
* Bugfix: Copy DS member to USS folder does not
  work ([1e94ec48](https://github.com/zowe/zowe-explorer-intellij/commit/1e94ec48))
* Bugfix: Unknown type of file if copy-delete-copy the same PDS
  member ([21651646](https://github.com/zowe/zowe-explorer-intellij/commit/21651646))
* Bugfix: Ctrl+C/Ctrl+V does not work if copy file from remote to
  local ([e5601e7f](https://github.com/zowe/zowe-explorer-intellij/commit/e5601e7f))

## [0.7.0] (2022-10-31)

### Breaking changes

* Breaking: Kotlin DSL v2 usage introduced. Plugin requires to use it with IntelliJ version >= 2022.1

### Features

* Feature: Configurable batch size to load filter
  smoothly ([928baba](https://github.com/zowe/zowe-explorer-intellij/commit/928baba))
* Feature: Job Purge operation ([95bf7eb](https://github.com/zowe/zowe-explorer-intellij/commit/95bf7eb))
* Feature: Job Edit operation  ([b3962de](https://github.com/zowe/zowe-explorer-intellij/commit/b3962de))
* Feature: Copy local to remote ([d9dcdd2](https://github.com/zowe/zowe-explorer-intellij/commit/d9dcdd2)
  , [ea92b4b](https://github.com/zowe/zowe-explorer-intellij/commit/ea92b4b))
* Feature: Copy remote to remote ([586a7f2](https://github.com/zowe/zowe-explorer-intellij/commit/586a7f2))
* Feature: GitHub issue #10: Edit Working sets directly from Tool
  Window ([63a2e4f](https://github.com/zowe/zowe-explorer-intellij/commit/63a2e4f))
* Feature: GitHub issue #70: Add date and time to JES
  Explorer ([eaea2cc](https://github.com/zowe/zowe-explorer-intellij/commit/eaea2cc))
* Feature: Copy remote to local: clarify
  warning ([26bbb2c](https://github.com/zowe/zowe-explorer-intellij/commit/26bbb2c))
* Feature: GitHub issue #67: Allocate like for datasets with BLK will be with
  warning ([7ae6261](https://github.com/zowe/zowe-explorer-intellij/commit/7ae6261))
* Feature: Move the file attribute conversion to a separate
  thread ([975f75d](https://github.com/zowe/zowe-explorer-intellij/commit/975f75d))
* Feature: Source code documentation added ([636411e](https://github.com/zowe/zowe-explorer-intellij/commit/636411e)
  , [11bb7dd](https://github.com/zowe/zowe-explorer-intellij/commit/11bb7dd))

### Bugfixes

* Bugfix: File cache conflict if open JCL to edit it in JES explorer second
  time ([b3962de](https://github.com/zowe/zowe-explorer-intellij/commit/b3962de))
* Bugfix: GitHub issue #86: Incorrect error message if mask length >
  44 ([cfb4ab6](https://github.com/zowe/zowe-explorer-intellij/commit/cfb4ab6))
* Bugfix: GitHub issue #87: Masks type autodetection does not work in Add/Edit Working Set
  dialogs ([49fc53a](https://github.com/zowe/zowe-explorer-intellij/commit/49fc53a))
* Bugfix: Problem with automatic refresh after creating new members/deleting members from
  dataset ([928baba](https://github.com/zowe/zowe-explorer-intellij/commit/928baba))
* Bugfix: Confusing dialog title 'Rename Directory' when renaming USS mask from context
  menu ([1e1a147](https://github.com/zowe/zowe-explorer-intellij/commit/1e1a147))
* Bugfix: GitHub issue #81: There is no difference between upper and lower cases when create USS masks from context
  menu ([f8ea3e9](https://github.com/zowe/zowe-explorer-intellij/commit/f8ea3e9))
* Bugfix: GitHub issue #88: Lower case is not changed to upper case during Job Filter
  creation ([c2f5b01](https://github.com/zowe/zowe-explorer-intellij/commit/c2f5b01))
* Bugfix: GitHub issue #44: 'Sync data' button does not work properly when multiple changes in USS
  file ([27f9c6a](https://github.com/zowe/zowe-explorer-intellij/commit/27f9c6a))
* Bugfix: GitHub issue #30: Create new member in dataset that does not have enough space creates empty member despite of
  warning ([7a649e6](https://github.com/zowe/zowe-explorer-intellij/commit/7a649e6))
* Bugfix: GitHub issue #54: Accumulation of errors in WS that breaks
  WS ([8648da2](https://github.com/zowe/zowe-explorer-intellij/commit/8648da2))
* Bugfix: USS file cannot be deleted in development
  branch ([8886770](https://github.com/zowe/zowe-explorer-intellij/commit/8886770))
* Bugfix: z/OS version specified in connection information doesn't match the z/OS version returned from
  z/OSMF ([1148e10](https://github.com/zowe/zowe-explorer-intellij/commit/1148e10))
* Bugfix: IDE error with ReadOnlyModificationException when set 'use binary mode' for read only
  uss-file ([c2ebf6a](https://github.com/zowe/zowe-explorer-intellij/commit/c2ebf6a))
* Bugfix: GitHub issue #94: SYSPRINT I looked at first always opens in JES explorer for a job with multiple
  steps ([301012a](https://github.com/zowe/zowe-explorer-intellij/commit/301012a))
* Bugfix: IDE error with CallException when try to open uss-file to which you have no
  access ([78650b9](https://github.com/zowe/zowe-explorer-intellij/commit/78650b9))
* Bugfix: The content of sequential dataset/member is changed anyway even if you choose do not sync data with
  mainframe ([559b05e](https://github.com/zowe/zowe-explorer-intellij/commit/559b05e))
* Bugfix: IDE error while retrieving job list in JES
  Explorer ([e3dfe93](https://github.com/zowe/zowe-explorer-intellij/commit/e3dfe93))
* Bugfix: Extra item 'Rename' is active in the context menu if click on 'loading...'/'load more' in file
  explorer ([78ab43f](https://github.com/zowe/zowe-explorer-intellij/commit/78ab43f))
* Bugfix: Impossible to open any file/dataset second
  time ([9dc62ef](https://github.com/zowe/zowe-explorer-intellij/commit/9dc62ef))
* Bugfix: The job is marked with green icon as passed despite it finished with
  abend ([773a252](https://github.com/zowe/zowe-explorer-intellij/commit/773a252))
* Bugfix: GitHub issue #16: Error creating zOSMF connection
* Bugfix: GitHub issue #85: The windows 'Add Working Set'/'Edit Working Set' are automatically resized if z/OSMF
  connection with very long name is added

[1.2.2-223]: https://github.com/for-mainframe/For-Mainframe/compare/1.2.1-223...1.2.2-223
[1.2.1-223]: https://github.com/for-mainframe/For-Mainframe/compare/1.2.0-223...1.2.1-223
[1.2.0-223]: https://github.com/for-mainframe/For-Mainframe/compare/1.1.2-223...1.2.0-223
[1.1.2-223]: https://github.com/for-mainframe/For-Mainframe/compare/1.1.1-223...1.1.2-223
[1.1.1-223]: https://github.com/for-mainframe/For-Mainframe/compare/1.1.0-223...1.1.1-223
[1.1.0-223]: https://github.com/for-mainframe/For-Mainframe/compare/1.0.2-223...1.1.0-223
[1.0.2-223]: https://github.com/for-mainframe/For-Mainframe/compare/1.0.1...1.0.2-223
[1.0.1]: https://github.com/for-mainframe/For-Mainframe/compare/1.0.0...1.0.1
[1.0.0]: https://github.com/for-mainframe/For-Mainframe/compare/0.7.1...1.0.0
[0.7.1]: https://github.com/for-mainframe/For-Mainframe/compare/0.7.0...0.7.1
[0.7.0]: https://github.com/for-mainframe/For-Mainframe/commits/0.7.0<|MERGE_RESOLUTION|>--- conflicted
+++ resolved
@@ -4,9 +4,6 @@
 
 ## [Unreleased]
 
-<<<<<<< HEAD
-## [1.2.2-223] (2024-08-21)
-=======
 ### Features
 
 * Feature: Correct alignment for fields in working set dialog ([745143cc](https://github.com/zowe/zowe-explorer-intellij/commit/745143cc))
@@ -22,8 +19,7 @@
 * Bugfix: Validation changes for LRECL field ([14e384a4](https://github.com/zowe/zowe-explorer-intellij/commit/14e384a4))
 * Bugfix: Fixed issue when job was not visible in JesExplorerView when Job Filter is created by JOBID ([5bb17263](https://github.com/zowe/zowe-explorer-intellij/commit/5bb17263))
 
-## [1.2.2-221] (2024-08-21)
->>>>>>> db395ee8
+## [1.2.2-223] (2024-08-21)
 
 ### Features
 
