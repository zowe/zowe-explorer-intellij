--- conflicted
+++ resolved
@@ -2,9 +2,6 @@
 
 All notable changes to the Zowe IntelliJ Plugin will be documented in this file.
 
-<<<<<<< HEAD
-## `0.3.1 (2022-11-30)`
-=======
 ## `1.0.0 (2023-mm-dd)`
 
 * Breaking: Java 17 usage introduced. Plugin requires to use it with IntelliJ version >= 2022.3
@@ -60,8 +57,7 @@
 * Bugfix: Small typo in annotation ([d7b898bf](https://github.com/zowe/zowe-explorer-intellij/commit/d7b898bf))
 * Bugfix: The button 'Ok' on Warning when delete connections with ws/jws ([ebf8d80e](https://github.com/zowe/zowe-explorer-intellij/commit/ebf8d80e))
 
-## `0.7.1 (2022-11-30)`
->>>>>>> 6f85dee3
+## `0.3.1 (2022-11-30)`
 
 * Feature: Unit tests for utils module ([16fae1fb](https://github.com/zowe/zowe-explorer-intellij/commit/16fae1fb)) ([683185bb](https://github.com/zowe/zowe-explorer-intellij/commit/683185bb))
 
