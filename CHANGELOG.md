# Zowe IntelliJ Plugin Changelog

All notable changes to the Zowe IntelliJ Plugin will be documented in this file.

<<<<<<< HEAD
## `1.0.0 (2023-03-21)`
=======
## `1.0.1 (2023-04-18)`

* Feature: Support for IntelliJ 2023.1


* Bugfix: File is not displayed after folder moved inside another folder ([46e2fca8](https://github.com/zowe/zowe-explorer-intellij/commit/46e2fca8))
* Bugfix: IDE freeze after closing CLI during command execution with broken coonection ([1555d895](https://github.com/zowe/zowe-explorer-intellij/commit/1555d895))
* Bugfix: Last opened file remains active in editor ([419fe720](https://github.com/zowe/zowe-explorer-intellij/commit/419fe720))
* Bugfix: Duplicate widgets when installing For Mainframe and Zowe Explorer plugins together ([17a18f49](https://github.com/zowe/zowe-explorer-intellij/commit/17a18f49))
* Bugfix: Changed parameters in edit connection dialog do not reset after cancelation ([e28bf46e](https://github.com/zowe/zowe-explorer-intellij/commit/e28bf46e))
* Bugfix: Incorrect reloading on USS encoding change ([b3093e3f](https://github.com/zowe/zowe-explorer-intellij/commit/b3093e3f))
* Bugfix: println in TSO CLI ([70325f91](https://github.com/zowe/zowe-explorer-intellij/commit/70325f91))
* Bugfix: Copy DS member from one host to USS folder on another host does not work ([9e469698](https://github.com/zowe/zowe-explorer-intellij/commit/9e469698))
* Bugfix: Jobs filter is created with wrong default user ([33967d23](https://github.com/zowe/zowe-explorer-intellij/commit/33967d23))
* Bugfix: "Access is allowed from Event Dispatch Thread (EDT) only" on the plugin debug ([f5416f68](https://github.com/zowe/zowe-explorer-intellij/commit/f5416f68))
* Bugfix: SonarCloud compaint on Random ([294f3c11](https://github.com/zowe/zowe-explorer-intellij/commit/294f3c11))
* Bugfix: Autosync works strange ([8115f9dc](https://github.com/zowe/zowe-explorer-intellij/commit/8115f9dc))
* Bugfix: Strange behavior on copy paste from remote to local ([a193676c](https://github.com/zowe/zowe-explorer-intellij/commit/a193676c))
* Bugfix: Error while trying to move PS inside PDS ([ec94b39e](https://github.com/zowe/zowe-explorer-intellij/commit/ec94b39e))
* Bugfix: USS file empty after rename ([71c49b24](https://github.com/zowe/zowe-explorer-intellij/commit/71c49b24))

## `1.0.0 (2023-03-13)`
>>>>>>> 8b58ef83

* Breaking: Java 17 usage introduced. Plugin requires to use it with IntelliJ version >= 2022.3


* Feature: GitHub issue #31: Support for CHMOD operation ([3a166173](https://github.com/zowe/zowe-explorer-intellij/commit/3a166173))
* Feature: GitHub issue #40: TSO CLI ([5ed36ede](https://github.com/zowe/zowe-explorer-intellij/commit/5ed36ede))
* Feature: GitHub issue #41: Transfer USS files from any encoding, not just from EBCDIC ([06695658](https://github.com/zowe/zowe-explorer-intellij/commit/06695658))
* Feature: GitHub issue #69: Plugin struggles with opening big files and dataset ([1d0e9436](https://github.com/zowe/zowe-explorer-intellij/commit/1d0e9436))
* Feature: GitHub issue #5: JES Explorer tab has delete option disabled and missing edit option ([a4544e98](https://github.com/zowe/zowe-explorer-intellij/commit/a4544e98))
* Feature: Write documentation to DataOpsManagerImpl ([6a847a00](https://github.com/zowe/zowe-explorer-intellij/commit/6a847a00))
* Feature: Add support to all IBM encodings ([9e8bee51](https://github.com/zowe/zowe-explorer-intellij/commit/9e8bee51))
* Feature: UI regression tests ([3cd30136](https://github.com/zowe/zowe-explorer-intellij/commit/3cd30136))
* Feature: GitHub issue #39: Manual sync proceeded in main thread ([47042a81](https://github.com/zowe/zowe-explorer-intellij/commit/47042a81))
* Feature: GitHub issue #73: Migrate to Kotlin DSL v2 ([d37dbcb0](https://github.com/zowe/zowe-explorer-intellij/commit/d37dbcb0))
* Feature: GitHub issue #22: Support code page for TSO ([b1b57867](https://github.com/zowe/zowe-explorer-intellij/commit/b1b57867))
* Feature: Create WS and masks in twice place ([ae881fd0](https://github.com/zowe/zowe-explorer-intellij/commit/ae881fd0))
* Feature: GitHub issue #28: Fix build warnings ([0dcaa4de](https://github.com/zowe/zowe-explorer-intellij/commit/0dcaa4de))
* Feature: Rewrite RenameDialog to avoid calling validation setters in rename actions ([67e71974](https://github.com/zowe/zowe-explorer-intellij/commit/67e71974))
* Feature: GitHub issue #79: Expandable "+" sign ([b3261d30](https://github.com/zowe/zowe-explorer-intellij/commit/b3261d30))
* Feature: Config service test implementation ([faea6da9](https://github.com/zowe/zowe-explorer-intellij/commit/faea6da9))
* Feature: Purge job ([dc726a48](https://github.com/zowe/zowe-explorer-intellij/commit/dc726a48))
* Feature: Write unit tests: UtilsTestSpec pt.1 and CrudableTestSpec ([3ff0ab36](https://github.com/zowe/zowe-explorer-intellij/commit/3ff0ab36))
* Feature: Unit tests: jUnit to Kotest ([0fa8a1d6](https://github.com/zowe/zowe-explorer-intellij/commit/0fa8a1d6))


* Bugfix: Unit tests are broken ([e2f12c92](https://github.com/zowe/zowe-explorer-intellij/commit/e2f12c92))
* Bugfix: GitHub issue #55: Error in event log when copy member to PDS that does not have enough space ([84041284](https://github.com/zowe/zowe-explorer-intellij/commit/84041284))
* Bugfix: GitHub issue #83: The creating z/OS mask '*.*' is not blocked ([3782d84e](https://github.com/zowe/zowe-explorer-intellij/commit/3782d84e))
* Bugfix: GitHub issue #89: Impossible to rename USS directory whose name contains & ([7ae62611](https://github.com/zowe/zowe-explorer-intellij/commit/7ae62611))
* Bugfix: Problem with automatic refresh after creating new dataset/allocate like ([9e0ec70b](https://github.com/zowe/zowe-explorer-intellij/commit/9e0ec70b))
* Bugfix: Incorrect data encoding ([06695658](https://github.com/zowe/zowe-explorer-intellij/commit/06695658))
* Bugfix: GitHub issue #101: When dataset member is moved from one DS to another, load more appears instead of it ([aea142a9](https://github.com/zowe/zowe-explorer-intellij/commit/aea142a9))
* Bugfix: Strange behavior of automatic reload and batch_size ([b4c5c2a6](https://github.com/zowe/zowe-explorer-intellij/commit/b4c5c2a6))
* Bugfix: Skip files copy files anyway ([237061ea](https://github.com/zowe/zowe-explorer-intellij/commit/237061ea))
* Bugfix: GitHub issue #107: I can't edit USS files ([1ff98872](https://github.com/zowe/zowe-explorer-intellij/commit/1ff98872))
* Bugfix: GitHub issue #108: Incompatible with IntelliJ 2022.3 ([9ae290d5](https://github.com/zowe/zowe-explorer-intellij/commit/9ae290d5))
* Bugfix: IDE error with UnsupportedEncodingException for some encodings ([06695658](https://github.com/zowe/zowe-explorer-intellij/commit/06695658))
* Bugfix: Impossible to close uss-file with write permission after changing encoding ([06695658](https://github.com/zowe/zowe-explorer-intellij/commit/06695658))
* Bugfix: There is no warning if copy/paste from remote to local ([11c4a90e](https://github.com/zowe/zowe-explorer-intellij/commit/11c4a90e))
* Bugfix: Synchronization is cycled in autosync mode after first opening for the file ([f44ae9e3](https://github.com/zowe/zowe-explorer-intellij/commit/f44ae9e3))
* Bugfix: IDE error with UndeclaredThrowableException while closing CLI when connection was broken ([604bab98](https://github.com/zowe/zowe-explorer-intellij/commit/604bab98))
* Bugfix: Cancel DnD several members from one host to another does not work properly ([6cd76917](https://github.com/zowe/zowe-explorer-intellij/commit/6cd76917))
* Bugfix: IDE error with NoSuchElementException if start CLI when there is no any connections ([b3261d30](https://github.com/zowe/zowe-explorer-intellij/commit/b3261d30))
* Bugfix: GitHub issue #53: Differences in the interface (field highlighting) ([12fe34cf](https://github.com/zowe/zowe-explorer-intellij/commit/12fe34cf))
* Bugfix: GitHub issue #82: Vertical scrollbar in 'Add Working Set/Edit Working Set' does not work properly if you add a lot of masks ([f73b70e1](https://github.com/zowe/zowe-explorer-intellij/commit/f73b70e1))
* Bugfix: Different colmn name JES vs Jobs Working Set ([2fa59937](https://github.com/zowe/zowe-explorer-intellij/commit/2fa59937))
* Bugfix: z/OS mask is created in lowercase if use dataset name in lowercase during allocate/allocate like ([263cc89c](https://github.com/zowe/zowe-explorer-intellij/commit/263cc89c))
* Bugfix: Sync data does not work correctly when the content has not changed ([52a8fadd](https://github.com/zowe/zowe-explorer-intellij/commit/52a8fadd))
* Bugfix: Missing warning if delete connection that has any jobs working set ([15d21619](https://github.com/zowe/zowe-explorer-intellij/commit/15d21619))
* Bugfix: Last mask/filter is created in wrong way in Edit Working Set/Edit Jobs Working Set dialogs via context menu ([f139b1d8](https://github.com/zowe/zowe-explorer-intellij/commit/f139b1d8))
* Bugfix: File upload icon is cycling when double-clicking again on an open file ([bec33017](https://github.com/zowe/zowe-explorer-intellij/commit/bec33017))
* Bugfix: Small typo in annotation ([d7b898bf](https://github.com/zowe/zowe-explorer-intellij/commit/d7b898bf))
* Bugfix: The button 'Ok' on Warning when delete connections with ws/jws ([ebf8d80e](https://github.com/zowe/zowe-explorer-intellij/commit/ebf8d80e))
* Bugfix: Operation is not supported for read-only collection while trying to create JES Working set ([80f2af26](https://github.com/zowe/zowe-explorer-intellij/commit/80f2af26))
* Bugfix: Exception during IDE startup with plugin ([5dbc9f27](https://github.com/zowe/zowe-explorer-intellij/commit/5dbc9f27))
* Bugfix: Typo in error message in Allocate Dataset dialog ([8504564c](https://github.com/zowe/zowe-explorer-intellij/commit/8504564c))
* Bugfix: Typo in message for incorrect directory quantity in allocate dataset ([8504564c](https://github.com/zowe/zowe-explorer-intellij/commit/8504564c))
* Bugfix: Typo in message for incorrect directory quantity in allocate dataset ([8504564c](https://github.com/zowe/zowe-explorer-intellij/commit/8504564c))
* Bugfix: Unhandled error type for jobs ([47ea9f94](https://github.com/zowe/zowe-explorer-intellij/commit/47ea9f94))
* Bugfix: Automatic refresh does not work correctly for job filter after purge job via context menu ([47ea9f94](https://github.com/zowe/zowe-explorer-intellij/commit/47ea9f94))
* Bugfix: Missing '>' for input next several commands in CLI after programm running finished ([ed7cf0bc](https://github.com/zowe/zowe-explorer-intellij/commit/ed7cf0bc))
* Bugfix: Move member to another PDS refreshes only one PDS ([7c693076](https://github.com/zowe/zowe-explorer-intellij/commit/7c693076))
* Bugfix: Content encoding change after uss read only file reopened ([0a4d638f](https://github.com/zowe/zowe-explorer-intellij/commit/0a4d638f))
* Bugfix: Refresh does not work if copy-delete-copy one USS folder to another USS folder ([656fb37e](https://github.com/zowe/zowe-explorer-intellij/commit/656fb37e))
* Bugfix: IndexOutOfBoundsException if create JWS via context menu ([c40bb42a](https://github.com/zowe/zowe-explorer-intellij/commit/c40bb42a))
* Bugfix: Exception in Zowe Explorer when there is a configuration from For Mainframe plugin exist ([7cee23f3](https://github.com/zowe/zowe-explorer-intellij/commit/7cee23f3))
* Bugfix: Policy agreement is gone wild ([d600f58e](https://github.com/zowe/zowe-explorer-intellij/commit/d600f58e))
* Bugfix: Exception while opening TSO CLI ([540bfa80](https://github.com/zowe/zowe-explorer-intellij/commit/540bfa80))
* Bugfix: Exception during IDE startup with plugin ([5dbc9f27](https://github.com/zowe/zowe-explorer-intellij/commit/5dbc9f27))


## `0.3.1 (2022-11-30)`

* Feature: Unit tests for utils module ([16fae1fb](https://github.com/zowe/zowe-explorer-intellij/commit/16fae1fb)) ([683185bb](https://github.com/zowe/zowe-explorer-intellij/commit/683185bb))


* Bugfix: DnD does not work properly ([e5dfa3a3](https://github.com/zowe/zowe-explorer-intellij/commit/e5dfa3a3))
* Bugfix: Copy DS member to USS folder does not work ([1e94ec48](https://github.com/zowe/zowe-explorer-intellij/commit/1e94ec48))
* Bugfix: Unknown type of file if copy-delete-copy the same PDS member ([21651646](https://github.com/zowe/zowe-explorer-intellij/commit/21651646))
* Bugfix: Ctrl+C/Ctrl+V does not work if copy file from remote to local ([e5601e7f](https://github.com/zowe/zowe-explorer-intellij/commit/e5601e7f))

## `0.3.0 (2022-11-18)`

* Breaking: Kotlin DSL v2 usage introduced. Plugin requires to use it with IntelliJ version >= 2022.1


* Feature: Configurable batch size to load filter
  smoothly ([928baba](https://github.com/zowe/zowe-explorer-intellij/commit/928baba))
* Feature: Job Purge operation ([95bf7eb](https://github.com/zowe/zowe-explorer-intellij/commit/95bf7eb))
* Feature: Job Edit operation  ([b3962de](https://github.com/zowe/zowe-explorer-intellij/commit/b3962de))
* Feature: Copy local to remote ([d9dcdd2](https://github.com/zowe/zowe-explorer-intellij/commit/d9dcdd2)
  , [ea92b4b](https://github.com/zowe/zowe-explorer-intellij/commit/ea92b4b))
* Feature: Copy remote to remote ([586a7f2](https://github.com/zowe/zowe-explorer-intellij/commit/586a7f2))
* Feature: GitHub issue #10: Edit Working sets directly from Tool
  Window ([63a2e4f](https://github.com/zowe/zowe-explorer-intellij/commit/63a2e4f))
* Feature: GitHub issue #70: Add date and time to JES
  Explorer ([eaea2cc](https://github.com/zowe/zowe-explorer-intellij/commit/eaea2cc))
* Feature: Copy remote to local: clarify
  warning ([26bbb2c](https://github.com/zowe/zowe-explorer-intellij/commit/26bbb2c))
* Feature: GitHub issue #67: Allocate like for datasets with BLK will be with
  warning ([7ae6261](https://github.com/zowe/zowe-explorer-intellij/commit/7ae6261))
* Feature: Move the file attribute conversion to a separate
  thread ([975f75d](https://github.com/zowe/zowe-explorer-intellij/commit/975f75d))
* Feature: Source code documentation added ([636411e](https://github.com/zowe/zowe-explorer-intellij/commit/636411e)
  , [11bb7dd](https://github.com/zowe/zowe-explorer-intellij/commit/11bb7dd))


* Bugfix: File cache conflict if open JCL to edit it in JES explorer second
  time ([b3962de](https://github.com/zowe/zowe-explorer-intellij/commit/b3962de))
* Bugfix: GitHub issue #86: Incorrect error message if mask length >
  44 ([cfb4ab6](https://github.com/zowe/zowe-explorer-intellij/commit/cfb4ab6))
* Bugfix: GitHub issue #87: Masks type autodetection does not work in Add/Edit Working Set
  dialogs ([49fc53a](https://github.com/zowe/zowe-explorer-intellij/commit/49fc53a))
* Bugfix: Problem with automatic refresh after creating new members/deleting members from
  dataset ([928baba](https://github.com/zowe/zowe-explorer-intellij/commit/928baba))
* Bugfix: Confusing dialog title 'Rename Directory' when renaming USS mask from context
  menu ([1e1a147](https://github.com/zowe/zowe-explorer-intellij/commit/1e1a147))
* Bugfix: GitHub issue #81: There is no difference between upper and lower cases when create USS masks from context
  menu ([f8ea3e9](https://github.com/zowe/zowe-explorer-intellij/commit/f8ea3e9))
* Bugfix: GitHub issue #88: Lower case is not changed to upper case during Job Filter
  creation ([c2f5b01](https://github.com/zowe/zowe-explorer-intellij/commit/c2f5b01))
* Bugfix: GitHub issue #44: 'Sync data' button does not work properly when multiple changes in USS
  file ([27f9c6a](https://github.com/zowe/zowe-explorer-intellij/commit/27f9c6a))
* Bugfix: GitHub issue #30: Create new member in dataset that does not have enough space creates empty member despite of
  warning ([7a649e6](https://github.com/zowe/zowe-explorer-intellij/commit/7a649e6))
* Bugfix: GitHub issue #54: Accumulation of errors in WS that breaks
  WS ([8648da2](https://github.com/zowe/zowe-explorer-intellij/commit/8648da2))
* Bugfix: USS file cannot be deleted in development
  branch ([8886770](https://github.com/zowe/zowe-explorer-intellij/commit/8886770))
* Bugfix: z/OS version specified in connection information doesn't match the z/OS version returned from
  z/OSMF ([1148e10](https://github.com/zowe/zowe-explorer-intellij/commit/1148e10))
* Bugfix: IDE error with ReadOnlyModificationException when set 'use binary mode' for read only
  uss-file ([c2ebf6a](https://github.com/zowe/zowe-explorer-intellij/commit/c2ebf6a))
* Bugfix: GitHub issue #94: SYSPRINT I looked at first always opens in JES explorer for a job with multiple
  steps ([301012a](https://github.com/zowe/zowe-explorer-intellij/commit/301012a))
* Bugfix: IDE error with CallException when try to open uss-file to which you have no
  access ([78650b9](https://github.com/zowe/zowe-explorer-intellij/commit/78650b9))
* Bugfix: The content of sequential dataset/member is changed anyway even if you choose do not sync data with
  mainframe ([559b05e](https://github.com/zowe/zowe-explorer-intellij/commit/559b05e))
* Bugfix: IDE error while retrieving job list in JES
  Explorer ([e3dfe93](https://github.com/zowe/zowe-explorer-intellij/commit/e3dfe93))
* Bugfix: Extra item 'Rename' is active in the context menu if click on 'loading...'/'load more' in file
  explorer ([78ab43f](https://github.com/zowe/zowe-explorer-intellij/commit/78ab43f))
* Bugfix: Impossible to open any file/dataset second
  time ([9dc62ef](https://github.com/zowe/zowe-explorer-intellij/commit/9dc62ef))
* Bugfix: The job is marked with green icon as passed despite it finished with
  abend ([773a252](https://github.com/zowe/zowe-explorer-intellij/commit/773a252))
* Bugfix: GitHub issue #16: Error creating zOSMF connection
* Bugfix: GitHub issue #85: The windows 'Add Working Set'/'Edit Working Set' are automatically resized if z/OSMF
  connection with very long name is added<|MERGE_RESOLUTION|>--- conflicted
+++ resolved
@@ -2,14 +2,12 @@
 
 All notable changes to the Zowe IntelliJ Plugin will be documented in this file.
 
-<<<<<<< HEAD
-## `1.0.0 (2023-03-21)`
-=======
 ## `1.0.1 (2023-04-18)`
 
 * Feature: Support for IntelliJ 2023.1
 
 
+* Bugfix: Runtime Exception in Zowe Explorer when delete dataset ([6a2458f2](https://github.com/zowe/zowe-explorer-intellij/commit/6a2458f2))
 * Bugfix: File is not displayed after folder moved inside another folder ([46e2fca8](https://github.com/zowe/zowe-explorer-intellij/commit/46e2fca8))
 * Bugfix: IDE freeze after closing CLI during command execution with broken coonection ([1555d895](https://github.com/zowe/zowe-explorer-intellij/commit/1555d895))
 * Bugfix: Last opened file remains active in editor ([419fe720](https://github.com/zowe/zowe-explorer-intellij/commit/419fe720))
@@ -26,8 +24,7 @@
 * Bugfix: Error while trying to move PS inside PDS ([ec94b39e](https://github.com/zowe/zowe-explorer-intellij/commit/ec94b39e))
 * Bugfix: USS file empty after rename ([71c49b24](https://github.com/zowe/zowe-explorer-intellij/commit/71c49b24))
 
-## `1.0.0 (2023-03-13)`
->>>>>>> 8b58ef83
+## `1.0.0 (2023-03-21)`
 
 * Breaking: Java 17 usage introduced. Plugin requires to use it with IntelliJ version >= 2022.3
 
