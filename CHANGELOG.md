# Zowe IntelliJ Plugin Changelog

All notable changes to the Zowe IntelliJ Plugin will be documented in this file.

## `1.0.2 (2023-xx-xx)`

* Feature: Returned support for IntelliJ 2022.1 ([6329c788](https://github.com/zowe/zowe-explorer-intellij/commit/6329c788))
* Feature: Focus on dataset name field in allocation dialog ([fccb77f9](https://github.com/zowe/zowe-explorer-intellij/commit/fccb77f9))


* Bugfix: Memory leak bug ([644c9fa1](https://github.com/zowe/zowe-explorer-intellij/commit/644c9fa1))
* Bugfix: GitHub issue #132: IDE internal error - NPE ([d4319c61](https://github.com/zowe/zowe-explorer-intellij/commit/d4319c61))
* Bugfix: Access denied error when copy from remote to local file when local has folder with the same name ([ec67210a](https://github.com/zowe/zowe-explorer-intellij/commit/ec67210a))
* Bugfix: Paste to dataset with LRECL does not move exceeding characters to a new line ([5b844ee6](https://github.com/zowe/zowe-explorer-intellij/commit/5b844ee6))
* Bugfix: USS file with 0 permissions is not accessible and no error message displayed ([b45ba4e0](https://github.com/zowe/zowe-explorer-intellij/commit/b45ba4e0))
* Bugfix: Refresh does not work for job filter with one job after purge ([a0461f25](https://github.com/zowe/zowe-explorer-intellij/commit/a0461f25))
* Bugfix: Name conflict message if move uss-file from folder to mask and then back ([2f1bdf51](https://github.com/zowe/zowe-explorer-intellij/commit/2f1bdf51))
* Bugfix: File cash conflict ([6405b42a](https://github.com/zowe/zowe-explorer-intellij/commit/6405b42a))
* Bugfix: Cancel button does not work for TSO connection test during ([5dbb6a4c](https://github.com/zowe/zowe-explorer-intellij/commit/5dbb6a4c))
* Bugfix: Unknown file type after delete member after move ([02b8090f](https://github.com/zowe/zowe-explorer-intellij/commit/02b8090f))


## `1.0.1 (2023-04-18)`

* Feature: Support for IntelliJ 2023.1


* Bugfix: Runtime Exception in Zowe Explorer when delete dataset ([6a2458f2](https://github.com/zowe/zowe-explorer-intellij/commit/6a2458f2))
* Bugfix: File is not displayed after folder moved inside another folder ([46e2fca8](https://github.com/zowe/zowe-explorer-intellij/commit/46e2fca8))
* Bugfix: IDE freeze after closing CLI during command execution with broken coonection ([1555d895](https://github.com/zowe/zowe-explorer-intellij/commit/1555d895))
* Bugfix: Last opened file remains active in editor ([419fe720](https://github.com/zowe/zowe-explorer-intellij/commit/419fe720))
* Bugfix: Duplicate widgets when installing For Mainframe and Zowe Explorer plugins together ([17a18f49](https://github.com/zowe/zowe-explorer-intellij/commit/17a18f49))
* Bugfix: Changed parameters in edit connection dialog do not reset after cancelation ([e28bf46e](https://github.com/zowe/zowe-explorer-intellij/commit/e28bf46e))
* Bugfix: Incorrect reloading on USS encoding change ([b3093e3f](https://github.com/zowe/zowe-explorer-intellij/commit/b3093e3f))
* Bugfix: println in TSO CLI ([70325f91](https://github.com/zowe/zowe-explorer-intellij/commit/70325f91))
* Bugfix: Copy DS member from one host to USS folder on another host does not work ([9e469698](https://github.com/zowe/zowe-explorer-intellij/commit/9e469698))
* Bugfix: Jobs filter is created with wrong default user ([33967d23](https://github.com/zowe/zowe-explorer-intellij/commit/33967d23))
* Bugfix: "Access is allowed from Event Dispatch Thread (EDT) only" on the plugin debug ([f5416f68](https://github.com/zowe/zowe-explorer-intellij/commit/f5416f68))
* Bugfix: SonarCloud compaint on Random ([294f3c11](https://github.com/zowe/zowe-explorer-intellij/commit/294f3c11))
* Bugfix: Autosync works strange ([8115f9dc](https://github.com/zowe/zowe-explorer-intellij/commit/8115f9dc))
* Bugfix: Strange behavior on copy paste from remote to local ([a193676c](https://github.com/zowe/zowe-explorer-intellij/commit/a193676c))
* Bugfix: Error while trying to move PS inside PDS ([ec94b39e](https://github.com/zowe/zowe-explorer-intellij/commit/ec94b39e))
* Bugfix: USS file empty after rename ([71c49b24](https://github.com/zowe/zowe-explorer-intellij/commit/71c49b24))

<<<<<<< HEAD
## `1.0.0 (2023-03-21)`
=======

## `1.0.0 (2023-03-13)`
>>>>>>> 32ce6386

* Breaking: Java 17 usage introduced. Plugin requires to use it with IntelliJ version >= 2022.3


* Feature: GitHub issue #31: Support for CHMOD operation ([3a166173](https://github.com/zowe/zowe-explorer-intellij/commit/3a166173))
* Feature: GitHub issue #40: TSO CLI ([5ed36ede](https://github.com/zowe/zowe-explorer-intellij/commit/5ed36ede))
* Feature: GitHub issue #41: Transfer USS files from any encoding, not just from EBCDIC ([06695658](https://github.com/zowe/zowe-explorer-intellij/commit/06695658))
* Feature: GitHub issue #69: Plugin struggles with opening big files and dataset ([1d0e9436](https://github.com/zowe/zowe-explorer-intellij/commit/1d0e9436))
* Feature: GitHub issue #5: JES Explorer tab has delete option disabled and missing edit option ([a4544e98](https://github.com/zowe/zowe-explorer-intellij/commit/a4544e98))
* Feature: Write documentation to DataOpsManagerImpl ([6a847a00](https://github.com/zowe/zowe-explorer-intellij/commit/6a847a00))
* Feature: Add support to all IBM encodings ([9e8bee51](https://github.com/zowe/zowe-explorer-intellij/commit/9e8bee51))
* Feature: UI regression tests ([3cd30136](https://github.com/zowe/zowe-explorer-intellij/commit/3cd30136))
* Feature: GitHub issue #39: Manual sync proceeded in main thread ([47042a81](https://github.com/zowe/zowe-explorer-intellij/commit/47042a81))
* Feature: GitHub issue #73: Migrate to Kotlin DSL v2 ([d37dbcb0](https://github.com/zowe/zowe-explorer-intellij/commit/d37dbcb0))
* Feature: GitHub issue #22: Support code page for TSO ([b1b57867](https://github.com/zowe/zowe-explorer-intellij/commit/b1b57867))
* Feature: Create WS and masks in twice place ([ae881fd0](https://github.com/zowe/zowe-explorer-intellij/commit/ae881fd0))
* Feature: GitHub issue #28: Fix build warnings ([0dcaa4de](https://github.com/zowe/zowe-explorer-intellij/commit/0dcaa4de))
* Feature: Rewrite RenameDialog to avoid calling validation setters in rename actions ([67e71974](https://github.com/zowe/zowe-explorer-intellij/commit/67e71974))
* Feature: GitHub issue #79: Expandable "+" sign ([b3261d30](https://github.com/zowe/zowe-explorer-intellij/commit/b3261d30))
* Feature: Config service test implementation ([faea6da9](https://github.com/zowe/zowe-explorer-intellij/commit/faea6da9))
* Feature: Purge job ([dc726a48](https://github.com/zowe/zowe-explorer-intellij/commit/dc726a48))
* Feature: Write unit tests: UtilsTestSpec pt.1 and CrudableTestSpec ([3ff0ab36](https://github.com/zowe/zowe-explorer-intellij/commit/3ff0ab36))
* Feature: Unit tests: jUnit to Kotest ([0fa8a1d6](https://github.com/zowe/zowe-explorer-intellij/commit/0fa8a1d6))


* Bugfix: Unit tests are broken ([e2f12c92](https://github.com/zowe/zowe-explorer-intellij/commit/e2f12c92))
* Bugfix: GitHub issue #55: Error in event log when copy member to PDS that does not have enough space ([84041284](https://github.com/zowe/zowe-explorer-intellij/commit/84041284))
* Bugfix: GitHub issue #83: The creating z/OS mask '*.*' is not blocked ([3782d84e](https://github.com/zowe/zowe-explorer-intellij/commit/3782d84e))
* Bugfix: GitHub issue #89: Impossible to rename USS directory whose name contains & ([7ae62611](https://github.com/zowe/zowe-explorer-intellij/commit/7ae62611))
* Bugfix: Problem with automatic refresh after creating new dataset/allocate like ([9e0ec70b](https://github.com/zowe/zowe-explorer-intellij/commit/9e0ec70b))
* Bugfix: Incorrect data encoding ([06695658](https://github.com/zowe/zowe-explorer-intellij/commit/06695658))
* Bugfix: GitHub issue #101: When dataset member is moved from one DS to another, load more appears instead of it ([aea142a9](https://github.com/zowe/zowe-explorer-intellij/commit/aea142a9))
* Bugfix: Strange behavior of automatic reload and batch_size ([b4c5c2a6](https://github.com/zowe/zowe-explorer-intellij/commit/b4c5c2a6))
* Bugfix: Skip files copy files anyway ([237061ea](https://github.com/zowe/zowe-explorer-intellij/commit/237061ea))
* Bugfix: GitHub issue #107: I can't edit USS files ([1ff98872](https://github.com/zowe/zowe-explorer-intellij/commit/1ff98872))
* Bugfix: GitHub issue #108: Incompatible with IntelliJ 2022.3 ([9ae290d5](https://github.com/zowe/zowe-explorer-intellij/commit/9ae290d5))
* Bugfix: IDE error with UnsupportedEncodingException for some encodings ([06695658](https://github.com/zowe/zowe-explorer-intellij/commit/06695658))
* Bugfix: Impossible to close uss-file with write permission after changing encoding ([06695658](https://github.com/zowe/zowe-explorer-intellij/commit/06695658))
* Bugfix: There is no warning if copy/paste from remote to local ([11c4a90e](https://github.com/zowe/zowe-explorer-intellij/commit/11c4a90e))
* Bugfix: Synchronization is cycled in autosync mode after first opening for the file ([f44ae9e3](https://github.com/zowe/zowe-explorer-intellij/commit/f44ae9e3))
* Bugfix: IDE error with UndeclaredThrowableException while closing CLI when connection was broken ([604bab98](https://github.com/zowe/zowe-explorer-intellij/commit/604bab98))
* Bugfix: Cancel DnD several members from one host to another does not work properly ([6cd76917](https://github.com/zowe/zowe-explorer-intellij/commit/6cd76917))
* Bugfix: IDE error with NoSuchElementException if start CLI when there is no any connections ([b3261d30](https://github.com/zowe/zowe-explorer-intellij/commit/b3261d30))
* Bugfix: GitHub issue #53: Differences in the interface (field highlighting) ([12fe34cf](https://github.com/zowe/zowe-explorer-intellij/commit/12fe34cf))
* Bugfix: GitHub issue #82: Vertical scrollbar in 'Add Working Set/Edit Working Set' does not work properly if you add a lot of masks ([f73b70e1](https://github.com/zowe/zowe-explorer-intellij/commit/f73b70e1))
* Bugfix: Different colmn name JES vs Jobs Working Set ([2fa59937](https://github.com/zowe/zowe-explorer-intellij/commit/2fa59937))
* Bugfix: z/OS mask is created in lowercase if use dataset name in lowercase during allocate/allocate like ([263cc89c](https://github.com/zowe/zowe-explorer-intellij/commit/263cc89c))
* Bugfix: Sync data does not work correctly when the content has not changed ([52a8fadd](https://github.com/zowe/zowe-explorer-intellij/commit/52a8fadd))
* Bugfix: Missing warning if delete connection that has any jobs working set ([15d21619](https://github.com/zowe/zowe-explorer-intellij/commit/15d21619))
* Bugfix: Last mask/filter is created in wrong way in Edit Working Set/Edit Jobs Working Set dialogs via context menu ([f139b1d8](https://github.com/zowe/zowe-explorer-intellij/commit/f139b1d8))
* Bugfix: File upload icon is cycling when double-clicking again on an open file ([bec33017](https://github.com/zowe/zowe-explorer-intellij/commit/bec33017))
* Bugfix: Small typo in annotation ([d7b898bf](https://github.com/zowe/zowe-explorer-intellij/commit/d7b898bf))
* Bugfix: The button 'Ok' on Warning when delete connections with ws/jws ([ebf8d80e](https://github.com/zowe/zowe-explorer-intellij/commit/ebf8d80e))
* Bugfix: Operation is not supported for read-only collection while trying to create JES Working set ([80f2af26](https://github.com/zowe/zowe-explorer-intellij/commit/80f2af26))
* Bugfix: Exception during IDE startup with plugin ([5dbc9f27](https://github.com/zowe/zowe-explorer-intellij/commit/5dbc9f27))
* Bugfix: Typo in error message in Allocate Dataset dialog ([8504564c](https://github.com/zowe/zowe-explorer-intellij/commit/8504564c))
* Bugfix: Typo in message for incorrect directory quantity in allocate dataset ([8504564c](https://github.com/zowe/zowe-explorer-intellij/commit/8504564c))
* Bugfix: Typo in message for incorrect directory quantity in allocate dataset ([8504564c](https://github.com/zowe/zowe-explorer-intellij/commit/8504564c))
* Bugfix: Unhandled error type for jobs ([47ea9f94](https://github.com/zowe/zowe-explorer-intellij/commit/47ea9f94))
* Bugfix: Automatic refresh does not work correctly for job filter after purge job via context menu ([47ea9f94](https://github.com/zowe/zowe-explorer-intellij/commit/47ea9f94))
* Bugfix: Missing '>' for input next several commands in CLI after programm running finished ([ed7cf0bc](https://github.com/zowe/zowe-explorer-intellij/commit/ed7cf0bc))
* Bugfix: Move member to another PDS refreshes only one PDS ([7c693076](https://github.com/zowe/zowe-explorer-intellij/commit/7c693076))
* Bugfix: Content encoding change after uss read only file reopened ([0a4d638f](https://github.com/zowe/zowe-explorer-intellij/commit/0a4d638f))
* Bugfix: Refresh does not work if copy-delete-copy one USS folder to another USS folder ([656fb37e](https://github.com/zowe/zowe-explorer-intellij/commit/656fb37e))
* Bugfix: IndexOutOfBoundsException if create JWS via context menu ([c40bb42a](https://github.com/zowe/zowe-explorer-intellij/commit/c40bb42a))
* Bugfix: Exception in Zowe Explorer when there is a configuration from For Mainframe plugin exist ([7cee23f3](https://github.com/zowe/zowe-explorer-intellij/commit/7cee23f3))
* Bugfix: Policy agreement is gone wild ([d600f58e](https://github.com/zowe/zowe-explorer-intellij/commit/d600f58e))
* Bugfix: Exception while opening TSO CLI ([540bfa80](https://github.com/zowe/zowe-explorer-intellij/commit/540bfa80))
* Bugfix: Exception during IDE startup with plugin ([5dbc9f27](https://github.com/zowe/zowe-explorer-intellij/commit/5dbc9f27))


## `0.3.1 (2022-11-30)`

* Feature: Unit tests for utils module ([16fae1fb](https://github.com/zowe/zowe-explorer-intellij/commit/16fae1fb)) ([683185bb](https://github.com/zowe/zowe-explorer-intellij/commit/683185bb))


* Bugfix: DnD does not work properly ([e5dfa3a3](https://github.com/zowe/zowe-explorer-intellij/commit/e5dfa3a3))
* Bugfix: Copy DS member to USS folder does not work ([1e94ec48](https://github.com/zowe/zowe-explorer-intellij/commit/1e94ec48))
* Bugfix: Unknown type of file if copy-delete-copy the same PDS member ([21651646](https://github.com/zowe/zowe-explorer-intellij/commit/21651646))
* Bugfix: Ctrl+C/Ctrl+V does not work if copy file from remote to local ([e5601e7f](https://github.com/zowe/zowe-explorer-intellij/commit/e5601e7f))

## `0.3.0 (2022-11-18)`

* Breaking: Kotlin DSL v2 usage introduced. Plugin requires to use it with IntelliJ version >= 2022.1


* Feature: Configurable batch size to load filter
  smoothly ([928baba](https://github.com/zowe/zowe-explorer-intellij/commit/928baba))
* Feature: Job Purge operation ([95bf7eb](https://github.com/zowe/zowe-explorer-intellij/commit/95bf7eb))
* Feature: Job Edit operation  ([b3962de](https://github.com/zowe/zowe-explorer-intellij/commit/b3962de))
* Feature: Copy local to remote ([d9dcdd2](https://github.com/zowe/zowe-explorer-intellij/commit/d9dcdd2)
  , [ea92b4b](https://github.com/zowe/zowe-explorer-intellij/commit/ea92b4b))
* Feature: Copy remote to remote ([586a7f2](https://github.com/zowe/zowe-explorer-intellij/commit/586a7f2))
* Feature: GitHub issue #10: Edit Working sets directly from Tool
  Window ([63a2e4f](https://github.com/zowe/zowe-explorer-intellij/commit/63a2e4f))
* Feature: GitHub issue #70: Add date and time to JES
  Explorer ([eaea2cc](https://github.com/zowe/zowe-explorer-intellij/commit/eaea2cc))
* Feature: Copy remote to local: clarify
  warning ([26bbb2c](https://github.com/zowe/zowe-explorer-intellij/commit/26bbb2c))
* Feature: GitHub issue #67: Allocate like for datasets with BLK will be with
  warning ([7ae6261](https://github.com/zowe/zowe-explorer-intellij/commit/7ae6261))
* Feature: Move the file attribute conversion to a separate
  thread ([975f75d](https://github.com/zowe/zowe-explorer-intellij/commit/975f75d))
* Feature: Source code documentation added ([636411e](https://github.com/zowe/zowe-explorer-intellij/commit/636411e)
  , [11bb7dd](https://github.com/zowe/zowe-explorer-intellij/commit/11bb7dd))


* Bugfix: File cache conflict if open JCL to edit it in JES explorer second
  time ([b3962de](https://github.com/zowe/zowe-explorer-intellij/commit/b3962de))
* Bugfix: GitHub issue #86: Incorrect error message if mask length >
  44 ([cfb4ab6](https://github.com/zowe/zowe-explorer-intellij/commit/cfb4ab6))
* Bugfix: GitHub issue #87: Masks type autodetection does not work in Add/Edit Working Set
  dialogs ([49fc53a](https://github.com/zowe/zowe-explorer-intellij/commit/49fc53a))
* Bugfix: Problem with automatic refresh after creating new members/deleting members from
  dataset ([928baba](https://github.com/zowe/zowe-explorer-intellij/commit/928baba))
* Bugfix: Confusing dialog title 'Rename Directory' when renaming USS mask from context
  menu ([1e1a147](https://github.com/zowe/zowe-explorer-intellij/commit/1e1a147))
* Bugfix: GitHub issue #81: There is no difference between upper and lower cases when create USS masks from context
  menu ([f8ea3e9](https://github.com/zowe/zowe-explorer-intellij/commit/f8ea3e9))
* Bugfix: GitHub issue #88: Lower case is not changed to upper case during Job Filter
  creation ([c2f5b01](https://github.com/zowe/zowe-explorer-intellij/commit/c2f5b01))
* Bugfix: GitHub issue #44: 'Sync data' button does not work properly when multiple changes in USS
  file ([27f9c6a](https://github.com/zowe/zowe-explorer-intellij/commit/27f9c6a))
* Bugfix: GitHub issue #30: Create new member in dataset that does not have enough space creates empty member despite of
  warning ([7a649e6](https://github.com/zowe/zowe-explorer-intellij/commit/7a649e6))
* Bugfix: GitHub issue #54: Accumulation of errors in WS that breaks
  WS ([8648da2](https://github.com/zowe/zowe-explorer-intellij/commit/8648da2))
* Bugfix: USS file cannot be deleted in development
  branch ([8886770](https://github.com/zowe/zowe-explorer-intellij/commit/8886770))
* Bugfix: z/OS version specified in connection information doesn't match the z/OS version returned from
  z/OSMF ([1148e10](https://github.com/zowe/zowe-explorer-intellij/commit/1148e10))
* Bugfix: IDE error with ReadOnlyModificationException when set 'use binary mode' for read only
  uss-file ([c2ebf6a](https://github.com/zowe/zowe-explorer-intellij/commit/c2ebf6a))
* Bugfix: GitHub issue #94: SYSPRINT I looked at first always opens in JES explorer for a job with multiple
  steps ([301012a](https://github.com/zowe/zowe-explorer-intellij/commit/301012a))
* Bugfix: IDE error with CallException when try to open uss-file to which you have no
  access ([78650b9](https://github.com/zowe/zowe-explorer-intellij/commit/78650b9))
* Bugfix: The content of sequential dataset/member is changed anyway even if you choose do not sync data with
  mainframe ([559b05e](https://github.com/zowe/zowe-explorer-intellij/commit/559b05e))
* Bugfix: IDE error while retrieving job list in JES
  Explorer ([e3dfe93](https://github.com/zowe/zowe-explorer-intellij/commit/e3dfe93))
* Bugfix: Extra item 'Rename' is active in the context menu if click on 'loading...'/'load more' in file
  explorer ([78ab43f](https://github.com/zowe/zowe-explorer-intellij/commit/78ab43f))
* Bugfix: Impossible to open any file/dataset second
  time ([9dc62ef](https://github.com/zowe/zowe-explorer-intellij/commit/9dc62ef))
* Bugfix: The job is marked with green icon as passed despite it finished with
  abend ([773a252](https://github.com/zowe/zowe-explorer-intellij/commit/773a252))
* Bugfix: GitHub issue #16: Error creating zOSMF connection
* Bugfix: GitHub issue #85: The windows 'Add Working Set'/'Edit Working Set' are automatically resized if z/OSMF
  connection with very long name is added<|MERGE_RESOLUTION|>--- conflicted
+++ resolved
@@ -42,12 +42,8 @@
 * Bugfix: Error while trying to move PS inside PDS ([ec94b39e](https://github.com/zowe/zowe-explorer-intellij/commit/ec94b39e))
 * Bugfix: USS file empty after rename ([71c49b24](https://github.com/zowe/zowe-explorer-intellij/commit/71c49b24))
 
-<<<<<<< HEAD
+
 ## `1.0.0 (2023-03-21)`
-=======
-
-## `1.0.0 (2023-03-13)`
->>>>>>> 32ce6386
 
 * Breaking: Java 17 usage introduced. Plugin requires to use it with IntelliJ version >= 2022.3
 
