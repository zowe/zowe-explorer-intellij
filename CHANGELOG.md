--- conflicted
+++ resolved
@@ -4,9 +4,6 @@
 
 ## [Unreleased]
 
-<<<<<<< HEAD
-## [1.2.1-231] (2024-06-12)
-=======
 ### Features
 
 * Feature: Removed "openApiUtils" functions that were duplicating the ones already implemented in IntelliJ IDEA platform ([fbf7db62](https://github.com/zowe/zowe-explorer-intellij/commit/fbf7db62))
@@ -26,8 +23,7 @@
 * Bugfix: Fixed downloading of USS files when there are conflicts on a local machine ([ccb48dda](https://github.com/zowe/zowe-explorer-intellij/commit/ccb48dda))
 * Bugfix: Fixed copying folder with contents not displaying the contents right after it is copied ([82c7b7a6](https://github.com/zowe/zowe-explorer-intellij/commit/82c7b7a6))
 
-## [1.2.1-223] (2024-06-12)
->>>>>>> 4fdaec5c
+## [1.2.1-231] (2024-06-12)
 
 ### Features
 
