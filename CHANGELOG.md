--- conflicted
+++ resolved
@@ -2,13 +2,6 @@
 
 All notable changes to the Zowe™ Explorer plug-in for IntelliJ IDEA™ will be documented in this file.
 
-<<<<<<< HEAD
-## `1.0.3 (2023-07-19)`
-
-* Feature: The plug-in's description and name update
-
-=======
->>>>>>> bf6ac2b4
 ## `1.1.1 (2023-11-xx)`
 
 * Bugfix: Dataset color does not change when cutting ([fa6f6ae5](https://github.com/zowe/zowe-explorer-intellij/commit/fa6f6ae5))
@@ -18,18 +11,17 @@
 * Bugfix: Sync action is not working during indexing process in 221 and 222 ([df523764](https://github.com/zowe/zowe-explorer-intellij/commit/df523764))
 * Bugfix: Mask cannot be created when the other connection is selected ([2188d9f3](https://github.com/zowe/zowe-explorer-intellij/commit/2188d9f3))
 * Bugfix: Copy and cut error message if skip for all or overwrite for all is selected ([6313b773](https://github.com/zowe/zowe-explorer-intellij/commit/6313b773))
-<<<<<<< HEAD
 * Bugfix: Strange behaviour of zowe config creds ([05a3cb48](https://github.com/zowe/zowe-explorer-intellij/commit/05a3cb48))
 * Bugfix: Strange behaviour of zowe config synchronization ([05a3cb48](https://github.com/zowe/zowe-explorer-intellij/commit/05a3cb48))
 * Bugfix: GitHub issue #139: Can't allocate a dataset with record format U ([88d68cb9](https://github.com/zowe/zowe-explorer-intellij/commit/88d68cb9))
 * Bugfix: GitHub issue #143: Incorrect behaviour of TSO CLI ([451dc01f](https://github.com/zowe/zowe-explorer-intellij/commit/451dc01f))
 * Bugfix: GitHub issue #161: Conflict between Zowe Explorer and For Mainframe ([79a7fc50](https://github.com/zowe/zowe-explorer-intellij/commit/79a7fc50))
 * Bugfix: GitHub issue #162: Sync does not work on files and datasets in autosync ([da93cf9b](https://github.com/zowe/zowe-explorer-intellij/commit/da93cf9b))
-=======
-* Bugfix: GitHub issue #139: Can't allocate a dataset with record format U ([88d68cb9](https://github.com/zowe/zowe-explorer-intellij/commit/88d68cb9))
-* Bugfix: GitHub issue #143: Incorrect behaviour of TSO CLI ([451dc01f](https://github.com/zowe/zowe-explorer-intellij/commit/451dc01f))
-* Bugfix: GitHub issue #161: Conflict between Zowe Explorer and For Mainframe ([79a7fc50](https://github.com/zowe/zowe-explorer-intellij/commit/79a7fc50))
->>>>>>> bf6ac2b4
+
+
+## `1.0.3 (2023-07-19)`
+
+* Feature: The plug-in's description and name update
 
 
 ## `1.1.0 (2023-09-07)`
